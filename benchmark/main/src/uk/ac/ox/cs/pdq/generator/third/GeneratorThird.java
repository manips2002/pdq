package uk.ac.ox.cs.pdq.generator.third;

import java.io.File;
import java.io.FileInputStream;
import java.io.FileNotFoundException;
import java.io.FilenameFilter;
import java.io.IOException;
import java.io.PrintStream;
import java.util.Arrays;

import org.apache.log4j.Logger;

import uk.ac.ox.cs.pdq.benchmark.BenchmarkParameters;
import uk.ac.ox.cs.pdq.cost.CostParameters;
import uk.ac.ox.cs.pdq.db.Schema;
import uk.ac.ox.cs.pdq.fol.ConjunctiveQuery;
import uk.ac.ox.cs.pdq.generator.AbstractGenerator;
import uk.ac.ox.cs.pdq.generator.first.SchemaGeneratorFirst;
import uk.ac.ox.cs.pdq.io.xml.QueryReader;
import uk.ac.ox.cs.pdq.io.xml.QueryWriter;
import uk.ac.ox.cs.pdq.io.xml.SchemaReader;
import uk.ac.ox.cs.pdq.io.xml.SchemaWriter;
import uk.ac.ox.cs.pdq.planner.Planner;
import uk.ac.ox.cs.pdq.planner.PlannerException;
import uk.ac.ox.cs.pdq.planner.PlannerParameters;
import uk.ac.ox.cs.pdq.reasoning.ReasoningParameters;

/**
 * Creates inclusion dependencies and then queries using the previously created dependencies
 * @author Efthymia Tsamoura
 *
 */
public class GeneratorThird extends AbstractGenerator{

	private static Logger log = Logger.getLogger(GeneratorThird.class);
	
	public GeneratorThird(BenchmarkParameters parameters, String schemaFile, String queryFile, PrintStream out) {
		super(parameters, schemaFile, queryFile, out);
	}

	@Override
	public void make() throws IOException {
		// Load the statistic collector/logger
		Schema schema = null;
		ConjunctiveQuery query = null;
		if (this.schemaFile != null && !this.schemaFile.trim().isEmpty()) {
			try (FileInputStream fis = new FileInputStream(this.schemaFile)) {
				schema = Schema.builder(new SchemaReader().read(fis)).build();
			}
			query = new QueryGeneratorThird(schema, this.parameters).generate();
			new QueryWriter().write(this.out, query);
			return;
		}
		schema = this.makeSchema();
		new SchemaWriter().write(this.out, schema);
	}

	/**
	 * Makes a query from the given parameters.
	 * 
	 */
	public Schema makeSchema() {
		// Loading schema
		Schema schema = new SchemaGeneratorFirst(this.parameters).generate();
		// Creation random fk/inclusion dependencies
		schema = new DependencyGeneratorThird(schema, this.parameters).generate();
		if (schema.getRelations().isEmpty()) {
			throw new IllegalStateException("Input schema is empty. Cannot proceed.");
		}
		return schema;
	}

	public static void main (String... args) {
		try(FileInputStream fis = new FileInputStream("test/input/web-schema.xml")) {
			PlannerParameters planParams = new PlannerParameters();
			CostParameters costParams = new CostParameters();
			ReasoningParameters reasoningParams = new ReasoningParameters();
			Schema schema = new SchemaReader().read(fis);
			String[] queryFiles = new File("test/output/").list(new FilenameFilter() {
				@Override public boolean accept(File dir, String name) {
					return name.startsWith("query") && name.endsWith(".xml");
				}});
			Arrays.sort(queryFiles);
			for (String queryFile: queryFiles) {
				try(FileInputStream qis = new FileInputStream("test/output/" + queryFile)) {
					ConjunctiveQuery query = new QueryReader(schema).read(qis);
					
					log.trace(queryFile);
					planParams.setMaxDepth(1);
<<<<<<< HEAD
					Planner planner = new Planner(planParams, costParams, reasoningParams, schema);
					if (planner.search(query) != null) {
						System.out.print(" not answerable without constraints");
					}
					planParams.setMaxDepth(10);
					planner = new Planner(planParams, costParams, reasoningParams, schema);
					if (planner.search(query) != null) {
						System.out.print(", not answerable with constraints (depth=10)");
=======
					Planner planner = new Planner(planParams, costParams, reasoningParams, schema, query);
					if (planner.search() != null) {
						log.trace(" not answerable without constraints");
					}
					planParams.setMaxDepth(10);
					planner = new Planner(planParams, costParams, reasoningParams, schema, query);
					if (planner.search() != null) {
						log.trace(", not answerable with constraints (depth=10)");
>>>>>>> e2c5b182
					}
					log.trace();
				}
			}
		} catch (PlannerException e) {
			// TODO Auto-generated catch block
			log.error(e.getMessage(),e);
		} catch (FileNotFoundException e) {
			log.error(e.getMessage(),e);
		} catch (IOException e) {
			log.error(e.getMessage(),e);
		}
	}
}
<|MERGE_RESOLUTION|>--- conflicted
+++ resolved
@@ -1,122 +1,111 @@
-package uk.ac.ox.cs.pdq.generator.third;
-
-import java.io.File;
-import java.io.FileInputStream;
-import java.io.FileNotFoundException;
-import java.io.FilenameFilter;
-import java.io.IOException;
-import java.io.PrintStream;
-import java.util.Arrays;
-
-import org.apache.log4j.Logger;
-
-import uk.ac.ox.cs.pdq.benchmark.BenchmarkParameters;
-import uk.ac.ox.cs.pdq.cost.CostParameters;
-import uk.ac.ox.cs.pdq.db.Schema;
-import uk.ac.ox.cs.pdq.fol.ConjunctiveQuery;
-import uk.ac.ox.cs.pdq.generator.AbstractGenerator;
-import uk.ac.ox.cs.pdq.generator.first.SchemaGeneratorFirst;
-import uk.ac.ox.cs.pdq.io.xml.QueryReader;
-import uk.ac.ox.cs.pdq.io.xml.QueryWriter;
-import uk.ac.ox.cs.pdq.io.xml.SchemaReader;
-import uk.ac.ox.cs.pdq.io.xml.SchemaWriter;
-import uk.ac.ox.cs.pdq.planner.Planner;
-import uk.ac.ox.cs.pdq.planner.PlannerException;
-import uk.ac.ox.cs.pdq.planner.PlannerParameters;
-import uk.ac.ox.cs.pdq.reasoning.ReasoningParameters;
-
-/**
- * Creates inclusion dependencies and then queries using the previously created dependencies
- * @author Efthymia Tsamoura
- *
- */
-public class GeneratorThird extends AbstractGenerator{
-
-	private static Logger log = Logger.getLogger(GeneratorThird.class);
-	
-	public GeneratorThird(BenchmarkParameters parameters, String schemaFile, String queryFile, PrintStream out) {
-		super(parameters, schemaFile, queryFile, out);
-	}
-
-	@Override
-	public void make() throws IOException {
-		// Load the statistic collector/logger
-		Schema schema = null;
-		ConjunctiveQuery query = null;
-		if (this.schemaFile != null && !this.schemaFile.trim().isEmpty()) {
-			try (FileInputStream fis = new FileInputStream(this.schemaFile)) {
-				schema = Schema.builder(new SchemaReader().read(fis)).build();
-			}
-			query = new QueryGeneratorThird(schema, this.parameters).generate();
-			new QueryWriter().write(this.out, query);
-			return;
-		}
-		schema = this.makeSchema();
-		new SchemaWriter().write(this.out, schema);
-	}
-
-	/**
-	 * Makes a query from the given parameters.
-	 * 
-	 */
-	public Schema makeSchema() {
-		// Loading schema
-		Schema schema = new SchemaGeneratorFirst(this.parameters).generate();
-		// Creation random fk/inclusion dependencies
-		schema = new DependencyGeneratorThird(schema, this.parameters).generate();
-		if (schema.getRelations().isEmpty()) {
-			throw new IllegalStateException("Input schema is empty. Cannot proceed.");
-		}
-		return schema;
-	}
-
-	public static void main (String... args) {
-		try(FileInputStream fis = new FileInputStream("test/input/web-schema.xml")) {
-			PlannerParameters planParams = new PlannerParameters();
-			CostParameters costParams = new CostParameters();
-			ReasoningParameters reasoningParams = new ReasoningParameters();
-			Schema schema = new SchemaReader().read(fis);
-			String[] queryFiles = new File("test/output/").list(new FilenameFilter() {
-				@Override public boolean accept(File dir, String name) {
-					return name.startsWith("query") && name.endsWith(".xml");
-				}});
-			Arrays.sort(queryFiles);
-			for (String queryFile: queryFiles) {
-				try(FileInputStream qis = new FileInputStream("test/output/" + queryFile)) {
-					ConjunctiveQuery query = new QueryReader(schema).read(qis);
-					
-					log.trace(queryFile);
-					planParams.setMaxDepth(1);
-<<<<<<< HEAD
-					Planner planner = new Planner(planParams, costParams, reasoningParams, schema);
-					if (planner.search(query) != null) {
-						System.out.print(" not answerable without constraints");
-					}
-					planParams.setMaxDepth(10);
-					planner = new Planner(planParams, costParams, reasoningParams, schema);
-					if (planner.search(query) != null) {
-						System.out.print(", not answerable with constraints (depth=10)");
-=======
-					Planner planner = new Planner(planParams, costParams, reasoningParams, schema, query);
-					if (planner.search() != null) {
-						log.trace(" not answerable without constraints");
-					}
-					planParams.setMaxDepth(10);
-					planner = new Planner(planParams, costParams, reasoningParams, schema, query);
-					if (planner.search() != null) {
-						log.trace(", not answerable with constraints (depth=10)");
->>>>>>> e2c5b182
-					}
-					log.trace();
-				}
-			}
-		} catch (PlannerException e) {
-			// TODO Auto-generated catch block
-			log.error(e.getMessage(),e);
-		} catch (FileNotFoundException e) {
-			log.error(e.getMessage(),e);
-		} catch (IOException e) {
-			log.error(e.getMessage(),e);
-		}
-	}
-}
+package uk.ac.ox.cs.pdq.generator.third;
+
+import java.io.File;
+import java.io.FileInputStream;
+import java.io.FileNotFoundException;
+import java.io.FilenameFilter;
+import java.io.IOException;
+import java.io.PrintStream;
+import java.util.Arrays;
+
+import org.apache.log4j.Logger;
+
+import uk.ac.ox.cs.pdq.benchmark.BenchmarkParameters;
+import uk.ac.ox.cs.pdq.cost.CostParameters;
+import uk.ac.ox.cs.pdq.db.Schema;
+import uk.ac.ox.cs.pdq.fol.ConjunctiveQuery;
+import uk.ac.ox.cs.pdq.generator.AbstractGenerator;
+import uk.ac.ox.cs.pdq.generator.first.SchemaGeneratorFirst;
+import uk.ac.ox.cs.pdq.io.xml.QueryReader;
+import uk.ac.ox.cs.pdq.io.xml.QueryWriter;
+import uk.ac.ox.cs.pdq.io.xml.SchemaReader;
+import uk.ac.ox.cs.pdq.io.xml.SchemaWriter;
+import uk.ac.ox.cs.pdq.planner.Planner;
+import uk.ac.ox.cs.pdq.planner.PlannerException;
+import uk.ac.ox.cs.pdq.planner.PlannerParameters;
+import uk.ac.ox.cs.pdq.reasoning.ReasoningParameters;
+
+/**
+ * Creates inclusion dependencies and then queries using the previously created dependencies
+ * @author Efthymia Tsamoura
+ *
+ */
+public class GeneratorThird extends AbstractGenerator{
+
+	private static Logger log = Logger.getLogger(GeneratorThird.class);
+	
+	public GeneratorThird(BenchmarkParameters parameters, String schemaFile, String queryFile, PrintStream out) {
+		super(parameters, schemaFile, queryFile, out);
+	}
+
+	@Override
+	public void make() throws IOException {
+		// Load the statistic collector/logger
+		Schema schema = null;
+		ConjunctiveQuery query = null;
+		if (this.schemaFile != null && !this.schemaFile.trim().isEmpty()) {
+			try (FileInputStream fis = new FileInputStream(this.schemaFile)) {
+				schema = Schema.builder(new SchemaReader().read(fis)).build();
+			}
+			query = new QueryGeneratorThird(schema, this.parameters).generate();
+			new QueryWriter().write(this.out, query);
+			return;
+		}
+		schema = this.makeSchema();
+		new SchemaWriter().write(this.out, schema);
+	}
+
+	/**
+	 * Makes a query from the given parameters.
+	 * 
+	 */
+	public Schema makeSchema() {
+		// Loading schema
+		Schema schema = new SchemaGeneratorFirst(this.parameters).generate();
+		// Creation random fk/inclusion dependencies
+		schema = new DependencyGeneratorThird(schema, this.parameters).generate();
+		if (schema.getRelations().isEmpty()) {
+			throw new IllegalStateException("Input schema is empty. Cannot proceed.");
+		}
+		return schema;
+	}
+
+	public static void main (String... args) {
+		try(FileInputStream fis = new FileInputStream("test/input/web-schema.xml")) {
+			PlannerParameters planParams = new PlannerParameters();
+			CostParameters costParams = new CostParameters();
+			ReasoningParameters reasoningParams = new ReasoningParameters();
+			Schema schema = new SchemaReader().read(fis);
+			String[] queryFiles = new File("test/output/").list(new FilenameFilter() {
+				@Override public boolean accept(File dir, String name) {
+					return name.startsWith("query") && name.endsWith(".xml");
+				}});
+			Arrays.sort(queryFiles);
+			for (String queryFile: queryFiles) {
+				try(FileInputStream qis = new FileInputStream("test/output/" + queryFile)) {
+					ConjunctiveQuery query = new QueryReader(schema).read(qis);
+					
+					log.trace(queryFile);
+					planParams.setMaxDepth(1);
+					Planner planner = new Planner(planParams, costParams, reasoningParams, schema);
+					if (planner.search(query) != null) {
+						log.trace(" not answerable without constraints");
+					}
+					planParams.setMaxDepth(10);
+					planner = new Planner(planParams, costParams, reasoningParams, schema);
+					if (planner.search(query) != null) {
+						log.trace(", not answerable with constraints (depth=10)");
+					}
+					log.trace("\n");
+				}
+			}
+		} catch (PlannerException e) {
+			// TODO Auto-generated catch block
+			log.error(e.getMessage(),e);
+		} catch (FileNotFoundException e) {
+			log.error(e.getMessage(),e);
+		} catch (IOException e) {
+			log.error(e.getMessage(),e);
+		}
+	}
+}