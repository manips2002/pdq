<<<<<<< HEAD
package uk.ac.ox.cs.pdq.db;

import java.util.ArrayList;
import java.util.Collection;
import java.util.LinkedHashMap;
import java.util.List;
import java.util.Map;

import javax.xml.bind.annotation.XmlRootElement;
import javax.xml.bind.annotation.adapters.XmlJavaTypeAdapter;

import uk.ac.ox.cs.pdq.fol.Dependency;
import uk.ac.ox.cs.pdq.fol.EGD;
import uk.ac.ox.cs.pdq.io.jaxb.adapters.SchemaAdapter;
import uk.ac.ox.cs.pdq.util.Utility;

/**
 * A database schema.
 *
 * @author Efthymia Tsamoura
 * @author Julien Leblay
 */
@XmlRootElement
@XmlJavaTypeAdapter(SchemaAdapter.class)
public class Schema {

	/** Relations indexed based on their name. */
	private final Map<String, Relation> relationsMap;

	/** The list of schema relations*. */
	protected final Relation[] relations;

	/** The schema dependencies. */
	protected final Dependency[] nonEgdDependencies;

	/** A map from a constant's name to the constant object. */
	protected final Map<String, TypedConstant> constants = new LinkedHashMap<>();

	/** The EGDs of the keys*. */
	protected final EGD[] egdDependencies;

	/**
	 * Builds a schema with the input relations.
	 *
	 * @param relations
	 *            the relations
	 */
	public Schema(Relation[] relations) {
		this(relations, new Dependency[] {});
	}

	/**
	 * Builds a schema with the input relations and dependencies.
	 *
	 * @param relations
	 *            The input relations
	 * @param mixedDependencies
	 *            The input dependencies
	 */
	public Schema(Relation[] relations, Dependency[] mixedDependencies) {
		this.relations = new Relation[relations.length];
		this.relationsMap = new LinkedHashMap<>();
		int relationIndex = 0;
		for (Relation relation : relations) {
			this.relations[relationIndex++] = relation;
			this.relationsMap.put(relation.getName(), relation);
		}

		// Separate mixed dependencies into two groups: EGDs and everything else.
		List<Dependency> nonEgdDependenciesList = new ArrayList<>();
		List<Dependency> egdDependenciesList = new ArrayList<>();
		for (Dependency dependency : mixedDependencies) {
			if (dependency instanceof EGD) {
				egdDependenciesList.add(dependency);
			} else {
				nonEgdDependenciesList.add(dependency);
			}
		}
		if (nonEgdDependenciesList.size() > 0) {
			this.nonEgdDependencies = nonEgdDependenciesList.toArray(new Dependency[nonEgdDependenciesList.size()]);
		} else {
			this.nonEgdDependencies = new EGD[0];
		}
		if (egdDependenciesList.size() > 0) {
			this.egdDependencies = egdDependenciesList.toArray(new EGD[egdDependenciesList.size()]);
		} else {
			this.egdDependencies = new EGD[0];
		}

		// This will be done outside of the class.
		// List<EGD> EGDs = new ArrayList<>();
		// for(Relation relation:this.relations) {
		// if(relation.getKey() != null)
		// EGDs.add(Utility.getEGDs(relation, relation.getKey().getAttributes()));
		// }
		// this.egdDependencies = EGDs.toArray(new EGD[EGDs.size()]);

		for (Dependency dependency : this.nonEgdDependencies) {
			for (TypedConstant constant : Utility.getTypedConstants(dependency)) {
				this.constants.put(constant.toString(), constant);
			}
		}
	}

	/**
	 * Gets all schema relations.
	 *
	 * @return all schema relations
	 */
	public Relation[] getRelations() {
		return this.relations.clone();
	}

	public Relation getRelation(int index) {
		return this.relations[index];
	}

	public int getNumberOfRelations() {
		return this.relations.length;
	}

	/**
	 * Gets the schema dependencies.
	 *
	 * @return the schema dependencies
	 */
	public Dependency[] getDependencies() {
		return this.nonEgdDependencies.clone();
	}

	/**
	 * Gets the (TOCOMMENT primary) key dependencies.
	 *
	 * @return the EGDs that come from the relations keys
	 */
	public EGD[] getKeyDependencies() {
		return this.egdDependencies.clone();
	}

	/**
	 * Gets the relation with the specified name.
	 *
	 * @param name
	 *            the name
	 * @return the relation with the input name
	 */
	public Relation getRelation(String name) {
		return this.relationsMap.get(name);
	}

	@Override
	public String toString() {
		StringBuilder result = new StringBuilder();
		result.append('{');
		if (this.relations.length > 0) {
			result.append("\n\t{");
			for (Relation r : this.relations) {
				result.append("\n\t\t").append(r);
			}
			result.append("\n\t}");
		}
		if (this.nonEgdDependencies.length > 0 || this.egdDependencies.length > 0) {
			result.append("\n\t{");
			if (this.nonEgdDependencies.length > 0) {
				for (Dependency ic : this.nonEgdDependencies) {
					result.append("\n\t\t").append(ic);
				}
			}
			if (this.egdDependencies.length > 0) {
				for (Dependency ic : this.egdDependencies) {
					result.append("\n\t\t").append(ic);
				}
			}
			result.append("\n\t}");
		}
		result.append("\n}");
		return result.toString();
	}

	/**
	 * Updates the schema constants with the input map.
	 *
	 * @param constants
	 *            the constants
	 */
	public void addConstants(Collection<TypedConstant> constants) {
		for (TypedConstant constant : constants)
			this.constants.put(constant.toString(), constant);
	}

	/**
	 *
	 * @return the schema constants
	 */
	public Map<String, TypedConstant> getConstants() {
		return this.constants;
	}

	/**
	 *
	 * @param name
	 *            the name
	 * @return the constant with the given name
	 */
	public TypedConstant getConstant(String name) {
		return this.constants.get(name);
	}

	/**
	 * Checks if the schema contains a relation.
	 *
	 * @param name
	 *            the name
	 * @return true if the given relation is part of the schema.
	 */
	public boolean contains(String name) {
		return this.relationsMap.containsKey(name);
	}

}
=======
package uk.ac.ox.cs.pdq.db;

import java.util.ArrayList;
import java.util.Collection;
import java.util.LinkedHashMap;
import java.util.List;
import java.util.Map;

import javax.xml.bind.annotation.XmlRootElement;
import javax.xml.bind.annotation.adapters.XmlJavaTypeAdapter;

import uk.ac.ox.cs.pdq.fol.Dependency;
import uk.ac.ox.cs.pdq.fol.EGD;
import uk.ac.ox.cs.pdq.io.jaxb.adapters.SchemaAdapter;
import uk.ac.ox.cs.pdq.util.Utility;

/**
 * A database schema.
 *
 * @author Efthymia Tsamoura
 * @author Julien Leblay
 */
@XmlRootElement
@XmlJavaTypeAdapter(SchemaAdapter.class)
public class Schema {

	/** Relations indexed based on their name. */
	private final Map<String, Relation> relationsMap;

	/** The list of schema relations*. */
	protected final Relation[] relations;

	/** The schema dependencies. */
	protected final Dependency[] nonEgdDependencies;

	/** A map from a constant's name to the constant object. */
	protected final Map<String, TypedConstant> constants = new LinkedHashMap<>();

	/** The EGDs of the keys*. */
	protected final EGD[] egdDependencies;

	/**
	 * Builds a schema with the input relations.
	 *
	 * @param relations
	 *            the relations
	 */
	public Schema(Relation[] relations) {
		this(relations, new Dependency[] {});
	}

	/**
	 * Builds a schema with the input relations and dependencies.
	 *
	 * @param relations
	 *            The input relations
	 * @param mixedDependencies
	 *            The input dependencies
	 */
	public Schema(Relation[] relations, Dependency[] mixedDependencies) {
		this.relations = new Relation[relations.length];
		this.relationsMap = new LinkedHashMap<>();
		int relationIndex = 0;
		for (Relation relation : relations) {
			this.relations[relationIndex++] = relation;
			this.relationsMap.put(relation.getName(), relation);
		}

		// Separate mixed dependencies into two groups: EGDs and everything else.
		List<Dependency> nonEgdDependenciesList = new ArrayList<>();
		List<Dependency> egdDependenciesList = new ArrayList<>();
		for (Dependency dependency : mixedDependencies) {
			if (dependency instanceof EGD) {
				egdDependenciesList.add(dependency);
			} else {
				nonEgdDependenciesList.add(dependency);
			}
		}
		if (nonEgdDependenciesList.size() > 0) {
			this.nonEgdDependencies = nonEgdDependenciesList.toArray(new Dependency[nonEgdDependenciesList.size()]);
		} else {
			this.nonEgdDependencies = new EGD[0];
		}
		if (egdDependenciesList.size() > 0) {
			this.egdDependencies = egdDependenciesList.toArray(new EGD[egdDependenciesList.size()]);
		} else {
			this.egdDependencies = new EGD[0];
		}

		// This will be done outside of the class.
		// List<EGD> EGDs = new ArrayList<>();
		// for(Relation relation:this.relations) {
		// if(relation.getKey() != null)
		// EGDs.add(Utility.getEGDs(relation, relation.getKey().getAttributes()));
		// }
		// this.egdDependencies = EGDs.toArray(new EGD[EGDs.size()]);

		for (Dependency dependency : this.nonEgdDependencies) {
			for (TypedConstant constant : Utility.getTypedConstants(dependency)) {
				this.constants.put(constant.toString(), constant);
			}
		}
	}

	/**
	 * Gets all schema relations.
	 *
	 * @return all schema relations
	 */
	public Relation[] getRelations() {
		return this.relations.clone();
	}

	public Relation getRelation(int index) {
		return this.relations[index];
	}

	public int getNumberOfRelations() {
		return this.relations.length;
	}

	/**
	 * Gets the schema dependencies.
	 *
	 * @return the schema dependencies
	 */
	public Dependency[] getDependencies() {
		return this.nonEgdDependencies.clone();
	}

	/**
	 * Gets the (TOCOMMENT primary) key dependencies.
	 *
	 * @return the EGDs that come from the relations keys
	 */
	public EGD[] getKeyDependencies() {
		return this.egdDependencies.clone();
	}

	/**
	 * Gets the relation with the specified name.
	 *
	 * @param name
	 *            the name
	 * @return the relation with the input name
	 */
	public Relation getRelation(String name) {
		return this.relationsMap.get(name);
	}

	@Override
	public String toString() {
		StringBuilder result = new StringBuilder();
		result.append('{');
		if (this.relations.length > 0) {
			result.append("\n\t{");
			for (Relation r : this.relations) {
				result.append("\n\t\t").append(r);
			}
			result.append("\n\t}");
		}
		if (this.nonEgdDependencies.length > 0 || this.egdDependencies.length > 0) {
			result.append("\n\t{");
			if (this.nonEgdDependencies.length > 0) {
				for (Dependency ic : this.nonEgdDependencies) {
					result.append("\n\t\t").append(ic);
				}
			}
			if (this.egdDependencies.length > 0) {
				for (Dependency ic : this.egdDependencies) {
					result.append("\n\t\t").append(ic);
				}
			}
			result.append("\n\t}");
		}
		result.append("\n}");
		return result.toString();
	}

	/**
	 * Updates the schema constants with the input map.
	 *
	 * @param constants
	 *            the constants
	 */
	public void addConstants(Collection<TypedConstant> constants) {
		for (TypedConstant constant : constants)
			this.constants.put(constant.toString(), constant);
	}

	/**
	 *
	 * @return the schema constants
	 */
	public Map<String, TypedConstant> getConstants() {
		return this.constants;
	}

	/**
	 *
	 * @param name
	 *            the name
	 * @return the constant with the given name
	 */
	public TypedConstant getConstant(String name) {
		return this.constants.get(name);
	}

	/**
	 * Checks if the schema contains a relation.
	 *
	 * @param name
	 *            the name
	 * @return true if the given relation is part of the schema.
	 */
	public boolean contains(String name) {
		return this.relationsMap.containsKey(name);
	}

}
>>>>>>> 87cd77ec
<|MERGE_RESOLUTION|>--- conflicted
+++ resolved
@@ -1,443 +1,221 @@
-<<<<<<< HEAD
-package uk.ac.ox.cs.pdq.db;
 
-import java.util.ArrayList;
-import java.util.Collection;
-import java.util.LinkedHashMap;
-import java.util.List;
-import java.util.Map;
-
-import javax.xml.bind.annotation.XmlRootElement;
-import javax.xml.bind.annotation.adapters.XmlJavaTypeAdapter;
-
-import uk.ac.ox.cs.pdq.fol.Dependency;
-import uk.ac.ox.cs.pdq.fol.EGD;
-import uk.ac.ox.cs.pdq.io.jaxb.adapters.SchemaAdapter;
-import uk.ac.ox.cs.pdq.util.Utility;
-
-/**
- * A database schema.
- *
- * @author Efthymia Tsamoura
- * @author Julien Leblay
- */
-@XmlRootElement
-@XmlJavaTypeAdapter(SchemaAdapter.class)
-public class Schema {
-
-	/** Relations indexed based on their name. */
-	private final Map<String, Relation> relationsMap;
-
-	/** The list of schema relations*. */
-	protected final Relation[] relations;
-
-	/** The schema dependencies. */
-	protected final Dependency[] nonEgdDependencies;
-
-	/** A map from a constant's name to the constant object. */
-	protected final Map<String, TypedConstant> constants = new LinkedHashMap<>();
-
-	/** The EGDs of the keys*. */
-	protected final EGD[] egdDependencies;
-
-	/**
-	 * Builds a schema with the input relations.
-	 *
-	 * @param relations
-	 *            the relations
-	 */
-	public Schema(Relation[] relations) {
-		this(relations, new Dependency[] {});
-	}
-
-	/**
-	 * Builds a schema with the input relations and dependencies.
-	 *
-	 * @param relations
-	 *            The input relations
-	 * @param mixedDependencies
-	 *            The input dependencies
-	 */
-	public Schema(Relation[] relations, Dependency[] mixedDependencies) {
-		this.relations = new Relation[relations.length];
-		this.relationsMap = new LinkedHashMap<>();
-		int relationIndex = 0;
-		for (Relation relation : relations) {
-			this.relations[relationIndex++] = relation;
-			this.relationsMap.put(relation.getName(), relation);
-		}
-
-		// Separate mixed dependencies into two groups: EGDs and everything else.
-		List<Dependency> nonEgdDependenciesList = new ArrayList<>();
-		List<Dependency> egdDependenciesList = new ArrayList<>();
-		for (Dependency dependency : mixedDependencies) {
-			if (dependency instanceof EGD) {
-				egdDependenciesList.add(dependency);
-			} else {
-				nonEgdDependenciesList.add(dependency);
-			}
-		}
-		if (nonEgdDependenciesList.size() > 0) {
-			this.nonEgdDependencies = nonEgdDependenciesList.toArray(new Dependency[nonEgdDependenciesList.size()]);
-		} else {
-			this.nonEgdDependencies = new EGD[0];
-		}
-		if (egdDependenciesList.size() > 0) {
-			this.egdDependencies = egdDependenciesList.toArray(new EGD[egdDependenciesList.size()]);
-		} else {
-			this.egdDependencies = new EGD[0];
-		}
-
-		// This will be done outside of the class.
-		// List<EGD> EGDs = new ArrayList<>();
-		// for(Relation relation:this.relations) {
-		// if(relation.getKey() != null)
-		// EGDs.add(Utility.getEGDs(relation, relation.getKey().getAttributes()));
-		// }
-		// this.egdDependencies = EGDs.toArray(new EGD[EGDs.size()]);
-
-		for (Dependency dependency : this.nonEgdDependencies) {
-			for (TypedConstant constant : Utility.getTypedConstants(dependency)) {
-				this.constants.put(constant.toString(), constant);
-			}
-		}
-	}
-
-	/**
-	 * Gets all schema relations.
-	 *
-	 * @return all schema relations
-	 */
-	public Relation[] getRelations() {
-		return this.relations.clone();
-	}
-
-	public Relation getRelation(int index) {
-		return this.relations[index];
-	}
-
-	public int getNumberOfRelations() {
-		return this.relations.length;
-	}
-
-	/**
-	 * Gets the schema dependencies.
-	 *
-	 * @return the schema dependencies
-	 */
-	public Dependency[] getDependencies() {
-		return this.nonEgdDependencies.clone();
-	}
-
-	/**
-	 * Gets the (TOCOMMENT primary) key dependencies.
-	 *
-	 * @return the EGDs that come from the relations keys
-	 */
-	public EGD[] getKeyDependencies() {
-		return this.egdDependencies.clone();
-	}
-
-	/**
-	 * Gets the relation with the specified name.
-	 *
-	 * @param name
-	 *            the name
-	 * @return the relation with the input name
-	 */
-	public Relation getRelation(String name) {
-		return this.relationsMap.get(name);
-	}
-
-	@Override
-	public String toString() {
-		StringBuilder result = new StringBuilder();
-		result.append('{');
-		if (this.relations.length > 0) {
-			result.append("\n\t{");
-			for (Relation r : this.relations) {
-				result.append("\n\t\t").append(r);
-			}
-			result.append("\n\t}");
-		}
-		if (this.nonEgdDependencies.length > 0 || this.egdDependencies.length > 0) {
-			result.append("\n\t{");
-			if (this.nonEgdDependencies.length > 0) {
-				for (Dependency ic : this.nonEgdDependencies) {
-					result.append("\n\t\t").append(ic);
-				}
-			}
-			if (this.egdDependencies.length > 0) {
-				for (Dependency ic : this.egdDependencies) {
-					result.append("\n\t\t").append(ic);
-				}
-			}
-			result.append("\n\t}");
-		}
-		result.append("\n}");
-		return result.toString();
-	}
-
-	/**
-	 * Updates the schema constants with the input map.
-	 *
-	 * @param constants
-	 *            the constants
-	 */
-	public void addConstants(Collection<TypedConstant> constants) {
-		for (TypedConstant constant : constants)
-			this.constants.put(constant.toString(), constant);
-	}
-
-	/**
-	 *
-	 * @return the schema constants
-	 */
-	public Map<String, TypedConstant> getConstants() {
-		return this.constants;
-	}
-
-	/**
-	 *
-	 * @param name
-	 *            the name
-	 * @return the constant with the given name
-	 */
-	public TypedConstant getConstant(String name) {
-		return this.constants.get(name);
-	}
-
-	/**
-	 * Checks if the schema contains a relation.
-	 *
-	 * @param name
-	 *            the name
-	 * @return true if the given relation is part of the schema.
-	 */
-	public boolean contains(String name) {
-		return this.relationsMap.containsKey(name);
-	}
-
-}
-=======
-package uk.ac.ox.cs.pdq.db;
-
-import java.util.ArrayList;
-import java.util.Collection;
-import java.util.LinkedHashMap;
-import java.util.List;
-import java.util.Map;
-
-import javax.xml.bind.annotation.XmlRootElement;
-import javax.xml.bind.annotation.adapters.XmlJavaTypeAdapter;
-
-import uk.ac.ox.cs.pdq.fol.Dependency;
-import uk.ac.ox.cs.pdq.fol.EGD;
-import uk.ac.ox.cs.pdq.io.jaxb.adapters.SchemaAdapter;
-import uk.ac.ox.cs.pdq.util.Utility;
-
-/**
- * A database schema.
- *
- * @author Efthymia Tsamoura
- * @author Julien Leblay
- */
-@XmlRootElement
-@XmlJavaTypeAdapter(SchemaAdapter.class)
-public class Schema {
-
-	/** Relations indexed based on their name. */
-	private final Map<String, Relation> relationsMap;
-
-	/** The list of schema relations*. */
-	protected final Relation[] relations;
-
-	/** The schema dependencies. */
-	protected final Dependency[] nonEgdDependencies;
-
-	/** A map from a constant's name to the constant object. */
-	protected final Map<String, TypedConstant> constants = new LinkedHashMap<>();
-
-	/** The EGDs of the keys*. */
-	protected final EGD[] egdDependencies;
-
-	/**
-	 * Builds a schema with the input relations.
-	 *
-	 * @param relations
-	 *            the relations
-	 */
-	public Schema(Relation[] relations) {
-		this(relations, new Dependency[] {});
-	}
-
-	/**
-	 * Builds a schema with the input relations and dependencies.
-	 *
-	 * @param relations
-	 *            The input relations
-	 * @param mixedDependencies
-	 *            The input dependencies
-	 */
-	public Schema(Relation[] relations, Dependency[] mixedDependencies) {
-		this.relations = new Relation[relations.length];
-		this.relationsMap = new LinkedHashMap<>();
-		int relationIndex = 0;
-		for (Relation relation : relations) {
-			this.relations[relationIndex++] = relation;
-			this.relationsMap.put(relation.getName(), relation);
-		}
-
-		// Separate mixed dependencies into two groups: EGDs and everything else.
-		List<Dependency> nonEgdDependenciesList = new ArrayList<>();
-		List<Dependency> egdDependenciesList = new ArrayList<>();
-		for (Dependency dependency : mixedDependencies) {
-			if (dependency instanceof EGD) {
-				egdDependenciesList.add(dependency);
-			} else {
-				nonEgdDependenciesList.add(dependency);
-			}
-		}
-		if (nonEgdDependenciesList.size() > 0) {
-			this.nonEgdDependencies = nonEgdDependenciesList.toArray(new Dependency[nonEgdDependenciesList.size()]);
-		} else {
-			this.nonEgdDependencies = new EGD[0];
-		}
-		if (egdDependenciesList.size() > 0) {
-			this.egdDependencies = egdDependenciesList.toArray(new EGD[egdDependenciesList.size()]);
-		} else {
-			this.egdDependencies = new EGD[0];
-		}
-
-		// This will be done outside of the class.
-		// List<EGD> EGDs = new ArrayList<>();
-		// for(Relation relation:this.relations) {
-		// if(relation.getKey() != null)
-		// EGDs.add(Utility.getEGDs(relation, relation.getKey().getAttributes()));
-		// }
-		// this.egdDependencies = EGDs.toArray(new EGD[EGDs.size()]);
-
-		for (Dependency dependency : this.nonEgdDependencies) {
-			for (TypedConstant constant : Utility.getTypedConstants(dependency)) {
-				this.constants.put(constant.toString(), constant);
-			}
-		}
-	}
-
-	/**
-	 * Gets all schema relations.
-	 *
-	 * @return all schema relations
-	 */
-	public Relation[] getRelations() {
-		return this.relations.clone();
-	}
-
-	public Relation getRelation(int index) {
-		return this.relations[index];
-	}
-
-	public int getNumberOfRelations() {
-		return this.relations.length;
-	}
-
-	/**
-	 * Gets the schema dependencies.
-	 *
-	 * @return the schema dependencies
-	 */
-	public Dependency[] getDependencies() {
-		return this.nonEgdDependencies.clone();
-	}
-
-	/**
-	 * Gets the (TOCOMMENT primary) key dependencies.
-	 *
-	 * @return the EGDs that come from the relations keys
-	 */
-	public EGD[] getKeyDependencies() {
-		return this.egdDependencies.clone();
-	}
-
-	/**
-	 * Gets the relation with the specified name.
-	 *
-	 * @param name
-	 *            the name
-	 * @return the relation with the input name
-	 */
-	public Relation getRelation(String name) {
-		return this.relationsMap.get(name);
-	}
-
-	@Override
-	public String toString() {
-		StringBuilder result = new StringBuilder();
-		result.append('{');
-		if (this.relations.length > 0) {
-			result.append("\n\t{");
-			for (Relation r : this.relations) {
-				result.append("\n\t\t").append(r);
-			}
-			result.append("\n\t}");
-		}
-		if (this.nonEgdDependencies.length > 0 || this.egdDependencies.length > 0) {
-			result.append("\n\t{");
-			if (this.nonEgdDependencies.length > 0) {
-				for (Dependency ic : this.nonEgdDependencies) {
-					result.append("\n\t\t").append(ic);
-				}
-			}
-			if (this.egdDependencies.length > 0) {
-				for (Dependency ic : this.egdDependencies) {
-					result.append("\n\t\t").append(ic);
-				}
-			}
-			result.append("\n\t}");
-		}
-		result.append("\n}");
-		return result.toString();
-	}
-
-	/**
-	 * Updates the schema constants with the input map.
-	 *
-	 * @param constants
-	 *            the constants
-	 */
-	public void addConstants(Collection<TypedConstant> constants) {
-		for (TypedConstant constant : constants)
-			this.constants.put(constant.toString(), constant);
-	}
-
-	/**
-	 *
-	 * @return the schema constants
-	 */
-	public Map<String, TypedConstant> getConstants() {
-		return this.constants;
-	}
-
-	/**
-	 *
-	 * @param name
-	 *            the name
-	 * @return the constant with the given name
-	 */
-	public TypedConstant getConstant(String name) {
-		return this.constants.get(name);
-	}
-
-	/**
-	 * Checks if the schema contains a relation.
-	 *
-	 * @param name
-	 *            the name
-	 * @return true if the given relation is part of the schema.
-	 */
-	public boolean contains(String name) {
-		return this.relationsMap.containsKey(name);
-	}
-
-}
->>>>>>> 87cd77ec
+package uk.ac.ox.cs.pdq.db;
+
+import java.util.ArrayList;
+import java.util.Collection;
+import java.util.LinkedHashMap;
+import java.util.List;
+import java.util.Map;
+
+import javax.xml.bind.annotation.XmlRootElement;
+import javax.xml.bind.annotation.adapters.XmlJavaTypeAdapter;
+
+import uk.ac.ox.cs.pdq.fol.Dependency;
+import uk.ac.ox.cs.pdq.fol.EGD;
+import uk.ac.ox.cs.pdq.io.jaxb.adapters.SchemaAdapter;
+import uk.ac.ox.cs.pdq.util.Utility;
+
+/**
+ * A database schema.
+ *
+ * @author Efthymia Tsamoura
+ * @author Julien Leblay
+ */
+@XmlRootElement
+@XmlJavaTypeAdapter(SchemaAdapter.class)
+public class Schema {
+
+	/** Relations indexed based on their name. */
+	private final Map<String, Relation> relationsMap;
+
+	/** The list of schema relations*. */
+	protected final Relation[] relations;
+
+	/** The schema dependencies. */
+	protected final Dependency[] nonEgdDependencies;
+
+	/** A map from a constant's name to the constant object. */
+	protected final Map<String, TypedConstant> constants = new LinkedHashMap<>();
+
+	/** The EGDs of the keys*. */
+	protected final EGD[] egdDependencies;
+
+	/**
+	 * Builds a schema with the input relations.
+	 *
+	 * @param relations
+	 *            the relations
+	 */
+	public Schema(Relation[] relations) {
+		this(relations, new Dependency[] {});
+	}
+
+	/**
+	 * Builds a schema with the input relations and dependencies.
+	 *
+	 * @param relations
+	 *            The input relations
+	 * @param mixedDependencies
+	 *            The input dependencies
+	 */
+	public Schema(Relation[] relations, Dependency[] mixedDependencies) {
+		this.relations = new Relation[relations.length];
+		this.relationsMap = new LinkedHashMap<>();
+		int relationIndex = 0;
+		for (Relation relation : relations) {
+			this.relations[relationIndex++] = relation;
+			this.relationsMap.put(relation.getName(), relation);
+		}
+
+		// Separate mixed dependencies into two groups: EGDs and everything else.
+		List<Dependency> nonEgdDependenciesList = new ArrayList<>();
+		List<Dependency> egdDependenciesList = new ArrayList<>();
+		for (Dependency dependency : mixedDependencies) {
+			if (dependency instanceof EGD) {
+				egdDependenciesList.add(dependency);
+			} else {
+				nonEgdDependenciesList.add(dependency);
+			}
+		}
+		if (nonEgdDependenciesList.size() > 0) {
+			this.nonEgdDependencies = nonEgdDependenciesList.toArray(new Dependency[nonEgdDependenciesList.size()]);
+		} else {
+			this.nonEgdDependencies = new EGD[0];
+		}
+		if (egdDependenciesList.size() > 0) {
+			this.egdDependencies = egdDependenciesList.toArray(new EGD[egdDependenciesList.size()]);
+		} else {
+			this.egdDependencies = new EGD[0];
+		}
+
+		// This will be done outside of the class.
+		// List<EGD> EGDs = new ArrayList<>();
+		// for(Relation relation:this.relations) {
+		// if(relation.getKey() != null)
+		// EGDs.add(Utility.getEGDs(relation, relation.getKey().getAttributes()));
+		// }
+		// this.egdDependencies = EGDs.toArray(new EGD[EGDs.size()]);
+
+		for (Dependency dependency : this.nonEgdDependencies) {
+			for (TypedConstant constant : Utility.getTypedConstants(dependency)) {
+				this.constants.put(constant.toString(), constant);
+			}
+		}
+	}
+
+	/**
+	 * Gets all schema relations.
+	 *
+	 * @return all schema relations
+	 */
+	public Relation[] getRelations() {
+		return this.relations.clone();
+	}
+
+	public Relation getRelation(int index) {
+		return this.relations[index];
+	}
+
+	public int getNumberOfRelations() {
+		return this.relations.length;
+	}
+
+	/**
+	 * Gets the schema dependencies.
+	 *
+	 * @return the schema dependencies
+	 */
+	public Dependency[] getDependencies() {
+		return this.nonEgdDependencies.clone();
+	}
+
+	/**
+	 * Gets the (TOCOMMENT primary) key dependencies.
+	 *
+	 * @return the EGDs that come from the relations keys
+	 */
+	public EGD[] getKeyDependencies() {
+		return this.egdDependencies.clone();
+	}
+
+	/**
+	 * Gets the relation with the specified name.
+	 *
+	 * @param name
+	 *            the name
+	 * @return the relation with the input name
+	 */
+	public Relation getRelation(String name) {
+		return this.relationsMap.get(name);
+	}
+
+	@Override
+	public String toString() {
+		StringBuilder result = new StringBuilder();
+		result.append('{');
+		if (this.relations.length > 0) {
+			result.append("\n\t{");
+			for (Relation r : this.relations) {
+				result.append("\n\t\t").append(r);
+			}
+			result.append("\n\t}");
+		}
+		if (this.nonEgdDependencies.length > 0 || this.egdDependencies.length > 0) {
+			result.append("\n\t{");
+			if (this.nonEgdDependencies.length > 0) {
+				for (Dependency ic : this.nonEgdDependencies) {
+					result.append("\n\t\t").append(ic);
+				}
+			}
+			if (this.egdDependencies.length > 0) {
+				for (Dependency ic : this.egdDependencies) {
+					result.append("\n\t\t").append(ic);
+				}
+			}
+			result.append("\n\t}");
+		}
+		result.append("\n}");
+		return result.toString();
+	}
+
+	/**
+	 * Updates the schema constants with the input map.
+	 *
+	 * @param constants
+	 *            the constants
+	 */
+	public void addConstants(Collection<TypedConstant> constants) {
+		for (TypedConstant constant : constants)
+			this.constants.put(constant.toString(), constant);
+	}
+
+	/**
+	 *
+	 * @return the schema constants
+	 */
+	public Map<String, TypedConstant> getConstants() {
+		return this.constants;
+	}
+
+	/**
+	 *
+	 * @param name
+	 *            the name
+	 * @return the constant with the given name
+	 */
+	public TypedConstant getConstant(String name) {
+		return this.constants.get(name);
+	}
+
+	/**
+	 * Checks if the schema contains a relation.
+	 *
+	 * @param name
+	 *            the name
+	 * @return true if the given relation is part of the schema.
+	 */
+	public boolean contains(String name) {
+		return this.relationsMap.containsKey(name);
+	}
+
+}