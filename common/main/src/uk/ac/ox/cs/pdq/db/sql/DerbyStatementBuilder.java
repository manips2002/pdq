package uk.ac.ox.cs.pdq.db.sql;

import java.sql.Connection;
import java.sql.SQLException;
import java.util.Collection;
import java.util.LinkedList;
import java.util.List;
import java.util.Map;

import org.apache.log4j.Logger;

import uk.ac.ox.cs.pdq.db.DatabaseRelation;
import uk.ac.ox.cs.pdq.db.Schema;
import uk.ac.ox.cs.pdq.db.homomorphism.HomomorphismProperty;
import uk.ac.ox.cs.pdq.db.homomorphism.HomomorphismProperty.TopKProperty;
import uk.ac.ox.cs.pdq.fol.Atom;
import uk.ac.ox.cs.pdq.fol.Predicate;
import uk.ac.ox.cs.pdq.util.CleanDerbyDatabaseUtil;

// TODO: Auto-generated Javadoc
/**
 * Builds queries for detecting homomorphisms in Derby.
 *
 * @author Efthymia Tsamoura
 * @author Julien leblay
 */
public class DerbyStatementBuilder extends SQLStatementBuilder {

	/** The log. */
	private static Logger log = Logger.getLogger(DerbyStatementBuilder.class);
	/*
	 * (non-Javadoc)
	 * @see uk.ac.ox.cs.pdq.homomorphism.AbstractHomomorphismStatementBuilder#setupStatements(java.lang.String)
	 */
	@Override
	public Collection<String> createDatabaseStatements(String databaseName) {
		return new LinkedList<>();
	}

	/*
	 * (non-Javadoc)
	 * @see uk.ac.ox.cs.pdq.homomorphism.AbstractHomomorphismStatementBuilder#cleanupStatements(java.lang.String)
	 */
	@Override
	public Collection<String> createDropStatements(String databaseName) {
		return new LinkedList<>();
	}


	/* (non-Javadoc)
	 * @see uk.ac.ox.cs.pdq.reasoning.homomorphism.SQLStatementBuilder#translateLimitConstraints(uk.ac.ox.cs.pdq.fol.Evaluatable, uk.ac.ox.cs.pdq.reasoning.homomorphism.HomomorphismConstraint[])
	 */
	@Override
<<<<<<< HEAD
	protected String translateLimitConstraints(HomomorphismProperty... constraints) {
=======
	public String translateLimitConstraints(Evaluatable source, HomomorphismProperty... constraints) {
>>>>>>> ed9108e1
		for(HomomorphismProperty c:constraints) {
			if(c instanceof TopKProperty) {
				return "FETCH NEXT " + ((TopKProperty) c).k + " ROWS ONLY  ";
			}
		}
		return null;
	}

	/**
	 * Clone.
	 *
	 * @return DerbyHomomorphismStatementBuilder
	 */
	@Override
	public DerbyStatementBuilder clone() {
		return new DerbyStatementBuilder();
	}

	/* (non-Javadoc)
	 * @see uk.ac.ox.cs.pdq.reasoning.homomorphism.SQLStatementBuilder#indexDropStatement(uk.ac.ox.cs.pdq.reasoning.homomorphism.DBHomomorphismManager.DBRelation, java.lang.StringBuilder, java.lang.StringBuilder)
	 */
	@Override
	protected String createDropIndexStatement(DatabaseRelation relation, StringBuilder indexName, StringBuilder indexColumns) {
		return "DROP INDEX idx_" + relation.getName() + "_" + indexName ;
	}

	@Override
	public String createBulkInsertStatement(Predicate predicate, Collection<Atom> facts, Map<String, DatabaseRelation> toDatabaseTables) {
		throw new java.lang.UnsupportedOperationException("No bulk inserts are allowed in Derby");
	}
	//
	//	@Override
	//	public void close(List<Connection> synchronousConnections) throws SQLException {
	//		for(Connection con:synchronousConnections)
	//			CleanDerbyDatabaseUtil.cleanDatabase(con);
	//	}

	@Override
	public String createBulkDeleteStatement(Predicate predicate, Collection<? extends Atom> facts, Map<String, DatabaseRelation> toDatabaseTables)
	{
		return super.createBulkDeleteStatement(predicate, facts, toDatabaseTables);
	}

	}<|MERGE_RESOLUTION|>--- conflicted
+++ resolved
@@ -1,102 +1,97 @@
-package uk.ac.ox.cs.pdq.db.sql;
-
-import java.sql.Connection;
-import java.sql.SQLException;
-import java.util.Collection;
-import java.util.LinkedList;
-import java.util.List;
-import java.util.Map;
-
-import org.apache.log4j.Logger;
-
-import uk.ac.ox.cs.pdq.db.DatabaseRelation;
-import uk.ac.ox.cs.pdq.db.Schema;
-import uk.ac.ox.cs.pdq.db.homomorphism.HomomorphismProperty;
-import uk.ac.ox.cs.pdq.db.homomorphism.HomomorphismProperty.TopKProperty;
-import uk.ac.ox.cs.pdq.fol.Atom;
-import uk.ac.ox.cs.pdq.fol.Predicate;
-import uk.ac.ox.cs.pdq.util.CleanDerbyDatabaseUtil;
-
-// TODO: Auto-generated Javadoc
-/**
- * Builds queries for detecting homomorphisms in Derby.
- *
- * @author Efthymia Tsamoura
- * @author Julien leblay
- */
-public class DerbyStatementBuilder extends SQLStatementBuilder {
-
-	/** The log. */
-	private static Logger log = Logger.getLogger(DerbyStatementBuilder.class);
-	/*
-	 * (non-Javadoc)
-	 * @see uk.ac.ox.cs.pdq.homomorphism.AbstractHomomorphismStatementBuilder#setupStatements(java.lang.String)
-	 */
-	@Override
-	public Collection<String> createDatabaseStatements(String databaseName) {
-		return new LinkedList<>();
-	}
-
-	/*
-	 * (non-Javadoc)
-	 * @see uk.ac.ox.cs.pdq.homomorphism.AbstractHomomorphismStatementBuilder#cleanupStatements(java.lang.String)
-	 */
-	@Override
-	public Collection<String> createDropStatements(String databaseName) {
-		return new LinkedList<>();
-	}
-
-
-	/* (non-Javadoc)
-	 * @see uk.ac.ox.cs.pdq.reasoning.homomorphism.SQLStatementBuilder#translateLimitConstraints(uk.ac.ox.cs.pdq.fol.Evaluatable, uk.ac.ox.cs.pdq.reasoning.homomorphism.HomomorphismConstraint[])
-	 */
-	@Override
-<<<<<<< HEAD
-	protected String translateLimitConstraints(HomomorphismProperty... constraints) {
-=======
-	public String translateLimitConstraints(Evaluatable source, HomomorphismProperty... constraints) {
->>>>>>> ed9108e1
-		for(HomomorphismProperty c:constraints) {
-			if(c instanceof TopKProperty) {
-				return "FETCH NEXT " + ((TopKProperty) c).k + " ROWS ONLY  ";
-			}
-		}
-		return null;
-	}
-
-	/**
-	 * Clone.
-	 *
-	 * @return DerbyHomomorphismStatementBuilder
-	 */
-	@Override
-	public DerbyStatementBuilder clone() {
-		return new DerbyStatementBuilder();
-	}
-
-	/* (non-Javadoc)
-	 * @see uk.ac.ox.cs.pdq.reasoning.homomorphism.SQLStatementBuilder#indexDropStatement(uk.ac.ox.cs.pdq.reasoning.homomorphism.DBHomomorphismManager.DBRelation, java.lang.StringBuilder, java.lang.StringBuilder)
-	 */
-	@Override
-	protected String createDropIndexStatement(DatabaseRelation relation, StringBuilder indexName, StringBuilder indexColumns) {
-		return "DROP INDEX idx_" + relation.getName() + "_" + indexName ;
-	}
-
-	@Override
-	public String createBulkInsertStatement(Predicate predicate, Collection<Atom> facts, Map<String, DatabaseRelation> toDatabaseTables) {
-		throw new java.lang.UnsupportedOperationException("No bulk inserts are allowed in Derby");
-	}
-	//
-	//	@Override
-	//	public void close(List<Connection> synchronousConnections) throws SQLException {
-	//		for(Connection con:synchronousConnections)
-	//			CleanDerbyDatabaseUtil.cleanDatabase(con);
-	//	}
-
-	@Override
-	public String createBulkDeleteStatement(Predicate predicate, Collection<? extends Atom> facts, Map<String, DatabaseRelation> toDatabaseTables)
-	{
-		return super.createBulkDeleteStatement(predicate, facts, toDatabaseTables);
-	}
-
+package uk.ac.ox.cs.pdq.db.sql;
+
+import java.sql.Connection;
+import java.sql.SQLException;
+import java.util.Collection;
+import java.util.LinkedList;
+import java.util.List;
+import java.util.Map;
+
+import org.apache.log4j.Logger;
+
+import uk.ac.ox.cs.pdq.db.DatabaseRelation;
+import uk.ac.ox.cs.pdq.db.Schema;
+import uk.ac.ox.cs.pdq.db.homomorphism.HomomorphismProperty;
+import uk.ac.ox.cs.pdq.db.homomorphism.HomomorphismProperty.TopKProperty;
+import uk.ac.ox.cs.pdq.fol.Atom;
+import uk.ac.ox.cs.pdq.fol.Predicate;
+import uk.ac.ox.cs.pdq.util.CleanDerbyDatabaseUtil;
+
+// TODO: Auto-generated Javadoc
+/**
+ * Builds queries for detecting homomorphisms in Derby.
+ *
+ * @author Efthymia Tsamoura
+ * @author Julien leblay
+ */
+public class DerbyStatementBuilder extends SQLStatementBuilder {
+
+	/** The log. */
+	private static Logger log = Logger.getLogger(DerbyStatementBuilder.class);
+	/*
+	 * (non-Javadoc)
+	 * @see uk.ac.ox.cs.pdq.homomorphism.AbstractHomomorphismStatementBuilder#setupStatements(java.lang.String)
+	 */
+	@Override
+	public Collection<String> createDatabaseStatements(String databaseName) {
+		return new LinkedList<>();
+	}
+
+	/*
+	 * (non-Javadoc)
+	 * @see uk.ac.ox.cs.pdq.homomorphism.AbstractHomomorphismStatementBuilder#cleanupStatements(java.lang.String)
+	 */
+	@Override
+	public Collection<String> createDropStatements(String databaseName) {
+		return new LinkedList<>();
+	}
+
+
+	/* (non-Javadoc)
+	 * @see uk.ac.ox.cs.pdq.reasoning.homomorphism.SQLStatementBuilder#translateLimitConstraints(uk.ac.ox.cs.pdq.fol.Evaluatable, uk.ac.ox.cs.pdq.reasoning.homomorphism.HomomorphismConstraint[])
+	 */
+	@Override
+	public String translateLimitConstraints(HomomorphismProperty... constraints) {
+		for(HomomorphismProperty c:constraints) {
+			if(c instanceof TopKProperty) {
+				return "FETCH NEXT " + ((TopKProperty) c).k + " ROWS ONLY  ";
+			}
+		}
+		return null;
+	}
+
+	/**
+	 * Clone.
+	 *
+	 * @return DerbyHomomorphismStatementBuilder
+	 */
+	@Override
+	public DerbyStatementBuilder clone() {
+		return new DerbyStatementBuilder();
+	}
+
+	/* (non-Javadoc)
+	 * @see uk.ac.ox.cs.pdq.reasoning.homomorphism.SQLStatementBuilder#indexDropStatement(uk.ac.ox.cs.pdq.reasoning.homomorphism.DBHomomorphismManager.DBRelation, java.lang.StringBuilder, java.lang.StringBuilder)
+	 */
+	@Override
+	protected String createDropIndexStatement(DatabaseRelation relation, StringBuilder indexName, StringBuilder indexColumns) {
+		return "DROP INDEX idx_" + relation.getName() + "_" + indexName ;
+	}
+
+	@Override
+	public String createBulkInsertStatement(Predicate predicate, Collection<Atom> facts, Map<String, DatabaseRelation> toDatabaseTables) {
+		throw new java.lang.UnsupportedOperationException("No bulk inserts are allowed in Derby");
+	}
+	//
+	//	@Override
+	//	public void close(List<Connection> synchronousConnections) throws SQLException {
+	//		for(Connection con:synchronousConnections)
+	//			CleanDerbyDatabaseUtil.cleanDatabase(con);
+	//	}
+
+	@Override
+	public String createBulkDeleteStatement(Predicate predicate, Collection<Atom> facts, Map<String, DatabaseRelation> toDatabaseTables) {
+		return super.createBulkDeleteStatement(predicate, facts, toDatabaseTables);
+	}
+
 	}