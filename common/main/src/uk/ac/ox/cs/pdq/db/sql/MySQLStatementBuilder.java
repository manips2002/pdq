--- conflicted
+++ resolved
@@ -1,148 +1,143 @@
-
-package uk.ac.ox.cs.pdq.db.sql;
-
-import java.util.ArrayList;
-import java.util.Collection;
-import java.util.LinkedList;
-import java.util.List;
-import java.util.Map;
-
-import org.apache.log4j.Logger;
-
-import uk.ac.ox.cs.pdq.db.DatabaseRelation;
-import uk.ac.ox.cs.pdq.db.homomorphism.HomomorphismProperty;
-import uk.ac.ox.cs.pdq.db.homomorphism.HomomorphismProperty.TopKProperty;
-import uk.ac.ox.cs.pdq.fol.Atom;
-import uk.ac.ox.cs.pdq.fol.Predicate;
-import uk.ac.ox.cs.pdq.fol.Term;
-
-import com.google.common.base.Joiner;
-
-// TODO: Auto-generated Javadoc
-/**
- * Builds queries for detecting homomorphisms in MySQL.
- *
- * @author Efthymia Tsamoura
- */
-public class MySQLStatementBuilder extends SQLStatementBuilder {
-
-	/** The log. */
-	private static Logger log = Logger.getLogger(MySQLStatementBuilder.class);
-
-	/*
-	 * (non-Javadoc)
-	 * @see uk.ac.ox.cs.pdq.homomorphism.AbstractHomomorphismStatementBuilder#setupStatements(java.lang.String)
-	 */
-	@Override
-	public Collection<String> createDatabaseStatements(String databaseName) {
-		Collection<String> result = new LinkedList<>();
-		result.add("DROP DATABASE IF EXISTS " + databaseName);
-		result.add("CREATE DATABASE " + databaseName);
-		result.add("USE " + databaseName);
-		log.trace(result);
-		return result;
-	}
-
-	/*
-	 * (non-Javadoc)
-	 * @see uk.ac.ox.cs.pdq.homomorphism.AbstractHomomorphismStatementBuilder#cleanupStatements(java.lang.String)
-	 */
-	@Override
-	public Collection<String> createDropStatements(String databaseName) {
-		Collection<String> result = new LinkedList<>();
-		result.add("DROP DATABASE " + databaseName);
-		log.trace(result);
-		return result;
-	}
-
-	/* (non-Javadoc)
-	 * @see uk.ac.ox.cs.pdq.reasoning.homomorphism.SQLStatementBuilder#translateLimitConstraints(uk.ac.ox.cs.pdq.fol.Evaluatable, uk.ac.ox.cs.pdq.reasoning.homomorphism.HomomorphismConstraint[])
-	 */
-	@Override
-<<<<<<< HEAD
-	protected String translateLimitConstraints(HomomorphismProperty... constraints) {
-=======
-	public String translateLimitConstraints(Evaluatable source, HomomorphismProperty... constraints) {
->>>>>>> ed9108e1
-		for(HomomorphismProperty c:constraints) {
-			if(c instanceof TopKProperty) {
-				return "LIMIT " + ((TopKProperty) c).k;
-			}
-		}
-		return null;
-	}
-
-	/**
-	 * Clone.
-	 *
-	 * @return MySQLHomomorphismStatementBuilder
-	 */
-	@Override
-	public MySQLStatementBuilder clone() {
-		return new MySQLStatementBuilder();
-	}
-
-	/**
-	 * Make inserts.
-	 *
-	 * @param facts the facts
-	 * @param toDatabaseTables the dbrelations
-	 * @return insert statements that add the input fact to the fact database.
-	 */
-	@Override
-	public Collection<String> createInsertStatements(Collection<Atom> facts, Map<String, DatabaseRelation> toDatabaseTables) {
-		Collection<String> result = new LinkedList<>();
-		for (Atom fact:facts) {
-			DatabaseRelation rel = toDatabaseTables.get(fact.getPredicate().getName());
-			List<Term> terms = fact.getTerms();
-			String insertInto = "INSERT IGNORE INTO " + toDatabaseTables.get(rel.getName()).getName() + " " + "VALUES ( ";
-			for (Term term : terms) {
-				if (!term.isVariable()) {
-					insertInto += "'" + term + "'" + ",";
-				}
-			}
-			insertInto += 0 + ",";
-			insertInto += fact.getId();
-			insertInto += ")";
-			result.add(insertInto);
-		}
-		log.trace(result);
-		return result;
-	}
-
-	/**
-	 * Make inserts.
-	 *
-	 * @param facts the facts
-	 * @param toDatabaseTables the dbrelations
-	 * @return insert statements that add the input fact to the fact database.
-	 */
-	@Override
-	public String createBulkInsertStatement(Predicate predicate, Collection<Atom> facts, Map<String, DatabaseRelation> toDatabaseTables) {
-		String insertInto = "INSERT IGNORE INTO " + toDatabaseTables.get(predicate.getName()).getName() + "\n" +
-				"VALUES" + "\n";
-		List<String> tuples = new ArrayList<String>();
-		for (Atom fact:facts) {
-			String tuple = "(";
-			List<Term> terms = fact.getTerms();
-			for (Term term : terms) {
-				if (!term.isVariable()) {
-					tuple += "'" + term + "'" + ",";
-				}
-			}
-			tuple += fact.getId();
-			tuple += ")";
-			tuples.add(tuple);
-		}
-		insertInto += Joiner.on(",\n").join(tuples) + ";";
-		return insertInto;
-	}
-	
-	
-	@Override
-	public String createBulkDeleteStatement(Predicate predicate, Collection<? extends Atom> facts, Map<String, DatabaseRelation> toDatabaseTables)
-	{
-		return super.createBulkDeleteStatement(predicate, facts, toDatabaseTables)+";";
-	}
-}
-
+
+package uk.ac.ox.cs.pdq.db.sql;
+
+import java.util.ArrayList;
+import java.util.Collection;
+import java.util.LinkedList;
+import java.util.List;
+import java.util.Map;
+
+import org.apache.log4j.Logger;
+
+import uk.ac.ox.cs.pdq.db.DatabaseRelation;
+import uk.ac.ox.cs.pdq.db.homomorphism.HomomorphismProperty;
+import uk.ac.ox.cs.pdq.db.homomorphism.HomomorphismProperty.TopKProperty;
+import uk.ac.ox.cs.pdq.fol.Atom;
+import uk.ac.ox.cs.pdq.fol.Predicate;
+import uk.ac.ox.cs.pdq.fol.Term;
+
+import com.google.common.base.Joiner;
+
+// TODO: Auto-generated Javadoc
+/**
+ * Builds queries for detecting homomorphisms in MySQL.
+ *
+ * @author Efthymia Tsamoura
+ */
+public class MySQLStatementBuilder extends SQLStatementBuilder {
+
+	/** The log. */
+	private static Logger log = Logger.getLogger(MySQLStatementBuilder.class);
+
+	/*
+	 * (non-Javadoc)
+	 * @see uk.ac.ox.cs.pdq.homomorphism.AbstractHomomorphismStatementBuilder#setupStatements(java.lang.String)
+	 */
+	@Override
+	public Collection<String> createDatabaseStatements(String databaseName) {
+		Collection<String> result = new LinkedList<>();
+		result.add("DROP DATABASE IF EXISTS " + databaseName);
+		result.add("CREATE DATABASE " + databaseName);
+		result.add("USE " + databaseName);
+		log.trace(result);
+		return result;
+	}
+
+	/*
+	 * (non-Javadoc)
+	 * @see uk.ac.ox.cs.pdq.homomorphism.AbstractHomomorphismStatementBuilder#cleanupStatements(java.lang.String)
+	 */
+	@Override
+	public Collection<String> createDropStatements(String databaseName) {
+		Collection<String> result = new LinkedList<>();
+		result.add("DROP DATABASE " + databaseName);
+		log.trace(result);
+		return result;
+	}
+
+	/* (non-Javadoc)
+	 * @see uk.ac.ox.cs.pdq.reasoning.homomorphism.SQLStatementBuilder#translateLimitConstraints(uk.ac.ox.cs.pdq.fol.Evaluatable, uk.ac.ox.cs.pdq.reasoning.homomorphism.HomomorphismConstraint[])
+	 */
+	@Override
+	public String translateLimitConstraints(HomomorphismProperty... constraints) {
+		for(HomomorphismProperty c:constraints) {
+			if(c instanceof TopKProperty) {
+				return "LIMIT " + ((TopKProperty) c).k;
+			}
+		}
+		return null;
+	}
+
+	/**
+	 * Clone.
+	 *
+	 * @return MySQLHomomorphismStatementBuilder
+	 */
+	@Override
+	public MySQLStatementBuilder clone() {
+		return new MySQLStatementBuilder();
+	}
+
+	/**
+	 * Make inserts.
+	 *
+	 * @param facts the facts
+	 * @param toDatabaseTables the dbrelations
+	 * @return insert statements that add the input fact to the fact database.
+	 */
+	@Override
+	public Collection<String> createInsertStatements(Collection<Atom> facts, Map<String, DatabaseRelation> toDatabaseTables) {
+		Collection<String> result = new LinkedList<>();
+		for (Atom fact:facts) {
+			DatabaseRelation rel = toDatabaseTables.get(fact.getPredicate().getName());
+			List<Term> terms = fact.getTerms();
+			String insertInto = "INSERT IGNORE INTO " + toDatabaseTables.get(rel.getName()).getName() + " " + "VALUES ( ";
+			for (Term term : terms) {
+				if (!term.isVariable()) {
+					insertInto += "'" + term + "'" + ",";
+				}
+			}
+			insertInto += 0 + ",";
+			insertInto += fact.getId();
+			insertInto += ")";
+			result.add(insertInto);
+		}
+		log.trace(result);
+		return result;
+	}
+
+	/**
+	 * Make inserts.
+	 *
+	 * @param facts the facts
+	 * @param toDatabaseTables the dbrelations
+	 * @return insert statements that add the input fact to the fact database.
+	 */
+	@Override
+	public String createBulkInsertStatement(Predicate predicate, Collection<Atom> facts, Map<String, DatabaseRelation> toDatabaseTables) {
+		String insertInto = "INSERT IGNORE INTO " + toDatabaseTables.get(predicate.getName()).getName() + "\n" +
+				"VALUES" + "\n";
+		List<String> tuples = new ArrayList<String>();
+		for (Atom fact:facts) {
+			String tuple = "(";
+			List<Term> terms = fact.getTerms();
+			for (Term term : terms) {
+				if (!term.isVariable()) {
+					tuple += "'" + term + "'" + ",";
+				}
+			}
+			tuple += fact.getId();
+			tuple += ")";
+			tuples.add(tuple);
+		}
+		insertInto += Joiner.on(",\n").join(tuples) + ";";
+		return insertInto;
+	}
+	
+	
+	@Override
+	public String createBulkDeleteStatement(Predicate predicate, Collection<Atom> facts, Map<String, DatabaseRelation> toDatabaseTables) {
+		return super.createBulkDeleteStatement(predicate, facts, toDatabaseTables)+";";
+	}
+}
+