--- conflicted
+++ resolved
@@ -1,890 +1,571 @@
-package uk.ac.ox.cs.pdq.db.sql;
-
-import java.util.ArrayList;
-import java.util.Collection;
-import java.util.HashMap;
-import java.util.Iterator;
-import java.util.LinkedHashMap;
-import java.util.LinkedHashSet;
-import java.util.LinkedList;
-import java.util.List;
-import java.util.Map;
-import java.util.Map.Entry;
-import java.util.Set;
-
-import org.apache.commons.lang3.tuple.ImmutablePair;
-import org.apache.commons.lang3.tuple.Pair;
-import org.apache.log4j.Logger;
-
-import uk.ac.ox.cs.pdq.db.Attribute;
-import uk.ac.ox.cs.pdq.db.DatabaseRelation;
-<<<<<<< HEAD
-import uk.ac.ox.cs.pdq.db.Dependency;
-import uk.ac.ox.cs.pdq.db.EGD;
-=======
->>>>>>> ed9108e1
-import uk.ac.ox.cs.pdq.db.Relation;
-import uk.ac.ox.cs.pdq.db.TypedConstant;
-import uk.ac.ox.cs.pdq.db.homomorphism.HomomorphismProperty;
-import uk.ac.ox.cs.pdq.db.homomorphism.HomomorphismProperty.ActiveTriggerProperty;
-import uk.ac.ox.cs.pdq.db.homomorphism.HomomorphismProperty.EGDHomomorphismProperty;
-import uk.ac.ox.cs.pdq.db.homomorphism.HomomorphismProperty.FactProperty;
-import uk.ac.ox.cs.pdq.db.homomorphism.HomomorphismProperty.MapProperty;
-import uk.ac.ox.cs.pdq.fol.Atom;
-import uk.ac.ox.cs.pdq.fol.Conjunction;
-import uk.ac.ox.cs.pdq.fol.ConjunctiveQuery;
-import uk.ac.ox.cs.pdq.fol.Constant;
-<<<<<<< HEAD
-=======
-import uk.ac.ox.cs.pdq.fol.Dependency;
-import uk.ac.ox.cs.pdq.fol.Equality;
-import uk.ac.ox.cs.pdq.fol.Evaluatable;
->>>>>>> ed9108e1
-import uk.ac.ox.cs.pdq.fol.Formula;
-import uk.ac.ox.cs.pdq.fol.Predicate;
-import uk.ac.ox.cs.pdq.fol.TGD;
-import uk.ac.ox.cs.pdq.fol.Term;
-import uk.ac.ox.cs.pdq.fol.Variable;
-import uk.ac.ox.cs.pdq.io.xml.QNames;
-import uk.ac.ox.cs.pdq.util.Utility;
-
-import com.google.common.base.Joiner;
-import com.google.common.base.Preconditions;
-import com.google.common.collect.BiMap;
-import com.google.common.collect.HashBiMap;
-import com.google.common.collect.LinkedHashMultimap;
-import com.google.common.collect.Multimap;
-
-// TODO: Auto-generated Javadoc
-/**
- * Creates SQL statements to detect homomorphisms or add/delete facts in a database.
- *
- * @author Efthymia Tsamoura
- */
-public abstract class SQLStatementBuilder {
-
-	/** Logger. */
-	private static Logger log = Logger.getLogger(SQLStatementBuilder.class);
-
-	/**  Aliases for the relations in the query FROM statements. */
-	public BiMap<Atom, String> aliases = HashBiMap.create();
-
-	/** The alias prefix. */
-	private String aliasPrefix = "A";
-
-	/** The alias counter. */
-	private int aliasCounter = 0;
-
-	/**
-	 * Make inserts.
-	 *
-	 * @param facts the facts
-	 * @param toDatabaseTables the dbrelations
-	 * @return insert statements that add the input fact to the fact database.
+package uk.ac.ox.cs.pdq.db.sql;
+
+import java.util.ArrayList;
+import java.util.Collection;
+import java.util.LinkedHashMap;
+import java.util.LinkedHashSet;
+import java.util.LinkedList;
+import java.util.List;
+import java.util.Map;
+import java.util.Map.Entry;
+import java.util.Set;
+
+import org.apache.commons.lang3.tuple.ImmutablePair;
+import org.apache.commons.lang3.tuple.Pair;
+import org.apache.log4j.Logger;
+
+import uk.ac.ox.cs.pdq.db.Attribute;
+import uk.ac.ox.cs.pdq.db.DatabaseRelation;
+import uk.ac.ox.cs.pdq.db.Relation;
+import uk.ac.ox.cs.pdq.db.TypedConstant;
+import uk.ac.ox.cs.pdq.db.homomorphism.HomomorphismProperty;
+import uk.ac.ox.cs.pdq.db.homomorphism.HomomorphismProperty.FactProperty;
+import uk.ac.ox.cs.pdq.db.homomorphism.HomomorphismProperty.MapProperty;
+import uk.ac.ox.cs.pdq.fol.Atom;
+import uk.ac.ox.cs.pdq.fol.Conjunction;
+import uk.ac.ox.cs.pdq.fol.ConjunctiveQuery;
+import uk.ac.ox.cs.pdq.fol.Constant;
+import uk.ac.ox.cs.pdq.fol.Dependency;
+import uk.ac.ox.cs.pdq.fol.Formula;
+import uk.ac.ox.cs.pdq.fol.Predicate;
+import uk.ac.ox.cs.pdq.fol.TGD;
+import uk.ac.ox.cs.pdq.fol.Term;
+import uk.ac.ox.cs.pdq.fol.Variable;
+import uk.ac.ox.cs.pdq.util.Utility;
+
+import com.google.common.base.Joiner;
+import com.google.common.base.Preconditions;
+import com.google.common.collect.BiMap;
+import com.google.common.collect.HashBiMap;
+import com.google.common.collect.LinkedHashMultimap;
+import com.google.common.collect.Multimap;
+
+// TODO: Auto-generated Javadoc
+/**
+ * Creates SQL statements to detect homomorphisms or add/delete facts in a database.
+ *
+ * @author Efthymia Tsamoura
+ */
+public abstract class SQLStatementBuilder {
+
+	/** Logger. */
+	private static Logger log = Logger.getLogger(SQLStatementBuilder.class);
+
+	/**  Aliases for the relations in the query FROM statements. */
+	public BiMap<Atom, String> aliases = HashBiMap.create();
+
+	/** The alias prefix. */
+	private String aliasPrefix = "A";
+
+	/** The alias counter. */
+	private int aliasCounter = 0;
+
+	/**
+	 * Make inserts.
+	 *
+	 * @param facts the facts
+	 * @param toDatabaseTables the dbrelations
+	 * @return insert statements that add the input fact to the fact database.
+	 */
+	public Collection<String> createInsertStatements(Collection<Atom> facts, Map<String, DatabaseRelation> toDatabaseTables) {
+		Collection<String> result = new LinkedList<>();
+		for (Atom fact:facts) {
+			DatabaseRelation relation = toDatabaseTables.get(fact.getPredicate().getName());
+			List<Term> terms = fact.getTerms();
+			String insertInto = "INSERT INTO " + relation.getName() + " " + "VALUES ( ";
+			for (Term term : terms) {
+				if (!term.isVariable()) {
+					insertInto += "'" + term + "'" + ",";
+				}
+			}
+			insertInto += fact.getId();
+			insertInto += ")";
+			result.add(insertInto);
+		}
+		log.trace(result);
+		return result;
+	}
+	
+	
+	//used for debugging purposes
+	public Collection<String> createGetAllTuplesStatement(Map<String, DatabaseRelation> toDatabaseTables) {
+		Collection<String> result = new LinkedList<>();
+		for (String key:toDatabaseTables.keySet()) {
+			DatabaseRelation relation = toDatabaseTables.get(key);
+			String selectAll = "SELECT * FROM " + relation.getName();
+			result.add(selectAll);
+		}
+		log.trace(result);
+		return result;
+	}
+
+	public abstract String createBulkInsertStatement(Predicate predicate, Collection<Atom> facts, Map<String, DatabaseRelation> toDatabaseTables);
+
+	/**
+	 * Creates an SQL statement that deletes the set of input facts, by deleting tuples whose fact id attribute is the fact id of the input fact.
+	 *
+	 * @param facts 		Facts to delete from the database
+	 * @param toDatabaseTables 		Map of schema relation names to *clean* names
+	 * @return 		a set of statements that delete the input facts from the fact database.
+	 */
+	protected Collection<String> createDeleteStatements(Collection<Atom> facts, Map<String, DatabaseRelation> toDatabaseTables) {
+		Collection<String> result = new LinkedList<>();
+		for (Atom fact:facts) {
+			Relation relation = toDatabaseTables.get(fact.getPredicate().getName());
+			String delete = "DELETE FROM " + relation.getName() + " " + "WHERE ";
+			Attribute attribute = DatabaseRelation.Fact;
+			delete += attribute.getName() + "=" + fact.getId();
+			result.add(delete);
+		}
+		return result;
+	}
+
+	/**
+	 * Make deletes.
+	 *
+	 * @param facts 		Facts to delete from the database
+	 * @param toDatabaseTables 		Map of schema relation names to *clean* names
+	 * @return 		a set of statements that delete the input facts from the fact database.
+	 */
+	public String createBulkDeleteStatement(Predicate predicate, Collection<Atom> facts, Map<String, DatabaseRelation> toDatabaseTables) {
+		String insertInto = "DELETE FROM " + toDatabaseTables.get(predicate.getName()).getName() + " " + "WHERE "; 
+		insertInto += DatabaseRelation.Fact.getName();
+		insertInto += " IN" + "\n"; 
+
+		List<String> tuples = new ArrayList<String>();
+		for (Atom fact:facts) {
+			String tuple = "(" + fact.getId() + ")";
+			tuples.add(tuple);
+		}
+		insertInto += "(" + Joiner.on(",").join(tuples) + ")";
+		return insertInto;
+	}
+
+	/**
+	 * Creates the table statement.
+	 *
+	 * @param relation the table to create
+	 * @return a SQL statement that creates the fact table of the given relation
+	 */
+	public String createTableStatement(DatabaseRelation relation) {
+		StringBuilder result = new StringBuilder();
+		result.append("CREATE TABLE  ").append(relation.getName()).append('(');
+		for (int it = 0; it < relation.getAttributes().size(); ++it) {
+			result.append(' ').append(relation.getAttributes().get(it).getName());
+			if (relation.getAttribute(it).getType() instanceof Class && String.class.isAssignableFrom((Class<?>) relation.getAttribute(it).getType())) {
+				result.append(" VARCHAR(500),");
+			}
+			else if (relation.getAttribute(it).getType() instanceof Class && Integer.class.isAssignableFrom((Class<?>) relation.getAttribute(it).getType())) {
+				result.append(" int,");
+			}
+			else {
+				throw new java.lang.IllegalArgumentException();
+			}
+		}
+		result.append(" PRIMARY KEY ").append("(").append(DatabaseRelation.Fact.getName()).append(")");
+		result.append(')');
+		log.trace(relation);
+		log.trace(result);
+		return result.toString();
+	}
+
+	/**
+	 * Creates the table index.
+	 *
+	 * @param isForQuery the is for query
+	 * @param existingIndices
+	 * @param relation the relation
+	 * @param columns the columns
+	 * @return a SQL statement that creates an index for the columns of the input relation
+	 */
+	protected Pair<String,String> createTableIndices(Set<String> existingIndices, DatabaseRelation relation, Integer... columns) {
+		StringBuilder indexName = new StringBuilder();
+		StringBuilder indexColumns = new StringBuilder();
+		String sep1 = "", sep2 = "";
+		for (Integer i: columns) {
+			indexName.append(sep1).append(relation.getAttribute(i).getName());
+			indexColumns.append(sep2).append(relation.getAttribute(i).getName());
+			sep1 = "_";
+			sep2 = ",";
+		}
+		//if the index is not already existing due to the constraints
+		if(existingIndices.contains(relation.getName() + "_" + indexName))
+		{	
+			return null;
+		}
+		else{
+			existingIndices.add(relation.getName() + "_" + indexName );
+		}
+		String create = this.createColumnIndexStatement(relation,indexName,indexColumns);		
+		String drop =  this.createDropIndexStatement(relation,indexName,indexColumns);
+		return new ImmutablePair<String, String>(create,drop);
+	}
+
+	/**
+	 * Index create statement.
+	 *
+	 * @param relation the relation
+	 * @param indexName the index name
+	 * @param indexColumns the index columns
+	 * @return the string
+	 */
+	protected String createColumnIndexStatement(DatabaseRelation relation, StringBuilder indexName, StringBuilder indexColumns) {
+		return "CREATE INDEX idx_" + relation.getName() + "_" + indexName + 
+				" ON " + relation.getName() + "(" + indexColumns + ")";
+	}
+
+	/**
+	 * Index drop statement.
+	 *
+	 * @param relation the relation
+	 * @param indexName the index name
+	 * @param indexColumns the index columns
+	 * @return the string
+	 */
+	protected String createDropIndexStatement(DatabaseRelation relation, StringBuilder indexName, StringBuilder indexColumns) {
+		return "DROP INDEX idx_" + relation.getName() + "_" + indexName + 
+				" ON " + relation.getName(); 
+	}
+
+	/**
+	 * Clear tables.
+	 *
+	 * @param queryRelations the query relations
+	 * @param toDatabaseRelation the relation map
+	 * @return the collection
+	 */
+	public Collection<String> createTruncateTableStatements(List<Atom> queryRelations, Map<String, DatabaseRelation> toDatabaseRelation) {
+		Set<String> result = new LinkedHashSet<>();
+		for(Atom pred: queryRelations)
+			result.add("TRUNCATE TABLE  " + toDatabaseRelation.get(pred.getPredicate().getName()).getName());
+		return result;
+	}
+
+	/**
+	 * Creates the table non join indexes.
+	 *
+	 * @param relation the relation
+	 * @param column the column
+	 * @return a SQL statement that creates an index for the bag and fact attributes of the database tables
+	 */
+	public String createColumnIndexStatement(DatabaseRelation relation, Attribute column) {
+		return "CREATE INDEX idx_" + relation.getName() + "_" + 
+				column.getName() + " ON " + relation.getName() + "(" + column.getName() + ")"; 
+	}
+
+	/**
+	 * Creates the table indexes.
+	 *
+	 * @param isForQuery the is for query
+	 * @param toDatabaseRelations the relation map
+	 * @param rule the rule
+	 * @param existingIndices the constraint indices
+	 * @return the pair
 	 */
-	public Collection<String> createInsertStatements(Collection<Atom> facts, Map<String, DatabaseRelation> toDatabaseTables) {
-		Collection<String> result = new LinkedList<>();
-		for (Atom fact:facts) {
-			DatabaseRelation relation = toDatabaseTables.get(fact.getPredicate().getName());
-			List<Term> terms = fact.getTerms();
-			String insertInto = "INSERT INTO " + relation.getName() + " " + "VALUES ( ";
-			for (Term term : terms) {
-				if (!term.isVariable()) {
-					insertInto += "'" + term + "'" + ",";
-				}
-			}
-			insertInto += fact.getId();
-			insertInto += ")";
-			result.add(insertInto);
-		}
-		log.trace(result);
-		return result;
-	}
+	public Pair<Collection<String>,Collection<String>> setupIndices(boolean isForQuery, Map<String, DatabaseRelation> toDatabaseRelations, Formula rule, Set<String> existingIndices) {
+		Formula body = null;
+		if (rule instanceof Atom) {
+			body = Conjunction.of(rule);
+		} else if (rule instanceof TGD) {
+			body = ((TGD)rule).getBody();
+		} else if (rule instanceof ConjunctiveQuery) {
+			body = rule;
+		}
+		else {
+			throw new UnsupportedOperationException("Homomorphism check only supported on conjunction of atomic predicate formulas for now.");
+		}
+		Set<String> createIndices = new LinkedHashSet<>();
+		Set<String> dropIndices = new LinkedHashSet<>();
+		Multimap<Variable, Atom> clusters = LinkedHashMultimap.create();
+		for (Formula subFormula:body.getChildren()) {
+			if (subFormula instanceof Atom) {
+				for (Term t: subFormula.getTerms()) {
+					if (t instanceof Variable) {
+						clusters.put((Variable) t, (Atom) subFormula);
+					}
+				}
+			} else {
+				throw new UnsupportedOperationException("Homomorphism check only supported on conjunction of atomic predicate formulas for now.");
+			}
+		}
+		for (Variable t: clusters.keys()) {
+			Collection<Atom> atoms = clusters.get(t);
+			if (atoms.size() > 1) {
+				for (Atom atom: atoms) {
+					for (int i = 0, l = atom.getPredicate().getArity(); i < l; i++) {
+						if (atom.getTerm(i).equals(t)) {
+							Pair<String,String> createAndDropIndices = this.createTableIndices(existingIndices, toDatabaseRelations.get(atom.getPredicate().getName()), i);
+							if(createAndDropIndices != null) {	
+								createIndices.add(createAndDropIndices.getLeft());
+								if(isForQuery)
+									dropIndices.add(createAndDropIndices.getRight());
+							}
+						}
+					}
+				}
+			}
+		}
+		return new ImmutablePair<Collection<String>, Collection<String>>(createIndices, dropIndices);
+	}
+
+	/**
+	 * Creates a statement that narrows down the number of homomorphisms returned for the source formula to the facts of the database. 
+	 * @param source
+	 * 		An input formula
+	 * @param constraints
+	 * 		A set of constraints that should be satisfied by the homomorphisms of the input formula to the facts of the database 
+	 * @return
+	 * 		an SQL LIMIT statement 
+	 */
+	public abstract String translateLimitConstraints(HomomorphismProperty... constraints);
+
 	
+	public List<String> createFromStatement(Collection<Atom> facts) {
+		List<String> relations = new ArrayList<String>();
+		for (Atom fact:facts) {
+			String aliasName = this.aliasPrefix + this.aliasCounter;
+			relations.add(this.createTableAliasingExpression(aliasName, fact.getPredicate()));
+			this.aliases.put(fact, aliasName);
+			this.aliasCounter++;
+		}
+		return relations;
+	}
+
+	/**
+	 * Creates the projection statements.
+	 *
+	 * @param source the source
+	 * @return 		the attributes that will be projected. 
+	 * 		If the input is an egd or tgd we project the attributes that map to universally quantified variables.
+	 * 		If the input is a query we project the attributes that map to its free variables.
+	 */
+	public LinkedHashMap<String,Variable> createProjections(Dependency source) {
+		LinkedHashMap<String,Variable> projected = new LinkedHashMap<>();
+		List<Variable> attributes = new ArrayList<>();
+		for (Atom fact:source.getBody().getAtoms()) {
+			String alias = this.aliases.get(fact);
+			List<Term> terms = fact.getTerms();
+			for (int it = 0; it < terms.size(); ++it) {
+				Term term = terms.get(it);
+				if (term instanceof Variable && !attributes.contains(((Variable) term).getSymbol())) {
+					projected.put(createProjectionStatementForArgument(it, (Relation) fact.getPredicate(), alias), (Variable)term);
+					attributes.add(((Variable) term));
+				}
+			}
+		}
+		return projected;
+	}
+	
+	public LinkedHashMap<String,Variable> createProjections(ConjunctiveQuery source) {
+		LinkedHashMap<String,Variable> projected = new LinkedHashMap<>();
+		List<Variable> attributes = new ArrayList<>();
+		for (Atom fact:source.getAtoms()) {
+			String alias = this.aliases.get(fact);
+			List<Term> terms = fact.getTerms();
+			for (int it = 0; it < terms.size(); ++it) {
+				Term term = terms.get(it);
+				if (term instanceof Variable && !attributes.contains(((Variable) term).getSymbol()) && source.getFreeVariables().contains(term)) {
+					projected.put(createProjectionStatementForArgument(it, (Relation) fact.getPredicate(), alias), (Variable)term);
+					attributes.add(((Variable) term));
+				}
+			}
+		}
+		return projected;
+	}
 	
-	//used for debugging purposes
-	public Collection<String> createGetAllTuplesStatement(Map<String, DatabaseRelation> toDatabaseTables) {
-		Collection<String> result = new LinkedList<>();
-		for (String key:toDatabaseTables.keySet()) {
-			DatabaseRelation relation = toDatabaseTables.get(key);
-			String selectAll = "SELECT * FROM " + relation.getName();
-			result.add(selectAll);
-		}
-		log.trace(result);
-		return result;
-	}
-
-	public abstract String createBulkInsertStatement(Predicate predicate, Collection<Atom> facts, Map<String, DatabaseRelation> toDatabaseTables);
-
-	/**
-	 * Creates an SQL statement that deletes the set of input facts, by deleting tuples whose fact id attribute is the fact id of the input fact.
-	 *
-	 * @param facts 		Facts to delete from the database
-	 * @param toDatabaseTables 		Map of schema relation names to *clean* names
-	 * @return 		a set of statements that delete the input facts from the fact database.
+
+	
+	public List<String> createAttributeEqualities(Collection<Atom> source) {
+		List<String> attributePredicates = new ArrayList<String>();
+		Collection<Term> terms = Utility.getTerms(source);
+		terms = Utility.removeDuplicates(terms);
+		for (Term term:terms) {
+			Integer leftPosition = null;
+			Relation leftRelation = null;
+			String leftAlias = null;
+			for (Atom fact:source) {
+				List<Integer> positions = fact.getTermPositions(term); //all the positions for the same term should be equated
+				for (Integer pos:positions) {
+					if(leftPosition == null) {
+						leftPosition = pos;
+						leftRelation = (Relation) fact.getPredicate();
+						leftAlias = this.aliases.get(fact);
+					}
+					else {					
+						Integer rightPosition = pos;
+						Relation rightRelation = (Relation) fact.getPredicate();
+						String rightAlias = this.aliases.get(fact);
+
+						StringBuilder result = new StringBuilder();
+						result.append(leftAlias==null ? leftRelation.getName():leftAlias).append(".").append(leftRelation.getAttribute(leftPosition).getName()).append('=');
+						result.append(rightAlias==null ? rightRelation.getName():rightAlias).append(".").append(rightRelation.getAttribute(rightPosition).getName());
+						attributePredicates.add(result.toString());
+					}
+				}
+			}
+		}
+		return attributePredicates;
+	}
+
+	public List<String> createEqualitiesWithConstants(Collection<Atom> source) {
+		List<String> constantPredicates = new ArrayList<>();
+		for (Atom fact:source) {
+			String alias = this.aliases.get(fact);
+			List<Term> terms = fact.getTerms();
+			for (int it = 0; it < terms.size(); ++it) {
+				Term term = terms.get(it);
+				if (!term.isVariable() && !term.isUntypedConstant()) {
+					StringBuilder eq = new StringBuilder();
+					eq.append(alias==null ? fact.getPredicate().getName():alias).append(".").append(((Relation) fact.getPredicate()).getAttribute(it).getName()).append('=');
+					eq.append("'").append(((TypedConstant<?>) term).toString()).append("'");
+					constantPredicates.add(eq.toString());
+				}
+			}
+		}
+		return constantPredicates;
+	}
+	
+	/**
+	 * Translate fact constraints.
+	 *
+	 * @param source the source
+	 * @param constraints the constraints
+	 * @return 		predicates that correspond to fact constraints
 	 */
-	protected Collection<String> createDeleteStatements(Collection<Atom> facts, Map<String, DatabaseRelation> toDatabaseTables) {
-		Collection<String> result = new LinkedList<>();
-		for (Atom fact:facts) {
-			Relation relation = toDatabaseTables.get(fact.getPredicate().getName());
-			String delete = "DELETE FROM " + relation.getName() + " " + "WHERE ";
-			Attribute attribute = DatabaseRelation.Fact;
-			delete += attribute.getName() + "=" + fact.getId();
-			result.add(delete);
-		}
-		return result;
-	}
-
-	/**
-	 * Make deletes.
-	 *
-	 * @param facts 		Facts to delete from the database
-	 * @param toDatabaseTables 		Map of schema relation names to *clean* names
-	 * @return 		a set of statements that delete the input facts from the fact database.
+	public List<String> translateFactProperties(Collection<Atom> source, HomomorphismProperty... constraints) {
+		List<String> setPredicates = new ArrayList<>();
+		for(HomomorphismProperty c:constraints) {
+			if(c instanceof FactProperty) {
+				List<Object> facts = new ArrayList<>();
+				for (Atom atom:((FactProperty) c).atoms) {
+					facts.add(atom.getId());
+				}
+				for(Atom fact:source) {
+					String alias = this.aliases.get(fact);
+					setPredicates.add(createSQLMembershipExpression(fact.getPredicate().getArity()-1, facts, (Relation) fact.getPredicate(), alias));
+				}
+			}
+		}
+		return setPredicates;
+	}
+
+	/**
+	 * Creates the equalities for hom constraints.
+	 *
+	 * @param source the source
+	 * @param constraints the constraints
+	 * @return 		predicates that correspond to canonical constraints
 	 */
-	public String createBulkDeleteStatement(Predicate predicate, Collection<Atom> facts, Map<String, DatabaseRelation> toDatabaseTables) {
-		String insertInto = "DELETE FROM " + toDatabaseTables.get(predicate.getName()).getName() + " " + "WHERE "; 
-		insertInto += DatabaseRelation.Fact.getName();
-		insertInto += " IN" + "\n"; 
-
-		List<String> tuples = new ArrayList<String>();
-		for (Atom fact:facts) {
-			String tuple = "(" + fact.getId() + ")";
-			tuples.add(tuple);
-		}
-		insertInto += "(" + Joiner.on(",").join(tuples) + ")";
-		return insertInto;
-	}
-
-	/**
-	 * Creates the table statement.
-	 *
-	 * @param relation the table to create
-	 * @return a SQL statement that creates the fact table of the given relation
-	 */
-	public String createTableStatement(DatabaseRelation relation) {
-		StringBuilder result = new StringBuilder();
-		result.append("CREATE TABLE  ").append(relation.getName()).append('(');
-		for (int it = 0; it < relation.getAttributes().size(); ++it) {
-			result.append(' ').append(relation.getAttributes().get(it).getName());
-			if (relation.getAttribute(it).getType() instanceof Class && String.class.isAssignableFrom((Class<?>) relation.getAttribute(it).getType())) {
-				result.append(" VARCHAR(500),");
-			}
-			else if (relation.getAttribute(it).getType() instanceof Class && Integer.class.isAssignableFrom((Class<?>) relation.getAttribute(it).getType())) {
-				result.append(" int,");
-			}
-			else {
-				throw new java.lang.IllegalArgumentException();
-			}
-		}
-		result.append(" PRIMARY KEY ").append("(").append(DatabaseRelation.Fact.getName()).append(")");
-		result.append(')');
-		log.trace(relation);
-		log.trace(result);
-		return result.toString();
-	}
-
-	/**
-	 * Creates the table index.
-	 *
-	 * @param isForQuery the is for query
-	 * @param existingIndices
-	 * @param relation the relation
-	 * @param columns the columns
-	 * @return a SQL statement that creates an index for the columns of the input relation
-	 */
-	protected Pair<String,String> createTableIndices(Set<String> existingIndices, DatabaseRelation relation, Integer... columns) {
-		StringBuilder indexName = new StringBuilder();
-		StringBuilder indexColumns = new StringBuilder();
-		String sep1 = "", sep2 = "";
-		for (Integer i: columns) {
-			indexName.append(sep1).append(relation.getAttribute(i).getName());
-			indexColumns.append(sep2).append(relation.getAttribute(i).getName());
-			sep1 = "_";
-			sep2 = ",";
-		}
-		//if the index is not already existing due to the constraints
-		if(existingIndices.contains(relation.getName() + "_" + indexName))
-		{	
-			return null;
-		}
-		else{
-			existingIndices.add(relation.getName() + "_" + indexName );
-		}
-		String create = this.createColumnIndexStatement(relation,indexName,indexColumns);		
-		String drop =  this.createDropIndexStatement(relation,indexName,indexColumns);
-		return new ImmutablePair<String, String>(create,drop);
-	}
-
-	/**
-	 * Index create statement.
-	 *
-	 * @param relation the relation
-	 * @param indexName the index name
-	 * @param indexColumns the index columns
-	 * @return the string
-	 */
-	protected String createColumnIndexStatement(DatabaseRelation relation, StringBuilder indexName, StringBuilder indexColumns) {
-		return "CREATE INDEX idx_" + relation.getName() + "_" + indexName + 
-				" ON " + relation.getName() + "(" + indexColumns + ")";
-	}
-
-	/**
-	 * Index drop statement.
-	 *
-	 * @param relation the relation
-	 * @param indexName the index name
-	 * @param indexColumns the index columns
-	 * @return the string
-	 */
-	protected String createDropIndexStatement(DatabaseRelation relation, StringBuilder indexName, StringBuilder indexColumns) {
-		return "DROP INDEX idx_" + relation.getName() + "_" + indexName + 
-				" ON " + relation.getName(); 
-	}
-
-	/**
-	 * Clear tables.
-	 *
-	 * @param queryRelations the query relations
-	 * @param toDatabaseRelation the relation map
-	 * @return the collection
-	 */
-	public Collection<String> createTruncateTableStatements(List<Atom> queryRelations, Map<String, DatabaseRelation> toDatabaseRelation) {
-		Set<String> result = new LinkedHashSet<>();
-		for(Atom pred: queryRelations)
-			result.add("TRUNCATE TABLE  " + toDatabaseRelation.get(pred.getPredicate().getName()).getName());
-		return result;
-	}
-
-	/**
-	 * Creates the table non join indexes.
-	 *
-	 * @param relation the relation
-	 * @param column the column
-	 * @return a SQL statement that creates an index for the bag and fact attributes of the database tables
-	 */
-	public String createColumnIndexStatement(DatabaseRelation relation, Attribute column) {
-		return "CREATE INDEX idx_" + relation.getName() + "_" + 
-				column.getName() + " ON " + relation.getName() + "(" + column.getName() + ")"; 
-	}
-
-	/**
-	 * Creates the table indexes.
-	 *
-	 * @param isForQuery the is for query
-	 * @param toDatabaseRelations the relation map
-	 * @param rule the rule
-	 * @param existingIndices the constraint indices
-	 * @return the pair
-	 */
-<<<<<<< HEAD
-	public Pair<Collection<String>,Collection<String>> setupIndices(boolean isForQuery, Map<String, DatabaseRelation> toDatabaseRelations, Formula rule, Set<String> constraintIndices) {
-		Formula body = null;
-		if (rule instanceof Atom) {
-			body = Conjunction.of(rule);
-		} else if (rule instanceof TGD) {
-			body = ((TGD)rule).getBody();
-		} else if (rule instanceof ConjunctiveQuery) {
-			body = rule;
-		}
-		else {
-=======
-	public Pair<Collection<String>,Collection<String>> setupIndices(boolean isForQuery, Map<String, DatabaseRelation> toDatabaseRelations, Evaluatable rule, Set<String> existingIndices) {
-		Conjunction<?> body = null;
-		if (rule.getBody() instanceof Atom) {
-			body = Conjunction.of((Atom) rule.getBody());
-		} else if (rule.getBody() instanceof Conjunction<?>) {
-			body = (Conjunction) rule.getBody();
-		} else {
->>>>>>> ed9108e1
-			throw new UnsupportedOperationException("Homomorphism check only supported on conjunction of atomic predicate formulas for now.");
-		}
-		Set<String> createIndices = new LinkedHashSet<>();
-		Set<String> dropIndices = new LinkedHashSet<>();
-		Multimap<Variable, Atom> clusters = LinkedHashMultimap.create();
-		for (Formula subFormula:body.getChildren()) {
-			if (subFormula instanceof Atom) {
-				for (Term t: subFormula.getTerms()) {
-					if (t instanceof Variable) {
-						clusters.put((Variable) t, (Atom) subFormula);
-					}
-				}
-			} else {
-				throw new UnsupportedOperationException("Homomorphism check only supported on conjunction of atomic predicate formulas for now.");
-			}
-		}
-		for (Variable t: clusters.keys()) {
-			Collection<Atom> atoms = clusters.get(t);
-			if (atoms.size() > 1) {
-				for (Atom atom: atoms) {
-					for (int i = 0, l = atom.getPredicate().getArity(); i < l; i++) {
-						if (atom.getTerm(i).equals(t)) {
-<<<<<<< HEAD
-							Pair<String,String> createAndDropIndices = this.createTableIndices(isForQuery, constraintIndices, toDatabaseRelations.get(atom.getPredicate().getName()), i);
-							if(createAndDropIndices.getLeft() != null)
-=======
-							Pair<String,String> createAndDropIndices = this.createTableIndices(existingIndices, toDatabaseRelations.get(atom.getName()), i);
-							if(createAndDropIndices != null)
-							{	
->>>>>>> ed9108e1
-								createIndices.add(createAndDropIndices.getLeft());
-								if(isForQuery)
-									dropIndices.add(createAndDropIndices.getRight());
-							}
-						}
-					}
-				}
-			}
-		}
-		return new ImmutablePair<Collection<String>, Collection<String>>(createIndices, dropIndices);
-	}
-
-	/**
-	 * Creates a statement that narrows down the number of homomorphisms returned for the source formula to the facts of the database. 
-	 * @param source
-	 * 		An input formula
-	 * @param constraints
-	 * 		A set of constraints that should be satisfied by the homomorphisms of the input formula to the facts of the database 
-	 * @return
-	 * 		an SQL LIMIT statement 
-	 */
-<<<<<<< HEAD
-	protected abstract String translateLimitConstraints(HomomorphismProperty... constraints);
-
-	/**
-	 * Creates an SQL statement that detects homomorphisms of the input query to facts kept in a database.
-	 *
-	 * @param source the source
-	 * @param constraints 		A set of constraints that should be satisfied by the homomorphisms of the input formula to the facts of the database 
-	 * @param constants the constants
-	 * @param connection the connection
-	 * @return homomorphisms of the input query to facts kept in a database.
-	 */
-	public Pair<String,LinkedHashMap<String,Variable>> createQuery(Dependency source, HomomorphismProperty[] constraints) {
-		String query = "";
-		List<String> from = this.createFromStatement(source.getBody().getAtoms());
-		LinkedHashMap<String,Variable> projections = this.createProjections(source);
-		List<String> predicates = new ArrayList<String>();
-		List<String> equalities = this.createAttributeEqualities(source.getBody().getAtoms());
-		List<String> constantEqualities = this.createEqualitiesWithConstants(source.getBody().getAtoms());
-		List<String> equalitiesForHomomorphicProperties = this.createEqualitiesForHomomorphicProperties(source.getBody().getAtoms(), constraints);
-
-		/*
-		 * if the target set of facts is not null, we
-		 * add in the WHERE statement a predicate which limits the identifiers
-		 * of the facts that satisfy any homomorphism to the identifiers of these facts
-		 */
-		List<String> factproperties = this.translateFactProperties(source.getBody().getAtoms(), constraints);
-
-		String egdProperties = this.translateEGDHomomorphicProperties(source, constraints);
-		if(egdProperties!=null) {
-			predicates.add(egdProperties);
-		}
-		predicates.addAll(equalities);
-		predicates.addAll(constantEqualities);
-		predicates.addAll(equalitiesForHomomorphicProperties);
-		predicates.addAll(factproperties);
-
-		//Limit the number of returned homomorphisms
-		String limit = this.translateLimitConstraints(constraints); 
-
-		query = "SELECT " 	+ Joiner.on(",").join(projections.keySet()) + "\n" +  
-				"FROM " 	+ Joiner.on(",").join(from);
-		if(!predicates.isEmpty()) {
-			query += "\n" + "WHERE " + Joiner.on(" AND ").join(predicates);
-		}	
-
-		boolean activeTrigger = false;
-		for(HomomorphismProperty c:constraints) {
-			if(c instanceof ActiveTriggerProperty) {
-				activeTrigger = true;
-				break;
-			}			
-		}
-
-		if(activeTrigger) {
-			List<String> from2 = this.createFromStatement(source.getHead().getAtoms());
-			LinkedHashMap<String,Variable> nestedProjections = this.createProjections(source);
-			List<String> predicates2 = new ArrayList<String>();
-			List<String> nestedAttributeEqualities = this.createNestedAttributeEqualitiesForActiveTriggers(source);
-			List<String> nestedConstantEqualities = this.createEqualitiesWithConstants(source.getAtoms());
-			predicates2.addAll(nestedAttributeEqualities);
-			predicates2.addAll(nestedConstantEqualities);
-			
-			/*
-			 * if the target set of facts is not null, we
-			 * add in the WHERE statement a predicate which limits the identifiers
-			 * of the facts that satisfy any homomorphism to the identifiers of these facts
-			 */
-			List<String> nestedFactproperties = this.translateFactProperties(source.getHead().getAtoms(), constraints);
-			predicates2.addAll(nestedFactproperties);
-			
-			String query2 = 
-					"(SELECT " 	+ Joiner.on(",").join(nestedProjections.keySet()) + "\n" +  
-							"FROM " 	+ Joiner.on(",").join(from2);
-			if(!predicates2.isEmpty()) {
-				query2 += "\n" + "WHERE " + Joiner.on(" AND ").join(predicates2);
-			}	
-			query2 += ")";
-			if(predicates.isEmpty()) {
-				query += "\n" + "WHERE " + " NOT EXISTS" + "\n" + query2;
-			}	
-			else {
-				query += "\n" + "AND " + " NOT EXISTS" + "\n" + query2;
-			}
-		}
-		if(limit != null) {
-			query += "\n" + limit;
-		}
-		
-		log.trace(source);
-		log.trace(query);
-		log.trace("\n\n");
-		return Pair.of(query, projections);
-	}
-	
-	
-	public Pair<String,LinkedHashMap<String,Variable>> createQuery(ConjunctiveQuery source, HomomorphismProperty[] constraints) {
-		String query = "";
-		List<String> from = this.createFromStatement(source.getAtoms());
-		LinkedHashMap<String,Variable> projections = this.createProjections(source);
-		List<String> predicates = new ArrayList<String>();
-		List<String> equalities = this.createAttributeEqualities(source.getAtoms());
-		List<String> constantEqualities = this.createEqualitiesWithConstants(source.getAtoms());
-		List<String> equalitiesForHomomorphicProperties = this.createEqualitiesForHomomorphicProperties(source.getAtoms(), constraints);
-
-		/*
-		 * if the target set of facts is not null, we
-		 * add in the WHERE statement a predicate which limits the identifiers
-		 * of the facts that satisfy any homomorphism to the identifiers of these facts
-		 */
-		List<String> factproperties = this.translateFactProperties(source.getAtoms(), constraints);
-
-		predicates.addAll(equalities);
-		predicates.addAll(constantEqualities);
-		predicates.addAll(equalitiesForHomomorphicProperties);
-		predicates.addAll(factproperties);
-
-		//Limit the number of returned homomorphisms
-		String limit = this.translateLimitConstraints(constraints); 
-
-		query = "SELECT " 	+ Joiner.on(",").join(projections.keySet()) + "\n" +  
-				"FROM " 	+ Joiner.on(",").join(from);
-		if(!predicates.isEmpty()) {
-			query += "\n" + "WHERE " + Joiner.on(" AND ").join(predicates);
-		}	
-
-		if(limit != null) {
-			query += "\n" + limit;
-		}
-		
-		log.trace(source);
-		log.trace(query);
-		log.trace("\n\n");
-		return Pair.of(query, projections);
-	}
-	
-=======
-	public abstract String translateLimitConstraints(Evaluatable source, HomomorphismProperty... constraints);
-
-
->>>>>>> ed9108e1
-	/**
-	 * Creates the content for from statement.
-	 *
-	 * @param source the source
-	 * @return 		a list of the table names that will be queried
-	 */
-<<<<<<< HEAD
-	protected List<String> createFromStatement(Collection<Atom> facts) {
-=======
-	public List<String> createFromStatement(Conjunction<? extends Atom> predicates) {
->>>>>>> ed9108e1
-		List<String> relations = new ArrayList<String>();
-		for (Atom fact:facts) {
-			String aliasName = this.aliasPrefix + this.aliasCounter;
-			relations.add(this.createTableAliasingExpression(aliasName, fact.getPredicate()));
-			this.aliases.put(fact, aliasName);
-			this.aliasCounter++;
-		}
-		return relations;
-	}
-
-	/**
-	 * Creates the projection statements.
-	 *
-	 * @param source the source
-	 * @return 		the attributes that will be projected. 
-	 * 		If the input is an egd or tgd we project the attributes that map to universally quantified variables.
-	 * 		If the input is a query we project the attributes that map to its free variables.
-	 */
-<<<<<<< HEAD
-	protected LinkedHashMap<String,Variable> createProjections(Dependency source) {
-=======
-	public LinkedHashMap<String,Variable> createProjections(Evaluatable source) {
->>>>>>> ed9108e1
-		LinkedHashMap<String,Variable> projected = new LinkedHashMap<>();
-		List<Variable> attributes = new ArrayList<>();
-		for (Atom fact:source.getBody().getAtoms()) {
-			String alias = this.aliases.get(fact);
-			List<Term> terms = fact.getTerms();
-			for (int it = 0; it < terms.size(); ++it) {
-				Term term = terms.get(it);
-				if (term instanceof Variable && !attributes.contains(((Variable) term).getSymbol())) {
-					projected.put(createProjectionStatementForArgument(it, (Relation) fact.getPredicate(), alias), (Variable)term);
-					attributes.add(((Variable) term));
-				}
-			}
-		}
-		return projected;
-	}
-	
-	protected LinkedHashMap<String,Variable> createProjections(ConjunctiveQuery source) {
-		LinkedHashMap<String,Variable> projected = new LinkedHashMap<>();
-		List<Variable> attributes = new ArrayList<>();
-		for (Atom fact:source.getAtoms()) {
-			String alias = this.aliases.get(fact);
-			List<Term> terms = fact.getTerms();
-			for (int it = 0; it < terms.size(); ++it) {
-				Term term = terms.get(it);
-				if (term instanceof Variable && !attributes.contains(((Variable) term).getSymbol()) && source.getFreeVariables().contains(term)) {
-					projected.put(createProjectionStatementForArgument(it, (Relation) fact.getPredicate(), alias), (Variable)term);
-					attributes.add(((Variable) term));
-				}
-			}
-		}
-		return projected;
-	}
-	
-<<<<<<< HEAD
-	/**
-	 * Creates the attribute equalities.
-	 *
-	 * @param source the source
-	 * @return 		explicit equalities (String objects of the form A.x1 = B.x2) of the implicit equalities in the input conjunction (the latter is denoted by repetition of the same term)
-	 */
-	protected List<String> createNestedAttributeEqualitiesForActiveTriggers(Dependency source) {
-		if(source instanceof TGD) {
-			return this.createAttributeEqualities(source.getAtoms());
-		}
-		else if(source instanceof EGD){
-			List<String> attributePredicates = new ArrayList<String>();
-			//The right atom should be an equality
-			//We add additional checks to be sure that we have to do with EGDs
-			for(Atom rightAtom:source.getHead().getAtoms()) {
-				Relation rightRelation = (Relation) rightAtom.getPredicate();
-				String rightAlias = this.aliases.get(rightAtom);
-				Map<Integer,Pair<String,Attribute>> rightToLeft = new HashMap<Integer,Pair<String,Attribute>>();
-				for(Term term:rightAtom.getTerms()) {
-					List<Integer> rightPositions = rightAtom.getTermPositions(term); //all the positions for the same term should be equated
-					Preconditions.checkArgument(rightPositions.size() == 1);
-					for(Atom leftAtom:source.getBody().getAtoms()) {
-						Relation leftRelation = (Relation) leftAtom.getPredicate();
-						String leftAlias = this.aliases.get(leftAtom);
-						List<Integer> leftPositions = leftAtom.getTermPositions(term); 
-						Preconditions.checkArgument(leftPositions.size() <= 1);
-						if(leftPositions.size() == 1) {
-							rightToLeft.put(rightPositions.get(0), Pair.of(leftAlias==null ? leftRelation.getName():leftAlias, leftRelation.getAttribute(leftPositions.get(0))));
-						}
-					}
-				}
-				Preconditions.checkArgument(rightToLeft.size()==2);
-				Iterator<Entry<Integer, Pair<String, Attribute>>> entries;
-				Entry<Integer, Pair<String, Attribute>> entry;
-				
-				entries = rightToLeft.entrySet().iterator();
-				entry = entries.next();
-				
-				StringBuilder result = new StringBuilder();
-				result.append("(");
-				result.append(entry.getValue().getLeft()).append(".").append(entry.getValue().getRight().getName()).append('=');
-				result.append(rightAlias==null ? rightRelation.getName():rightAlias).append(".").append(rightRelation.getAttribute(0).getName());
-				
-				entry = entries.next();
-				
-				result.append(" AND ");
-				result.append(entry.getValue().getLeft()).append(".").append(entry.getValue().getRight().getName()).append('=');
-				result.append(rightAlias==null ? rightRelation.getName():rightAlias).append(".").append(rightRelation.getAttribute(1).getName());
-				
-				entries = rightToLeft.entrySet().iterator();
-				entry = entries.next();
-	
-				result.append(" OR ");
-				result.append(entry.getValue().getLeft()).append(".").append(entry.getValue().getRight().getName()).append('=');
-				result.append(rightAlias==null ? rightRelation.getName():rightAlias).append(".").append(rightRelation.getAttribute(1).getName());
-				
-				entry = entries.next();
-				
-				result.append(" AND ");
-				result.append(entry.getValue().getLeft()).append(".").append(entry.getValue().getRight().getName()).append('=');
-				result.append(rightAlias==null ? rightRelation.getName():rightAlias).append(".").append(rightRelation.getAttribute(0).getName());
-				
-				result.append(")");
-
-				attributePredicates.add(result.toString());
-				
-			}
-			return attributePredicates;
-		}
-		else {
-			throw new java.lang.IllegalArgumentException("Unsupported constraint type");
-		}
-	}
-=======
->>>>>>> ed9108e1
-
-	/**
-	 * Creates the attribute equalities.
-	 *
-	 * @param source the source
-	 * @return 		explicit equalities (String objects of the form A.x1 = B.x2) of the implicit equalities in the input conjunction (the latter is denoted by repetition of the same term)
-	 */
-<<<<<<< HEAD
-	protected List<String> createAttributeEqualities(Collection<Atom> source) {
-=======
-	public List<String> createAttributeEqualities(Conjunction<Atom> source) {
->>>>>>> ed9108e1
-		List<String> attributePredicates = new ArrayList<String>();
-		Collection<Term> terms = Utility.getTerms(source);
-		terms = Utility.removeDuplicates(terms);
-		for (Term term:terms) {
-			Integer leftPosition = null;
-			Relation leftRelation = null;
-			String leftAlias = null;
-			for (Atom fact:source) {
-				List<Integer> positions = fact.getTermPositions(term); //all the positions for the same term should be equated
-				for (Integer pos:positions) {
-					if(leftPosition == null) {
-						leftPosition = pos;
-						leftRelation = (Relation) fact.getPredicate();
-						leftAlias = this.aliases.get(fact);
-					}
-					else {					
-						Integer rightPosition = pos;
-						Relation rightRelation = (Relation) fact.getPredicate();
-						String rightAlias = this.aliases.get(fact);
-
-						StringBuilder result = new StringBuilder();
-						result.append(leftAlias==null ? leftRelation.getName():leftAlias).append(".").append(leftRelation.getAttribute(leftPosition).getName()).append('=');
-						result.append(rightAlias==null ? rightRelation.getName():rightAlias).append(".").append(rightRelation.getAttribute(rightPosition).getName());
-						attributePredicates.add(result.toString());
-					}
-				}
-			}
-		}
-		return attributePredicates;
-	}
-
-
-	/**
-	 * Creates the equalities with constants.
-	 *
-	 * @param source the source
-	 * @return 		constant equality predicates
-	 */
-<<<<<<< HEAD
-	protected List<String> createEqualitiesWithConstants(Collection<Atom> source) {
-=======
-	public List<String> createEqualitiesWithConstants(Conjunction<Atom> source) {
->>>>>>> ed9108e1
-		List<String> constantPredicates = new ArrayList<>();
-		for (Atom fact:source) {
-			String alias = this.aliases.get(fact);
-			List<Term> terms = fact.getTerms();
-			for (int it = 0; it < terms.size(); ++it) {
-				Term term = terms.get(it);
-				if (!term.isVariable() && !term.isUntypedConstant()) {
-					StringBuilder eq = new StringBuilder();
-					eq.append(alias==null ? fact.getPredicate().getName():alias).append(".").append(((Relation) fact.getPredicate()).getAttribute(it).getName()).append('=');
-					eq.append("'").append(((TypedConstant<?>) term).toString()).append("'");
-					constantPredicates.add(eq.toString());
-				}
-			}
-		}
-		return constantPredicates;
-	}
-	
-	/**
-	 * Translate fact constraints.
-	 *
-	 * @param source the source
-	 * @param constraints the constraints
-	 * @return 		predicates that correspond to fact constraints
-	 */
-<<<<<<< HEAD
-	protected List<String> translateFactProperties(Collection<Atom> source, HomomorphismProperty... constraints) {
-=======
-	public List<String> translateFactProperties(Conjunction<Atom> source, HomomorphismProperty... constraints) {
->>>>>>> ed9108e1
-		List<String> setPredicates = new ArrayList<>();
-		for(HomomorphismProperty c:constraints) {
-			if(c instanceof FactProperty) {
-				List<Object> facts = new ArrayList<>();
-				for (Atom atom:((FactProperty) c).atoms.getAtoms()) {
-					facts.add(atom.getId());
-				}
-				for(Atom fact:source) {
-					String alias = this.aliases.get(fact);
-					setPredicates.add(createSQLMembershipExpression(fact.getPredicate().getArity()-1, facts, (Relation) fact.getPredicate(), alias));
-				}
-			}
-		}
-		return setPredicates;
-	}
-
-	/**
-	 * Creates the equalities for hom constraints.
-	 *
-	 * @param source the source
-	 * @param constraints the constraints
-	 * @return 		predicates that correspond to canonical constraints
-	 */
-<<<<<<< HEAD
-	protected List<String> createEqualitiesForHomomorphicProperties(Collection<Atom> source, HomomorphismProperty... constraints) {
-=======
-	public List<String> createEqualitiesForHomomorphicProperties(Evaluatable source, HomomorphismProperty... constraints) {
->>>>>>> ed9108e1
-		List<String> constantPredicates = new ArrayList<>();
-		for(HomomorphismProperty c:constraints) {
-			if(c instanceof MapProperty) {
-				Map<Variable, Constant> m = ((MapProperty) c).mapping;
-				for(Entry<Variable, Constant> pair:m.entrySet()) {
-					for (Atom fact:source) {
-						int it = fact.getTerms().indexOf(pair.getKey());
-						if(it != -1) {
-							StringBuilder eq = new StringBuilder();
-							eq.append(this.aliases.get(fact)==null ? fact.getPredicate().getName():this.aliases.get(fact)).append(".").append(((Relation) fact.getPredicate()).getAttribute(it).getName()).append('=');
-							eq.append("'").append(pair.getValue()).append("'");
-							constantPredicates.add(eq.toString());
-						}
-					}
-				}
-			}
-		}
-		return constantPredicates;
-	}
-
-
-	/**
-	 * Translate egd homomorphism constraints.
-	 *
-	 * @param source the source
-	 * @param constraints the constraints
-	 * @return 		predicates that correspond to fact constraints
-	 */
-<<<<<<< HEAD
-	protected String translateEGDHomomorphicProperties(Dependency source, HomomorphismProperty... constraints) {
-=======
-	public String translateEGDHomomorphicProperties(Evaluatable source, HomomorphismProperty... constraints) {
->>>>>>> ed9108e1
-		for(HomomorphismProperty c:constraints) {
-			if(c instanceof EGDHomomorphismProperty) {
-				List<Atom> conjuncts = source.getBody().getAtoms();
-				String lalias = this.aliases.get(conjuncts.get(0));
-				String ralias = this.aliases.get(conjuncts.get(1));
-				lalias = lalias==null ? conjuncts.get(0).getPredicate().getName():lalias;
-				ralias = ralias==null ? conjuncts.get(1).getPredicate().getName():ralias;
-				StringBuilder eq = new StringBuilder();
-				eq.append(lalias).append(".").
-				append("FACT").append(">");
-
-				eq.append(ralias).append(".").
-				append("FACT");
-				return eq.toString();
-			}
-		}
-		return null;
-	}
-
-	/**
-	 * Creates the sql membership expression.
-	 *
-	 * @param position the position
-	 * @param values the values
-	 * @param relation the relation
-	 * @param alias the alias
-	 * @return the string
-	 */
-	private String createSQLMembershipExpression(int position, List<Object> values, Relation relation, String alias) {
-		StringBuilder result = new StringBuilder();
-		String set = "";
-		int v = 0;
-		for(v = 0; v < values.size()-1; ++v) {
-			if(values.get(v) instanceof Number) {
-				set += values.get(v) + ",";
-			}
-			else {
-				set += "\"" + values.get(v) + "\"" + ",";
-			}
-		}
-
-		if(values.get(v) instanceof Number) {
-			set += values.get(v);
-		}
-		else {
-			set += "\"" + values.get(v) + "\"";
-		}
-		result.append(alias==null ? relation.getName():alias).append(".").append(relation.getAttribute(position).getName()).
-		append(" IN ").append("(").append(set).append(")");
-		return result.toString();
-
-	}
-
-	/**
-	 * Creates the projection statement for argument.
-	 *
-	 * @param position the position
-	 * @param relation the relation
-	 * @param alias the alias
-	 * @return the string
-	 */
-	protected String createProjectionStatementForArgument(int position, Relation relation, String alias) {
-		Preconditions.checkNotNull(relation);
-		Preconditions.checkArgument(position >= 0 && position < relation.getArity());
-		StringBuilder result = new StringBuilder();
-		result.append(alias==null ? relation.getName():alias).
-		append(".").append(relation.getAttribute(position).getName());
-		return result.toString();
-	}
-
-
-	/**
-	 * Creates the table aliasing expression.
-	 *
-	 * @param alias the alias
-	 * @param relation the relation
-	 * @return the string
-	 */
-	protected String createTableAliasingExpression(String alias, Predicate relation) {
-		Preconditions.checkNotNull(relation);
-		StringBuilder result = new StringBuilder();
-		result.append(relation.getName()).append(" AS ");
-		result.append(alias==null ? relation.getName():alias);
-		return result.toString();
-	}
-
-	/**
-	 * Setup statements.
-	 *
-	 * @param databaseName the database name
-	 * @return the complete list of SQL statements required to set up the facts database
-	 */
-	public abstract Collection<String> createDatabaseStatements(String databaseName);
-
-	/**
-	 * Cleanup statements.
-	 *
-	 * @param databaseName String
-	 * @return the complete list of SQL statements required to clean up the fact database
-	 */
-	public abstract Collection<String> createDropStatements(String databaseName);
-
-	/**
-	 * Clone.
-	 *
-	 * @return SQLStatementBuilder
-	 */
-	@Override
-	public abstract SQLStatementBuilder clone();
-
-}
+	public List<String> createEqualitiesForHomomorphicProperties(Collection<Atom> source, HomomorphismProperty... constraints) {
+		List<String> constantPredicates = new ArrayList<>();
+		for(HomomorphismProperty c:constraints) {
+			if(c instanceof MapProperty) {
+				Map<Variable, Constant> m = ((MapProperty) c).mapping;
+				for(Entry<Variable, Constant> pair:m.entrySet()) {
+					for (Atom fact:source) {
+						int it = fact.getTerms().indexOf(pair.getKey());
+						if(it != -1) {
+							StringBuilder eq = new StringBuilder();
+							eq.append(this.aliases.get(fact)==null ? fact.getPredicate().getName():this.aliases.get(fact)).append(".").append(((Relation) fact.getPredicate()).getAttribute(it).getName()).append('=');
+							eq.append("'").append(pair.getValue()).append("'");
+							constantPredicates.add(eq.toString());
+						}
+					}
+				}
+			}
+		}
+		return constantPredicates;
+	}
+
+	/**
+	 * Creates the sql membership expression.
+	 *
+	 * @param position the position
+	 * @param values the values
+	 * @param relation the relation
+	 * @param alias the alias
+	 * @return the string
+	 */
+	private String createSQLMembershipExpression(int position, List<Object> values, Relation relation, String alias) {
+		StringBuilder result = new StringBuilder();
+		String set = "";
+		int v = 0;
+		for(v = 0; v < values.size()-1; ++v) {
+			if(values.get(v) instanceof Number) {
+				set += values.get(v) + ",";
+			}
+			else {
+				set += "\"" + values.get(v) + "\"" + ",";
+			}
+		}
+
+		if(values.get(v) instanceof Number) {
+			set += values.get(v);
+		}
+		else {
+			set += "\"" + values.get(v) + "\"";
+		}
+		result.append(alias==null ? relation.getName():alias).append(".").append(relation.getAttribute(position).getName()).
+		append(" IN ").append("(").append(set).append(")");
+		return result.toString();
+
+	}
+
+	/**
+	 * Creates the projection statement for argument.
+	 *
+	 * @param position the position
+	 * @param relation the relation
+	 * @param alias the alias
+	 * @return the string
+	 */
+	protected String createProjectionStatementForArgument(int position, Relation relation, String alias) {
+		Preconditions.checkNotNull(relation);
+		Preconditions.checkArgument(position >= 0 && position < relation.getArity());
+		StringBuilder result = new StringBuilder();
+		result.append(alias==null ? relation.getName():alias).
+		append(".").append(relation.getAttribute(position).getName());
+		return result.toString();
+	}
+
+
+	/**
+	 * Creates the table aliasing expression.
+	 *
+	 * @param alias the alias
+	 * @param relation the relation
+	 * @return the string
+	 */
+	protected String createTableAliasingExpression(String alias, Predicate relation) {
+		Preconditions.checkNotNull(relation);
+		StringBuilder result = new StringBuilder();
+		result.append(relation.getName()).append(" AS ");
+		result.append(alias==null ? relation.getName():alias);
+		return result.toString();
+	}
+
+	/**
+	 * Setup statements.
+	 *
+	 * @param databaseName the database name
+	 * @return the complete list of SQL statements required to set up the facts database
+	 */
+	public abstract Collection<String> createDatabaseStatements(String databaseName);
+
+	/**
+	 * Cleanup statements.
+	 *
+	 * @param databaseName String
+	 * @return the complete list of SQL statements required to clean up the fact database
+	 */
+	public abstract Collection<String> createDropStatements(String databaseName);
+
+	/**
+	 * Clone.
+	 *
+	 * @return SQLStatementBuilder
+	 */
+	@Override
+	public abstract SQLStatementBuilder clone();
+
+}