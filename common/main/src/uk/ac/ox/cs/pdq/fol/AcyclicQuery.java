package uk.ac.ox.cs.pdq.fol;

import java.util.List;


// TODO: Auto-generated Javadoc
/**
 * A conjunctive query Q is cyclic (acyclic) if its associated hypergraph H(Q) is cyclic (acyclic).
 *
 * @author Efthymia Tsamoura
 */
public class AcyclicQuery extends ConjunctiveQuery {

	/**
	 * Instantiates a new acyclic query.
	 *
	 * @param name The query's name
	 * @param head The query's head terms
	 * @param right The query's body
	 */
	public AcyclicQuery(String name, List<Term> head, Conjunction<Predicate> right) {
		super(name, head, right);
	}

	/**
	 * Instantiates a new acyclic query.
	 *
	 * @param left The query's head
	 * @param right The query's body
	 */
	public AcyclicQuery(Predicate left, Conjunction<Predicate> right) {
		super(left, right);
	}
<<<<<<< HEAD

	/**
	 * Gets the suffix queries.
	 *
	 * @return the suffix queries
	 */
	public List<AcyclicQuery> getSuffixQueries() {
		List<AcyclicQuery> ret = new ArrayList<>();
		List<Predicate> atoms = new ArrayList<>(this.body.getChildren());
		for (int i = atoms.size() - 2; i >= 0; --i) {
			List<Predicate> subset = atoms.subList(i, atoms.size());
			List<Variable> f = subset.get(0).getVariables();
			AcyclicQuery cq = new AcyclicQuery(
					new Predicate(new Signature("Q", f.size()), f),
					Conjunction.of(subset));
			ret.add(cq);
		}
		return ret;
	}

	/**
	 * Gets the last query.
	 *
	 * @return the last suffix query
	 */
	public AcyclicQuery getLastQuery() {
		List<Predicate> atoms = new ArrayList<>(this.body.getChildren());
		Predicate atom = atoms.get(atoms.size() - 1);
		AcyclicQuery cq = new AcyclicQuery(
				new Predicate(new Signature("Q", 0),
						new ArrayList<Term>()),
						Conjunction.of(atom));
		return cq;
	}
=======
>>>>>>> 7a92fc38
}
<|MERGE_RESOLUTION|>--- conflicted
+++ resolved
@@ -1,71 +1,35 @@
-package uk.ac.ox.cs.pdq.fol;
-
-import java.util.List;
-
-
-// TODO: Auto-generated Javadoc
-/**
- * A conjunctive query Q is cyclic (acyclic) if its associated hypergraph H(Q) is cyclic (acyclic).
- *
- * @author Efthymia Tsamoura
- */
-public class AcyclicQuery extends ConjunctiveQuery {
-
-	/**
-	 * Instantiates a new acyclic query.
-	 *
-	 * @param name The query's name
-	 * @param head The query's head terms
-	 * @param right The query's body
-	 */
-	public AcyclicQuery(String name, List<Term> head, Conjunction<Predicate> right) {
-		super(name, head, right);
-	}
-
-	/**
-	 * Instantiates a new acyclic query.
-	 *
-	 * @param left The query's head
-	 * @param right The query's body
-	 */
-	public AcyclicQuery(Predicate left, Conjunction<Predicate> right) {
-		super(left, right);
-	}
-<<<<<<< HEAD
-
-	/**
-	 * Gets the suffix queries.
-	 *
-	 * @return the suffix queries
-	 */
-	public List<AcyclicQuery> getSuffixQueries() {
-		List<AcyclicQuery> ret = new ArrayList<>();
-		List<Predicate> atoms = new ArrayList<>(this.body.getChildren());
-		for (int i = atoms.size() - 2; i >= 0; --i) {
-			List<Predicate> subset = atoms.subList(i, atoms.size());
-			List<Variable> f = subset.get(0).getVariables();
-			AcyclicQuery cq = new AcyclicQuery(
-					new Predicate(new Signature("Q", f.size()), f),
-					Conjunction.of(subset));
-			ret.add(cq);
-		}
-		return ret;
-	}
-
-	/**
-	 * Gets the last query.
-	 *
-	 * @return the last suffix query
-	 */
-	public AcyclicQuery getLastQuery() {
-		List<Predicate> atoms = new ArrayList<>(this.body.getChildren());
-		Predicate atom = atoms.get(atoms.size() - 1);
-		AcyclicQuery cq = new AcyclicQuery(
-				new Predicate(new Signature("Q", 0),
-						new ArrayList<Term>()),
-						Conjunction.of(atom));
-		return cq;
-	}
-=======
->>>>>>> 7a92fc38
-}
+package uk.ac.ox.cs.pdq.fol;
+
+import java.util.ArrayList;
+import java.util.List;
+
+
+// TODO: Auto-generated Javadoc
+/**
+ * A conjunctive query Q is cyclic (acyclic) if its associated hypergraph H(Q) is cyclic (acyclic).
+ *
+ * @author Efthymia Tsamoura
+ */
+public class AcyclicQuery extends ConjunctiveQuery {
+
+	/**
+	 * Instantiates a new acyclic query.
+	 *
+	 * @param name The query's name
+	 * @param head The query's head terms
+	 * @param right The query's body
+	 */
+	public AcyclicQuery(String name, List<Term> head, Conjunction<Predicate> right) {
+		super(name, head, right);
+	}
+
+	/**
+	 * Instantiates a new acyclic query.
+	 *
+	 * @param left The query's head
+	 * @param right The query's body
+	 */
+	public AcyclicQuery(Predicate left, Conjunction<Predicate> right) {
+		super(left, right);
+	}
+}