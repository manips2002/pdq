--- conflicted
+++ resolved
@@ -1,441 +1,397 @@
-package uk.ac.ox.cs.pdq.fol;
-
-import java.util.ArrayList;
-import java.util.Collection;
-import java.util.Collections;
-import java.util.Iterator;
-import java.util.LinkedHashMap;
-import java.util.LinkedHashSet;
-import java.util.List;
-import java.util.Map;
-import java.util.Objects;
-import java.util.Set;
-
-import uk.ac.ox.cs.pdq.db.TypedConstant;
-import uk.ac.ox.cs.pdq.util.CanonicalNameGenerator;
-import uk.ac.ox.cs.pdq.util.Utility;
-
-import com.google.common.base.Preconditions;
-import com.google.common.collect.Lists;
-import com.google.common.collect.Sets;
-
-// TODO: Auto-generated Javadoc
-/**
- * A conjunctive query (CQ) is a first order formula of the form \exists x_1, \ldots, x_n \Wedge A_i,
- * where A_i are atoms with arguments that are either variables or constants.
-
- * @author Efthymia Tsamoura
- * @author Julien Leblay
- *
- */
-public class ConjunctiveQuery extends AbstractFormula implements Query<Conjunction<Predicate>> {
-
-	/**  The query's head part. */
-	protected final Predicate head;
-
-	/**  The query's body part. */
-	protected final Conjunction<Predicate> body;
-
-	/**  The terms in the head of the query. */
-	protected final List<Term> freeTerms;
-
-	/** The query's free variables i.e. head variables */
-	protected final List<Variable> free;
-
-	/**  The query's bound variables. */
-	protected final List<Variable> bound;
-
-	/**  Map of query's free variables to chase constants. */
-	protected final Map<Variable, Constant> freeToCanonical;
-
-	/**  The constants that appear in the query's body. */
-	protected final Collection<TypedConstant<?>> constants;
-
-	/**  The canonical database of the query. */
-	protected Conjunction<Predicate> canonical;
-
-	/** The grounding. */
-	protected Map<Variable, Constant> grounding;
-
-	/**
-	 * Builds a conjunctive query given the input head and body.
-	 * The query is grounded by assigning fresh chase constants to its variables 
-	 * @param head
-	 * 		The query's head
-	 * @param body
-	 * 		The query's body
-	 */
-	public ConjunctiveQuery(Predicate head, Conjunction<Predicate> body) {
-		this(head, body, generateCanonicalMapping(body));
-	}
-	
-	/**
-	 * Builds a conjunctive query given the input head variables and body.
-	 * The query is grounded by assigning fresh chase constants to its variables 
-	 * @param name
-	 * 		The query's name
-	 * @param headTerms
-	 * 		The query's head variables
-	 * @param body
-	 * 		The query's body
-	 */
-	public ConjunctiveQuery(String name, List<Term> headTerms, Conjunction<Predicate> body) {
-		this(new Predicate(new Signature(name, headTerms.size()), headTerms), body);
-	}
-
-	/**
-	 * Builds a conjunctive query given the input head variables and body.
-	 * The query is grounded using the input mapping of variables to constants.
-	 *  
-	 * @param head
-	 * 		The query's head
-	 * @param body
-	 * 		The query's body
-	 * @param grounding
-	 * 		Mapping of query variables to constants  
-	 */
-	public ConjunctiveQuery(Predicate head, Conjunction<Predicate> body, Map<Variable, Constant> grounding) {
-		super();
-		List<Variable> free = head.getVariables();
-		List<Variable> bound = Utility.getVariables(body.getPredicates());
-		bound.removeAll(free);
-		assert Collections.disjoint(free, bound): "Free and bound variables overlap.";
-		assert Sets.difference(
-				Sets.union(
-						Sets.newLinkedHashSet(Utility.getVariables(body.getPredicates())),
-						Sets.newLinkedHashSet(head.getVariables())),
-						Sets.union(
-								Sets.newLinkedHashSet(free),
-								Sets.newLinkedHashSet(bound))).isEmpty():
-									"Some variables are neither free nor bound.";
-		this.free = free;
-		this.head = head;
-		this.bound = bound;
-		this.body = body;
-		this.freeTerms = head.getTerms();
-		this.constants = getSchemaConstants(body);
-		this.freeToCanonical = getFreeToCanonical(head,grounding);
-		this.grounding = grounding;
-		this.canonical = this.ground(grounding);
-	}
-
-	/**
-	 * Gets the schema constants.
-	 *
-	 * @param right the right
-	 * @return 		returns the schema constants of the input conjunction of atoms
-	 */
-	private static Collection<TypedConstant<?>> getSchemaConstants(Conjunction<Predicate> right) {
-		Collection<TypedConstant<?>> constants = new LinkedHashSet<>();
-		for(Predicate predicate: right.getChildren()) {
-			for (Term term: predicate.getTerms()) {
-				if (!term.isSkolem() && !term.isVariable()) {
-					TypedConstant<?> schemaConstant = ((TypedConstant) term);
-					Preconditions.checkState(schemaConstant != null);
-					constants.add(schemaConstant);
-				}
-			}
-		}
-		return constants;
-	}
-
-	/**
-	 * Generate canonical mapping.
-	 *
-	 * @param body the body
-	 * @return 		a mapping of variables of the input conjunction to constants. 
-	 * 		A fresh constant is created for each variable of the conjunction. 
-	 * 		This method is invoked by the conjunctive query constructor when the constructor is called with empty input canonical mapping.
-	 */
-	private static Map<Variable, Constant> generateCanonicalMapping(Conjunction<Predicate> body) {
-		Map<Variable, Constant> canonicalMapping = new LinkedHashMap<>();
-			for (Predicate p: body) {
-				for (Term t: p.getTerms()) {
-					if (t.isVariable()) {
-						Constant c = canonicalMapping.get(t);
-						if (c == null) {
-							c = new Skolem(CanonicalNameGenerator.getName());
-							canonicalMapping.put((Variable) t, c);
-						}
-					}
-				}
-			}
-		return canonicalMapping;
-	}
-	
-	/**
-	 * Gets the free to canonical.
-	 *
-	 * @param head the head
-	 * @param canonical the canonical
-	 * @return 		a mapping of query free variables to canonical constants
-	 */
-	private static Map<Variable, Constant> getFreeToCanonical(Predicate head, Map<Variable, Constant> canonical) {
-		Map<Variable, Constant> freeToCanonical = new LinkedHashMap<>();
-		for(Term headTerm: head.getTerms()) {
-			Constant chaseTerm  = canonical.get(headTerm);
-			if (chaseTerm != null && !chaseTerm.isSkolem()) {
-				throw new java.lang.IllegalStateException("Chase Term " + headTerm + ", " + head.getTerms());
-			}
-			if (headTerm.isVariable()) {
-				freeToCanonical.put((Variable) headTerm, chaseTerm);
-			}
-		}
-		return freeToCanonical;
-	}
-	
-	/* (non-Javadoc)
-	 * @see uk.ac.ox.cs.pdq.fol.Query#setGrounding(java.util.Map)
-	 */
-	@Override
-	public void setGrounding(Map<Variable, Constant> grounding) {
-		this.grounding = grounding;
-		this.canonical = this.ground(grounding);
-	}
-	
-	/*
-	 * (non-Javadoc)
-	 * @see uk.ac.ox.cs.pdq.formula.Query#ground(java.util.Map)
-	 */
-	@Override
-	public Conjunction<Predicate> ground(Map<Variable, Constant> mapping) {
-		List<Predicate> bodyAtoms = new ArrayList<>();
-		for (Predicate atom: this.body.getChildren()) {
-			bodyAtoms.add(atom.ground(mapping));
-		}
-		return Conjunction.of(bodyAtoms);
-	}
-
-
-	/**
-	 * Gets the canonical.
-	 *
-	 * @return Conjunction<PredicateFormula>
-	 * @see uk.ac.ox.cs.pdq.fol.Query#getCanonical()
-	 */
-	@Override
-	public Conjunction<Predicate> getCanonical() {
-		return this.canonical;
-	}
-
-<<<<<<< HEAD
-	/**
-	 * Gets the important subqueries.
-	 *
-	 * @return List<Query<Conjunction<PredicateFormula>>>
-	 * @see uk.ac.ox.cs.pdq.fol.Query#getImportantSubqueries()
-	 */
-	@Override
-	public List<Query<Conjunction<Predicate>>> getImportantSubqueries() {
-		List<Query<Conjunction<Predicate>>> queries = new ArrayList<>();
-		Set<Predicate> sets = new LinkedHashSet<>();
-		sets.addAll(this.body.getChildren());
-		Set<Set<Predicate>> subQueries = Sets.powerSet(sets);
-		Iterator<Set<Predicate>> subQueryIterator = subQueries.iterator();
-		while (subQueryIterator.hasNext()) {
-			Set<Predicate> queryConjuncts = subQueryIterator.next();
-			if(!queryConjuncts.isEmpty())
-			{
-				List<Variable> variables = Utility.getVariables(queryConjuncts);
-				List<Variable> appearingBound = Lists.newArrayList(this.bound);
-				appearingBound.retainAll(variables);
-
-				Set<Set<Variable>> appearingBoundSets = Sets.powerSet(Sets.newLinkedHashSet(appearingBound));
-				Iterator<Set<Variable>> appearingBoundIterator = appearingBoundSets.iterator();
-				while (appearingBoundIterator.hasNext()) {
-					Set<Variable> v = appearingBoundIterator.next();
-					List<Variable> myfree = Lists.newArrayList(variables);
-					myfree.removeAll(v);
-
-					ConjunctiveQuery cq = new ConjunctiveQuery(
-							new Predicate(new Signature("Q", myfree.size()), new ArrayList<>(myfree)),
-							Conjunction.of(queryConjuncts));
-					queries.add(cq);
-				}
-			}
-		}
-		return queries;
-	}
-
-	/**
-	 * Gets the predicates.
-	 *
-	 * @return List<PredicateFormula>
-	 * @see uk.ac.ox.cs.pdq.fol.Formula#getPredicates()
-=======
-	/**
-	 * @return List<PredicateFormula>
-	 * @see uk.ac.ox.cs.pdq.fol.Formula#getPredicates()
->>>>>>> 7a92fc38
-	 */
-	@Override
-	public List<Predicate> getPredicates() {
-		List<Predicate> result = new ArrayList<>();
-		result.add(this.head);
-		result.addAll(this.body.getPredicates());
-		return result;
-	}
-
-	/**
-	 * Gets the terms.
-	 *
-	 * @return List<Term>
-	 * @see uk.ac.ox.cs.pdq.fol.Formula#getTerms()
-	 */
-	@Override
-	public List<Term> getTerms() {
-		Set<Term> terms = new LinkedHashSet<>();
-		terms.addAll(this.head.getTerms());
-		terms.addAll(this.body.getTerms());
-		return new ArrayList<>(terms);
-	}
-
-	/**
-	 * Checks if is boolean.
-	 *
-	 * @return boolean
-	 * @see uk.ac.ox.cs.pdq.fol.Query#isBoolean()
-	 */
-	@Override
-	public boolean isBoolean() {
-		return this.free.isEmpty();
-	}
-
-	/**
-	 * Gets the body.
-	 *
-	 * @return Conjunction<PredicateFormula>
-	 * @see uk.ac.ox.cs.pdq.fol.Query#getBody()
-	 */
-	@Override
-	public Conjunction<Predicate> getBody() {
-		return this.body;
-	}
-
-	/**
-	 * Gets the head.
-	 *
-	 * @return PredicateFormula
-	 * @see uk.ac.ox.cs.pdq.fol.Query#getHead()
-	 */
-	@Override
-	public Predicate getHead() {
-		return this.head;
-	}
-
-	/**
-	 * Gets the bound.
-	 *
-	 * @return List<Variable>
-	 */
-	public List<Variable> getBound() {
-		return this.bound;
-	}
-
-	/**
-	 * Gets the free.
-	 *
-	 * @return List<Term>
-	 * @see uk.ac.ox.cs.pdq.fol.Evaluatable#getFree()
-	 */
-	@Override
-	public List<Term> getFree() {
-		return this.freeTerms;
-	}
-
-	/**
-	 * Gets the schema constants.
-	 *
-	 * @return Collection<TypedConstant<?>>
-	 * @see uk.ac.ox.cs.pdq.fol.Query#getSchemaConstants()
-	 */
-	@Override
-	public Collection<TypedConstant<?>> getSchemaConstants() {
-		return this.constants;
-	}
-
-	/**
-	 * Gets the free to canonical.
-	 *
-	 * @return Map<Variable,Term>
-	 * @see uk.ac.ox.cs.pdq.fol.Query#getFreeToCanonical()
-	 */
-	@Override
-	public Map<Variable, Constant> getFreeToCanonical() {
-		return this.freeToCanonical;
-	}
-	
-	/* (non-Javadoc)
-	 * @see uk.ac.ox.cs.pdq.fol.Query#getVariablesToCanonical()
-	 */
-	@Override
-	public Map<Variable, Constant> getVariablesToCanonical() {
-		return this.grounding;
-	}
-
-	/**
-	 * Equals.
-	 *
-	 * @param o Object
-	 * @return boolean
-	 */
-	@Override
-	public boolean equals(Object o) {
-		if (this == o) {
-			return true;
-		}
-		if (o == null) {
-			return false;
-		}
-		return this.getClass().isInstance(o)
-				&& this.head.equals(((ConjunctiveQuery) o).head)
-				&& this.body.equals(((ConjunctiveQuery) o).body)
-				&& this.free.equals(((ConjunctiveQuery) o).free)
-				&& this.bound.equals(((ConjunctiveQuery) o).bound);
-	}
-
-	/**
-	 * Hash code.
-	 *
-	 * @return int
-	 */
-	@Override
-	public int hashCode() {
-		return Objects.hash(this.free, this.bound, this.head, this.body);
-	}
-
-	/**
-	 * To string.
-	 *
-	 * @return String
-	 */
-	@Override
-	public String toString() {
-		return this.getHead() + " <- " + /*this.bound +*/ this.getBody();
-	}
-
-	/**
-	 * Gets the children.
-	 *
-	 * @return Collection<PredicateFormula>
-	 * @see uk.ac.ox.cs.pdq.fol.Formula#getSubFormulas()
-	 */
-	@Override
-	public Collection<Predicate> getChildren() {
-		return this.getBody().getChildren();
-	}
-
-	/*
-	 * (non-Javadoc)
-	 * @see uk.ac.ox.cs.pdq.fol.Rule#contains(uk.ac.ox.cs.pdq.fol.Signature)
-	 */
-	@Override
-	public boolean contains(Signature s) {
-		for (Predicate atom: this.getPredicates()) {
-			if (atom.getSignature().equals(s)) {
-				return true;
-			}
-		}
-		return false;
-	}
-}
+package uk.ac.ox.cs.pdq.fol;
+
+import java.util.ArrayList;
+import java.util.Collection;
+import java.util.Collections;
+import java.util.Iterator;
+import java.util.LinkedHashMap;
+import java.util.LinkedHashSet;
+import java.util.List;
+import java.util.Map;
+import java.util.Objects;
+import java.util.Set;
+
+import uk.ac.ox.cs.pdq.db.TypedConstant;
+import uk.ac.ox.cs.pdq.util.CanonicalNameGenerator;
+import uk.ac.ox.cs.pdq.util.Utility;
+
+import com.google.common.base.Preconditions;
+import com.google.common.collect.Lists;
+import com.google.common.collect.Sets;
+
+// TODO: Auto-generated Javadoc
+/**
+ * A conjunctive query (CQ) is a first order formula of the form \exists x_1, \ldots, x_n \Wedge A_i,
+ * where A_i are atoms with arguments that are either variables or constants.
+
+ * @author Efthymia Tsamoura
+ * @author Julien Leblay
+ *
+ */
+public class ConjunctiveQuery extends AbstractFormula implements Query<Conjunction<Predicate>> {
+
+	/**  The query's head part. */
+	protected final Predicate head;
+
+	/**  The query's body part. */
+	protected final Conjunction<Predicate> body;
+
+	/**  The terms in the head of the query. */
+	protected final List<Term> freeTerms;
+
+	/** The query's free variables i.e. head variables */
+	protected final List<Variable> free;
+
+	/**  The query's bound variables. */
+	protected final List<Variable> bound;
+
+	/**  Map of query's free variables to chase constants. */
+	protected final Map<Variable, Constant> freeToCanonical;
+
+	/**  The constants that appear in the query's body. */
+	protected final Collection<TypedConstant<?>> constants;
+
+	/**  The canonical database of the query. */
+	protected Conjunction<Predicate> canonical;
+
+	/** The grounding. */
+	protected Map<Variable, Constant> grounding;
+
+	/**
+	 * Builds a conjunctive query given the input head and body.
+	 * The query is grounded by assigning fresh chase constants to its variables 
+	 * @param head
+	 * 		The query's head
+	 * @param body
+	 * 		The query's body
+	 */
+	public ConjunctiveQuery(Predicate head, Conjunction<Predicate> body) {
+		this(head, body, generateCanonicalMapping(body));
+	}
+	
+	/**
+	 * Builds a conjunctive query given the input head variables and body.
+	 * The query is grounded by assigning fresh chase constants to its variables 
+	 * @param name
+	 * 		The query's name
+	 * @param headTerms
+	 * 		The query's head variables
+	 * @param body
+	 * 		The query's body
+	 */
+	public ConjunctiveQuery(String name, List<Term> headTerms, Conjunction<Predicate> body) {
+		this(new Predicate(new Signature(name, headTerms.size()), headTerms), body);
+	}
+
+	/**
+	 * Builds a conjunctive query given the input head variables and body.
+	 * The query is grounded using the input mapping of variables to constants.
+	 *  
+	 * @param head
+	 * 		The query's head
+	 * @param body
+	 * 		The query's body
+	 * @param grounding
+	 * 		Mapping of query variables to constants  
+	 */
+	public ConjunctiveQuery(Predicate head, Conjunction<Predicate> body, Map<Variable, Constant> grounding) {
+		super();
+		List<Variable> free = head.getVariables();
+		List<Variable> bound = Utility.getVariables(body.getPredicates());
+		bound.removeAll(free);
+		assert Collections.disjoint(free, bound): "Free and bound variables overlap.";
+		assert Sets.difference(
+				Sets.union(
+						Sets.newLinkedHashSet(Utility.getVariables(body.getPredicates())),
+						Sets.newLinkedHashSet(head.getVariables())),
+						Sets.union(
+								Sets.newLinkedHashSet(free),
+								Sets.newLinkedHashSet(bound))).isEmpty():
+									"Some variables are neither free nor bound.";
+		this.free = free;
+		this.head = head;
+		this.bound = bound;
+		this.body = body;
+		this.freeTerms = head.getTerms();
+		this.constants = getSchemaConstants(body);
+		this.freeToCanonical = getFreeToCanonical(head,grounding);
+		this.grounding = grounding;
+		this.canonical = this.ground(grounding);
+	}
+
+	/**
+	 * Gets the schema constants.
+	 *
+	 * @param right the right
+	 * @return 		returns the schema constants of the input conjunction of atoms
+	 */
+	private static Collection<TypedConstant<?>> getSchemaConstants(Conjunction<Predicate> right) {
+		Collection<TypedConstant<?>> constants = new LinkedHashSet<>();
+		for(Predicate predicate: right.getChildren()) {
+			for (Term term: predicate.getTerms()) {
+				if (!term.isSkolem() && !term.isVariable()) {
+					TypedConstant<?> schemaConstant = ((TypedConstant) term);
+					Preconditions.checkState(schemaConstant != null);
+					constants.add(schemaConstant);
+				}
+			}
+		}
+		return constants;
+	}
+
+	/**
+	 * Generate canonical mapping.
+	 *
+	 * @param body the body
+	 * @return 		a mapping of variables of the input conjunction to constants. 
+	 * 		A fresh constant is created for each variable of the conjunction. 
+	 * 		This method is invoked by the conjunctive query constructor when the constructor is called with empty input canonical mapping.
+	 */
+	private static Map<Variable, Constant> generateCanonicalMapping(Conjunction<Predicate> body) {
+		Map<Variable, Constant> canonicalMapping = new LinkedHashMap<>();
+			for (Predicate p: body) {
+				for (Term t: p.getTerms()) {
+					if (t.isVariable()) {
+						Constant c = canonicalMapping.get(t);
+						if (c == null) {
+							c = new Skolem(CanonicalNameGenerator.getName());
+							canonicalMapping.put((Variable) t, c);
+						}
+					}
+				}
+			}
+		return canonicalMapping;
+	}
+	
+	/**
+	 * Gets the free to canonical.
+	 *
+	 * @param head the head
+	 * @param canonical the canonical
+	 * @return 		a mapping of query free variables to canonical constants
+	 */
+	private static Map<Variable, Constant> getFreeToCanonical(Predicate head, Map<Variable, Constant> canonical) {
+		Map<Variable, Constant> freeToCanonical = new LinkedHashMap<>();
+		for(Term headTerm: head.getTerms()) {
+			Constant chaseTerm  = canonical.get(headTerm);
+			if (chaseTerm != null && !chaseTerm.isSkolem()) {
+				throw new java.lang.IllegalStateException("Chase Term " + headTerm + ", " + head.getTerms());
+			}
+			if (headTerm.isVariable()) {
+				freeToCanonical.put((Variable) headTerm, chaseTerm);
+			}
+		}
+		return freeToCanonical;
+	}
+	
+	/* (non-Javadoc)
+	 * @see uk.ac.ox.cs.pdq.fol.Query#setGrounding(java.util.Map)
+	 */
+	@Override
+	public void setGrounding(Map<Variable, Constant> grounding) {
+		this.grounding = grounding;
+		this.canonical = this.ground(grounding);
+	}
+	
+	/*
+	 * (non-Javadoc)
+	 * @see uk.ac.ox.cs.pdq.formula.Query#ground(java.util.Map)
+	 */
+	@Override
+	public Conjunction<Predicate> ground(Map<Variable, Constant> mapping) {
+		List<Predicate> bodyAtoms = new ArrayList<>();
+		for (Predicate atom: this.body.getChildren()) {
+			bodyAtoms.add(atom.ground(mapping));
+		}
+		return Conjunction.of(bodyAtoms);
+	}
+
+
+	/**
+	 * Gets the canonical.
+	 *
+	 * @return Conjunction<PredicateFormula>
+	 * @see uk.ac.ox.cs.pdq.fol.Query#getCanonical()
+	 */
+	@Override
+	public Conjunction<Predicate> getCanonical() {
+		return this.canonical;
+	}
+
+	/**
+	 * Gets the predicates.
+	 *
+	 * @return List<PredicateFormula>
+	 * @see uk.ac.ox.cs.pdq.fol.Formula#getPredicates()
+	 */
+	@Override
+	public List<Predicate> getPredicates() {
+		List<Predicate> result = new ArrayList<>();
+		result.add(this.head);
+		result.addAll(this.body.getPredicates());
+		return result;
+	}
+
+	/**
+	 * Gets the terms.
+	 *
+	 * @return List<Term>
+	 * @see uk.ac.ox.cs.pdq.fol.Formula#getTerms()
+	 */
+	@Override
+	public List<Term> getTerms() {
+		Set<Term> terms = new LinkedHashSet<>();
+		terms.addAll(this.head.getTerms());
+		terms.addAll(this.body.getTerms());
+		return new ArrayList<>(terms);
+	}
+
+	/**
+	 * Checks if is boolean.
+	 *
+	 * @return boolean
+	 * @see uk.ac.ox.cs.pdq.fol.Query#isBoolean()
+	 */
+	@Override
+	public boolean isBoolean() {
+		return this.free.isEmpty();
+	}
+
+	/**
+	 * Gets the body.
+	 *
+	 * @return Conjunction<PredicateFormula>
+	 * @see uk.ac.ox.cs.pdq.fol.Query#getBody()
+	 */
+	@Override
+	public Conjunction<Predicate> getBody() {
+		return this.body;
+	}
+
+	/**
+	 * Gets the head.
+	 *
+	 * @return PredicateFormula
+	 * @see uk.ac.ox.cs.pdq.fol.Query#getHead()
+	 */
+	@Override
+	public Predicate getHead() {
+		return this.head;
+	}
+
+	/**
+	 * Gets the bound.
+	 *
+	 * @return List<Variable>
+	 */
+	public List<Variable> getBound() {
+		return this.bound;
+	}
+
+	/**
+	 * Gets the free.
+	 *
+	 * @return List<Term>
+	 * @see uk.ac.ox.cs.pdq.fol.Evaluatable#getFree()
+	 */
+	@Override
+	public List<Term> getFree() {
+		return this.freeTerms;
+	}
+
+	/**
+	 * Gets the schema constants.
+	 *
+	 * @return Collection<TypedConstant<?>>
+	 * @see uk.ac.ox.cs.pdq.fol.Query#getSchemaConstants()
+	 */
+	@Override
+	public Collection<TypedConstant<?>> getSchemaConstants() {
+		return this.constants;
+	}
+
+	/**
+	 * Gets the free to canonical.
+	 *
+	 * @return Map<Variable,Term>
+	 * @see uk.ac.ox.cs.pdq.fol.Query#getFreeToCanonical()
+	 */
+	@Override
+	public Map<Variable, Constant> getFreeToCanonical() {
+		return this.freeToCanonical;
+	}
+	
+	/* (non-Javadoc)
+	 * @see uk.ac.ox.cs.pdq.fol.Query#getVariablesToCanonical()
+	 */
+	@Override
+	public Map<Variable, Constant> getVariablesToCanonical() {
+		return this.grounding;
+	}
+
+	/**
+	 * Equals.
+	 *
+	 * @param o Object
+	 * @return boolean
+	 */
+	@Override
+	public boolean equals(Object o) {
+		if (this == o) {
+			return true;
+		}
+		if (o == null) {
+			return false;
+		}
+		return this.getClass().isInstance(o)
+				&& this.head.equals(((ConjunctiveQuery) o).head)
+				&& this.body.equals(((ConjunctiveQuery) o).body)
+				&& this.free.equals(((ConjunctiveQuery) o).free)
+				&& this.bound.equals(((ConjunctiveQuery) o).bound);
+	}
+
+	/**
+	 * Hash code.
+	 *
+	 * @return int
+	 */
+	@Override
+	public int hashCode() {
+		return Objects.hash(this.free, this.bound, this.head, this.body);
+	}
+
+	/**
+	 * To string.
+	 *
+	 * @return String
+	 */
+	@Override
+	public String toString() {
+		return this.getHead() + " <- " + /*this.bound +*/ this.getBody();
+	}
+
+	/**
+	 * Gets the children.
+	 *
+	 * @return Collection<PredicateFormula>
+	 * @see uk.ac.ox.cs.pdq.fol.Formula#getSubFormulas()
+	 */
+	@Override
+	public Collection<Predicate> getChildren() {
+		return this.getBody().getChildren();
+	}
+
+	/*
+	 * (non-Javadoc)
+	 * @see uk.ac.ox.cs.pdq.fol.Rule#contains(uk.ac.ox.cs.pdq.fol.Signature)
+	 */
+	@Override
+	public boolean contains(Signature s) {
+		for (Predicate atom: this.getPredicates()) {
+			if (atom.getSignature().equals(s)) {
+				return true;
+			}
+		}
+		return false;
+	}
+}