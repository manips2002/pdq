--- conflicted
+++ resolved
@@ -1,208 +1,202 @@
-package uk.ac.ox.cs.pdq.fol;
-
-import java.util.ArrayList;
-import java.util.Arrays;
-import java.util.LinkedHashSet;
-import java.util.List;
-import java.util.Set;
-
-import javax.xml.bind.annotation.adapters.XmlJavaTypeAdapter;
-
-import org.junit.Assert;
-
-import uk.ac.ox.cs.pdq.io.jaxb.adapters.DependencyAdapter;
-
-/**
- * A universally quantified implication where the body is a quantifier-free formula and 
- * the head is an existentially-quantified or quantifier-free formula.
- *
- * @author Efthymia Tsamoura
- */
-@XmlJavaTypeAdapter(DependencyAdapter.class)
-public class Dependency extends QuantifiedFormula {
-
-	private static final long serialVersionUID = 6522148218362709983L;
-	protected String name;
-	protected final Formula body;
-	protected final Formula head;
-	
-	/**  The dependency's universally quantified variables. */
-	protected Variable[] universal;
-
-	/**  The dependency's existentially quantified variables. */
-	protected Variable[] existential;
-	
-	protected final Atom[] bodyAtoms;
-	
-	protected final Atom[] headAtoms;
-	
-	protected Dependency(Formula body, Formula head) {
-		super(LogicalSymbols.UNIVERSAL, body.getFreeVariables(), Implication.create(body,head));
-		Assert.assertTrue(isUnquantified(body));
-		Assert.assertTrue(isExistentiallyQuantified(head) || isUnquantified(head));
-		Assert.assertTrue(Arrays.asList(body.getFreeVariables()).containsAll(Arrays.asList(head.getFreeVariables())));
-		this.name = "dependency";
-		this.body = body;
-		this.head = head;
-		this.bodyAtoms = this.body.getAtoms();
-		this.headAtoms = this.head.getAtoms();
-	}
-	
-	protected Dependency(Formula body, Formula head, String name) {
-		super(LogicalSymbols.UNIVERSAL, body.getFreeVariables(), Implication.create(body,head));
-		Assert.assertTrue(isUnquantified(body));
-		Assert.assertTrue(isExistentiallyQuantified(head) || isUnquantified(head));
-		Assert.assertTrue(Arrays.asList(body.getFreeVariables()).containsAll(Arrays.asList(head.getFreeVariables())));
-		this.name = name;
-		this.body = body;
-		this.head = head;
-		this.bodyAtoms = this.body.getAtoms();
-		this.headAtoms = this.head.getAtoms();
-	}
-	
-	protected Dependency(Atom[] body, Atom[] head) {
-		this(Conjunction.create(body), createHead(body, head));
-	}
-	
-<<<<<<< HEAD
-	/**
-	 * Gets the variables.
-	 *
-	 * @param formulas the atoms
-	 * @return the variables of the input atoms
-	 */
-	private static List<Variable> getVariables(Formula[] formulas) {
-		Set<Variable> result = new LinkedHashSet<>();
-		for (Formula formula: formulas) {
-			for(Atom atom:formula.getAtoms()) 
-				result.addAll(Arrays.asList(atom.getVariables()));
-		}
-		return new ArrayList<>(result);
-=======
-	
-	protected Dependency(Atom[] body, Atom[] head, String name) {
-		this(Conjunction.create(body), createHead(body, head), name);
->>>>>>> 544954d9
-	}
-	
-	private static Formula createHead(Atom[] body, Atom[] head) {
-		List<Variable> bodyVariables = getVariables(body);
-		List<Variable> headVariables = getVariables(head);
-		if(bodyVariables.containsAll(headVariables)) 
-			return Conjunction.create(head);
-		else {
-			headVariables.removeAll(bodyVariables);
-			return QuantifiedFormula.create(LogicalSymbols.EXISTENTIAL, headVariables.toArray(new Variable[headVariables.size()]), Conjunction.create(head));
-		}
-	}
-	
-	private static boolean isUnquantified(Formula formula) {
-		if(formula instanceof Conjunction || formula instanceof Implication || formula instanceof Disjunction) 
-			return isUnquantified(formula.getChildren()[0]) && isUnquantified(formula.getChildren()[1]);
-		else if(formula instanceof Negation) 
-			return isUnquantified(formula.getChildren()[0]);
-		else if(formula instanceof Literal) 
-			return true;
-		else if(formula instanceof Atom) 
-			return true;
-		else if(formula instanceof QuantifiedFormula) 
-			return false;
-		return false;
-	}
-	
-	private static boolean isExistentiallyQuantified(Formula formula) {
-		if(formula instanceof Conjunction || formula instanceof Implication || formula instanceof Disjunction) 
-			return isUnquantified(formula.getChildren()[0]) && isUnquantified(formula.getChildren()[0]);
-		else if(formula instanceof Negation) 
-			return isUnquantified(formula.getChildren()[0]);
-		else if(formula instanceof Literal) 
-			return true;
-		else if(formula instanceof Atom) 
-			return true;
-		else if(formula instanceof QuantifiedFormula) {
-			if(((QuantifiedFormula) formula).isExistential()) {
-				return true;
-			}
-			else {
-				return false;
-			}
-		}
-		return false;
-	}
-
-	/**
-	 * Gets the left-hand side of this constraint.
-	 *
-	 * @return the left-hand side of this constraint
-	 */
-	public Formula getBody() {
-		return this.body;
-	}
-
-	/**
-	 * Gets the right-hand side of this constraint.
-	 *
-	 * @return the right-hand side of this constraint
-	 */
-	public Formula getHead() {
-		return this.head; 
-	}
-	
-	/**
-	 * Gets the universally quantified variables.
-	 *
-	 * @return List<Variable>
-	 */
-	public Variable[] getUniversal() {
-		if(this.universal == null) 
-			this.universal = this.variables;
-		return this.universal.clone();
-	}
-
-	/**
-	 * Gets the existentially quantified variables.
-	 *
-	 * @return List<Variable>
-	 */
-	public Variable[] getExistential() {
-		if(this.existential == null) 
-			this.existential = this.head.getBoundVariables();
-		return this.existential.clone();
-	}
-	
-	public String getName() {
-		return name;
-	}
-	
-	public int getNumberOfBodyAtoms() {
-		return this.bodyAtoms.length;
-	}
-	
-	public int getNumberOfHeadAtoms() {
-		return this.headAtoms.length;
-	}
-	
-	public Atom getBodyAtom(int bodyAtomIndex) {
-		return this.bodyAtoms[bodyAtomIndex];
-	}
-	
-	public Atom getHeadAtom(int headAtomIndex) {
-		return this.headAtoms[headAtomIndex];
-	}
-	
-	public Atom[] getBodyAtoms() {
-		return this.bodyAtoms.clone();
-	}
-	
-	public Atom[] getHeadAtoms() {
-		return this.headAtoms.clone();
-	}
-	
-    public static Dependency create(Atom[] body, Atom[] head) {
-        return Cache.dependency.retrieve(new Dependency(body, head));
-    }
-
-    public static Dependency create(Atom[] body, Atom[] head, String name) {
-        return Cache.dependency.retrieve(new Dependency(body, head, name));
-    }
-}
+package uk.ac.ox.cs.pdq.fol;
+
+import java.util.ArrayList;
+import java.util.Arrays;
+import java.util.LinkedHashSet;
+import java.util.List;
+import java.util.Set;
+
+import javax.xml.bind.annotation.adapters.XmlJavaTypeAdapter;
+
+import org.junit.Assert;
+
+import uk.ac.ox.cs.pdq.io.jaxb.adapters.DependencyAdapter;
+
+/**
+ * A universally quantified implication where the body is a quantifier-free formula and 
+ * the head is an existentially-quantified or quantifier-free formula.
+ *
+ * @author Efthymia Tsamoura
+ */
+@XmlJavaTypeAdapter(DependencyAdapter.class)
+public class Dependency extends QuantifiedFormula {
+
+	private static final long serialVersionUID = 6522148218362709983L;
+	protected String name;
+	protected final Formula body;
+	protected final Formula head;
+	
+	/**  The dependency's universally quantified variables. */
+	protected Variable[] universal;
+
+	/**  The dependency's existentially quantified variables. */
+	protected Variable[] existential;
+	
+	protected final Atom[] bodyAtoms;
+	
+	protected final Atom[] headAtoms;
+	
+	protected Dependency(Formula body, Formula head) {
+		super(LogicalSymbols.UNIVERSAL, body.getFreeVariables(), Implication.create(body,head));
+		Assert.assertTrue(isUnquantified(body));
+		Assert.assertTrue(isExistentiallyQuantified(head) || isUnquantified(head));
+		Assert.assertTrue(Arrays.asList(body.getFreeVariables()).containsAll(Arrays.asList(head.getFreeVariables())));
+		this.name = "dependency";
+		this.body = body;
+		this.head = head;
+		this.bodyAtoms = this.body.getAtoms();
+		this.headAtoms = this.head.getAtoms();
+	}
+	
+	protected Dependency(Formula body, Formula head, String name) {
+		super(LogicalSymbols.UNIVERSAL, body.getFreeVariables(), Implication.create(body,head));
+		Assert.assertTrue(isUnquantified(body));
+		Assert.assertTrue(isExistentiallyQuantified(head) || isUnquantified(head));
+		Assert.assertTrue(Arrays.asList(body.getFreeVariables()).containsAll(Arrays.asList(head.getFreeVariables())));
+		this.name = name;
+		this.body = body;
+		this.head = head;
+		this.bodyAtoms = this.body.getAtoms();
+		this.headAtoms = this.head.getAtoms();
+	}
+	
+	protected Dependency(Atom[] body, Atom[] head) {
+		this(Conjunction.create(body), createHead(body, head));
+	}
+	
+	/**
+	 * Gets the variables.
+	 *
+	 * @param formulas the atoms
+	 * @return the variables of the input atoms
+	 */
+	private static List<Variable> getVariables(Formula[] formulas) {
+		Set<Variable> result = new LinkedHashSet<>();
+		for (Formula formula: formulas) {
+			for(Atom atom:formula.getAtoms()) 
+				result.addAll(Arrays.asList(atom.getVariables()));
+		}
+		return new ArrayList<>(result);
+	}
+	
+	private static Formula createHead(Atom[] body, Atom[] head) {
+		List<Variable> bodyVariables = getVariables(body);
+		List<Variable> headVariables = getVariables(head);
+		if(bodyVariables.containsAll(headVariables)) 
+			return Conjunction.create(head);
+		else {
+			headVariables.removeAll(bodyVariables);
+			return QuantifiedFormula.create(LogicalSymbols.EXISTENTIAL, headVariables.toArray(new Variable[headVariables.size()]), Conjunction.create(head));
+		}
+	}
+	
+	private static boolean isUnquantified(Formula formula) {
+		if(formula instanceof Conjunction || formula instanceof Implication || formula instanceof Disjunction) 
+			return isUnquantified(formula.getChildren()[0]) && isUnquantified(formula.getChildren()[1]);
+		else if(formula instanceof Negation) 
+			return isUnquantified(formula.getChildren()[0]);
+		else if(formula instanceof Literal) 
+			return true;
+		else if(formula instanceof Atom) 
+			return true;
+		else if(formula instanceof QuantifiedFormula) 
+			return false;
+		return false;
+	}
+	
+	private static boolean isExistentiallyQuantified(Formula formula) {
+		if(formula instanceof Conjunction || formula instanceof Implication || formula instanceof Disjunction) 
+			return isUnquantified(formula.getChildren()[0]) && isUnquantified(formula.getChildren()[0]);
+		else if(formula instanceof Negation) 
+			return isUnquantified(formula.getChildren()[0]);
+		else if(formula instanceof Literal) 
+			return true;
+		else if(formula instanceof Atom) 
+			return true;
+		else if(formula instanceof QuantifiedFormula) {
+			if(((QuantifiedFormula) formula).isExistential()) {
+				return true;
+			}
+			else {
+				return false;
+			}
+		}
+		return false;
+	}
+
+	/**
+	 * Gets the left-hand side of this constraint.
+	 *
+	 * @return the left-hand side of this constraint
+	 */
+	public Formula getBody() {
+		return this.body;
+	}
+
+	/**
+	 * Gets the right-hand side of this constraint.
+	 *
+	 * @return the right-hand side of this constraint
+	 */
+	public Formula getHead() {
+		return this.head; 
+	}
+	
+	/**
+	 * Gets the universally quantified variables.
+	 *
+	 * @return List<Variable>
+	 */
+	public Variable[] getUniversal() {
+		if(this.universal == null) 
+			this.universal = this.variables;
+		return this.universal.clone();
+	}
+
+	/**
+	 * Gets the existentially quantified variables.
+	 *
+	 * @return List<Variable>
+	 */
+	public Variable[] getExistential() {
+		if(this.existential == null) 
+			this.existential = this.head.getBoundVariables();
+		return this.existential.clone();
+	}
+	
+	public String getName() {
+		return name;
+	}
+	
+	public int getNumberOfBodyAtoms() {
+		return this.bodyAtoms.length;
+	}
+	
+	public int getNumberOfHeadAtoms() {
+		return this.headAtoms.length;
+	}
+	
+	public Atom getBodyAtom(int bodyAtomIndex) {
+		return this.bodyAtoms[bodyAtomIndex];
+	}
+	
+	public Atom getHeadAtom(int headAtomIndex) {
+		return this.headAtoms[headAtomIndex];
+	}
+	
+	public Atom[] getBodyAtoms() {
+		return this.bodyAtoms.clone();
+	}
+	
+	public Atom[] getHeadAtoms() {
+		return this.headAtoms.clone();
+	}
+	
+    public static Dependency create(Atom[] body, Atom[] head) {
+        return Cache.dependency.retrieve(new Dependency(body, head));
+    }
+
+    public static Dependency create(Atom[] body, Atom[] head, String name) {
+        return Cache.dependency.retrieve(new Dependency(body, head, name));
+    }
+}