--- conflicted
+++ resolved
@@ -1,103 +1,54 @@
-package uk.ac.ox.cs.pdq.fol;
-
-import java.util.Collection;
-import java.util.List;
-import java.util.Map;
-
-import uk.ac.ox.cs.pdq.db.TypedConstant;
-
-// TODO: Auto-generated Javadoc
-/**
- * By a query we mean a mapping from relation instances of some schema
- * to instances of some other relation. A boolean query is a query where the output is a
- * relation of arity 0. Since there are only two instances for a relation of arity 0, a boolean
- * query is a mapping where the output takes one of two values, denoted True and False.
- * Given a query Q and instance I, Q(I) is the result of evaluating Q on I.
- *
- * @author Efthymia Tsamoura
- * @author Julien Leblay
- * @param <S> the generic type
- */
-public interface Query<S extends Formula> extends Formula, Evaluatable, Rule<S, Atom> {
-
-	/**
-	 * Checks if is boolean.
-	 *
-	 * @return true if the query is boolean
-	 */
-	boolean isBoolean();
-
-	/**
-	 * Gets the body.
-	 *
-	 * @return the query's body
-	 * @see uk.ac.ox.cs.pdq.formula.Evaluatable#getBody()
-	 */
-	@Override
-	S getBody();
-
-	/**
-	 * Gets the head.
-	 *
-	 * @return the query's head
-	 * @see uk.ac.ox.cs.pdq.formula.Rule#getHead()
-	 */
-	@Override
-	Atom getHead();
-
-	/**
-	 * Gets the schema constants.
-	 *
-	 * @return the constants that appear in the query's body
-	 */
+package uk.ac.ox.cs.pdq.fol;
+
+import java.util.Collection;
+import java.util.List;
+import java.util.Map;
+
+import uk.ac.ox.cs.pdq.db.TypedConstant;
+
+// TODO: Auto-generated Javadoc
+/**
+ * By a query we mean a mapping from relation instances of some schema
+ * to instances of some other relation. A boolean query is a query where the output is a
+ * relation of arity 0. Since there are only two instances for a relation of arity 0, a boolean
+ * query is a mapping where the output takes one of two values, denoted True and False.
+ * Given a query Q and instance I, Q(I) is the result of evaluating Q on I.
+ *
+ * @author Efthymia Tsamoura
+ * @author Julien Leblay
+ * @param <S> the generic type
+ */
+public interface Query<S extends Formula> extends Formula, Evaluatable, Rule<S, Atom> {
+
+	/**
+	 * Checks if is boolean.
+	 *
+	 * @return true if the query is boolean
+	 */
+	boolean isBoolean();
+
+	/**
+	 * Gets the body.
+	 *
+	 * @return the query's body
+	 * @see uk.ac.ox.cs.pdq.formula.Evaluatable#getBody()
+	 */
+	@Override
+	S getBody();
+
+	/**
+	 * Gets the head.
+	 *
+	 * @return the query's head
+	 * @see uk.ac.ox.cs.pdq.formula.Rule#getHead()
+	 */
+	@Override
+	Atom getHead();
+
+	/**
+	 * Gets the schema constants.
+	 *
+	 * @return the constants that appear in the query's body
+	 */
 	Collection<TypedConstant<?>> getSchemaConstants();
-	
-<<<<<<< HEAD
-=======
-
-//	/**
-//	 * Gets the free to canonical.
-//	 *
-//	 * @return a map of query's free variables to its canonical constants.
-//	 * Given a CQ Q, the canonical database of Q is the instance which has for each atom R(\vec{v}) 
-//	 * in Q a corresponding fact for relation R with \vec{v} as a tuple. The canonical constants are the constants of the canonical database of Q
-//	 */
-//	Map<Variable, Constant> getFreeToCanonical();
-//	
-//	/**
-//	 * Gets the variables to canonical.
-//	 *
-//	 * @return a map of query's variables both free and quantified to chase constants appear in the canonical query.
-//	 * Given a CQ Q, the canonical database of Q is the instance which has for each atom R(\vec{v}) 
-//	 * in Q a corresponding fact for relation R with \vec{v} as a tuple. The canonical constants are the constants of the canonical database of Q
-//	 */
-//	Map<Variable, Constant> getVariablesToCanonical();
-//
-//	/**
-//	 * Ground.
-//	 *
-//	 * @param mapping Map<Variable,Constant>
-//	 * @return a copy of the query grounded using the given mapping
-//	 * @see uk.ac.ox.cs.pdq.formula.Formula#ground(Map<Variable,Constant>)
-//	 */
-//	@Override
-//	Formula ground(Map<Variable, Constant> mapping);
-//
-//	/**
-//	 * Gets the canonical.
-//	 *
-//	 * @return the canonical database of this query.
-//	 * Given a CQ Q, the canonical database of Q is the instance which has for each atom R(\vec{v}) 
-//	 * in Q a corresponding fact for relation R with \vec{v} as a tuple. The canonical constants are the constants of the canonical database of Q
-//	 */
-//	S getCanonical();
-//	
-//	/**
-//	 * Sets the grounding.
-//	 *
-//	 * @param grounding Grounds this query using the input mapping of free variables to constants
-//	 */
-//	void setGrounding(Map<Variable, Constant> grounding);
-	
->>>>>>> b090fb32
-}
+}