--- conflicted
+++ resolved
@@ -1,219 +1,198 @@
-package uk.ac.ox.cs.pdq.plan;
-
-import java.util.List;
-import java.util.Map;
-import java.util.Objects;
-
-import uk.ac.ox.cs.pdq.algebra.DependentAccess;
-import uk.ac.ox.cs.pdq.db.AccessMethod;
-import uk.ac.ox.cs.pdq.db.AccessMethod.Types;
-import uk.ac.ox.cs.pdq.db.Attribute;
-import uk.ac.ox.cs.pdq.db.Relation;
-import uk.ac.ox.cs.pdq.db.TGD;
-import uk.ac.ox.cs.pdq.db.TypedConstant;
-import uk.ac.ox.cs.pdq.fol.Term;
-import uk.ac.ox.cs.pdq.util.Table;
-
-import com.google.common.base.Preconditions;
-import com.google.common.collect.Lists;
-
-// TODO: Auto-generated Javadoc
-/**
- *  An access command over a schema $\aschema$ with access methods is of the form 
-	\[
-	T \Leftarrow_{\outmap} \mt \Leftarrow_{\inmap} E
-	\]
-	
-	where: \begin{inparaenum}
-	\item  $E$ is a relational
-	algebra expression $E$ over some set of relations not in $\aschema$
-	(``temporary
-	tables'' henceforward)
-	\item $\mt$ is a method from $\aschema$ on some relation $R$
-	\item  $\inmap$, the \emph{input mapping} of the command, is a partial function from 
-	the output attributes of $E$ onto the input positions of $\mt$
-	\item $T$, the \emph{output table} of the command, is a temporary table
-	\item  $\outmap$, the \emph{output mapping} of the command,  is a bijection from  positions of $R$ to attributes  of $T$.
-	\end{inparaenum}
-	Note that an access method may have an empty collection of inputs positions.
-	In such a case, the corresponding access is defined over the empty binding, and an
-	access command using the method must take  the empty relation algebra expression $\emptyset$ as
-	input.
- * 
- * @author Efthymia Tsamoura
- *
- */
-public class AccessCommand implements Command{
-
-	/**  The accessed relation *. */
-	private final Relation relation;
-
-	/**  The method applied to access the corresponding relation*. */
-	private final AccessMethod method;
-
-	/**  The output columns. */
-	private final List<Term> columns;
-
-	/**  The constants used to call the underlying access method. */
-	private final Map<Integer, TypedConstant<?>> staticInputs;
-
-	/**  The input table*. */
-	private final Table input;
-
-	/**  The output table*. */
-	private final Table output;
-
-<<<<<<< HEAD
-	/**  Caches the constraint that captures this access command *. */
-	private final TGD command;
-
-=======
->>>>>>> 7a92fc38
-	/**
-	 * Creates an access command that takes as input the input table.
-	 *
-	 * @param access the access
-	 * @param input the input
-	 */
-	public AccessCommand(AccessOperator access, Table input) {
-		this(access.getRelation(), access.getAccessMethod(), 
-				access.getColumns(),
-				input,
-				access instanceof DependentAccess ? ((DependentAccess)access).getStaticInputs() : null);
-	}
-
-	/**
-	 * Instantiates a new access command.
-	 *
-	 * @param relation 		The accessed relation
-	 * @param method 		The method applied to access the corresponding relation
-	 * @param columns 		The output columns
-	 * @param input 		The input table
-	 * @param staticInputs 		Schema constants that are input positions
-	 */
-	public AccessCommand(Relation relation, AccessMethod method, List<Term> columns, Table input, Map<Integer, TypedConstant<?>> staticInputs) {
-		Preconditions.checkNotNull(relation);
-		Preconditions.checkNotNull(method);
-		Preconditions.checkNotNull(columns);
-		Preconditions.checkArgument(columns.size()==relation.getArity());
-		if(method.getType().equals(Types.FREE)) { 
-			Preconditions.checkArgument(input == null);
-		}
-		else {
-			Preconditions.checkArgument(input != null);
-			if(staticInputs == null) {
-				Preconditions.checkArgument(method.getInputs().size() == input.getHeader().size());
-			}
-		}
-		this.relation = relation;
-		this.method = method;
-		this.columns = columns;
-		this.staticInputs = staticInputs;
-		this.input = input;
-		
-		//Building the output table
-		List<Attribute> outputs = Lists.newArrayList();
-		for(int pos = 0; pos < relation.getArity(); ++pos) {
-			outputs.add(new Attribute(relation.getAttribute(pos).getType(), columns.get(pos).toString()));
-		}
-		this.output = new Table(outputs);
-	}
-
-	/**
-	 * Gets the input.
-	 *
-	 * @return the input
-	 */
-	public Table getInput() {
-		return this.input;
-	}
-
-	/* (non-Javadoc)
-	 * @see uk.ac.ox.cs.pdq.plan.Command#getOutput()
-	 */
-	public Table getOutput() {
-		return this.output;
-	}
-
-	/**
-	 * Gets the relation.
-	 *
-	 * @return the relation
-	 */
-	public Relation getRelation() {
-		return this.relation;
-	}
-
-	/**
-	 * Gets the method.
-	 *
-	 * @return the method
-	 */
-	public AccessMethod getMethod() {
-		return this.method;
-	}
-
-	/**
-	 * Gets the static inputs.
-	 *
-	 * @return the static inputs
-	 */
-	public Map<Integer, TypedConstant<?>> getStaticInputs() {
-		return this.staticInputs;
-	}
-
-	/**
-	 * Gets the columns.
-	 *
-	 * @return the columns
-	 */
-	public List<Term> getColumns() {
-		return this.columns;
-	}
-
-	/**
-	 * Equals.
-	 *
-	 * @param o Object
-	 * @return boolean
-	 */
-	@Override
-	public boolean equals(Object o) {
-		if (this == o) {
-			return true;
-		}
-		if (o == null) {
-			return false;
-		}
-		return AccessCommand.class.isInstance(o)
-				&& this.relation.equals(((AccessCommand) o).relation)
-				&& this.method.equals(((AccessCommand) o).method)
-				&& this.columns.equals(((AccessCommand) o).columns)
-				&& this.staticInputs.equals(((AccessCommand) o).staticInputs);
-	}
-
-	/**
-	 * Hash code.
-	 *
-	 * @return int
-	 */
-	@Override
-	public int hashCode() {
-		return Objects.hash(this.relation, this.method, this.columns, this.staticInputs);
-	}
-<<<<<<< HEAD
-
-	/**
-	 * To string.
-	 *
-	 * @return String
-	 */
-	@Override
-	public String toString() {
-		return this.command.toString();
-	}
-
-
-=======
->>>>>>> 7a92fc38
-}
+package uk.ac.ox.cs.pdq.plan;
+
+import java.util.List;
+import java.util.Map;
+import java.util.Objects;
+
+import uk.ac.ox.cs.pdq.algebra.DependentAccess;
+import uk.ac.ox.cs.pdq.db.AccessMethod;
+import uk.ac.ox.cs.pdq.db.AccessMethod.Types;
+import uk.ac.ox.cs.pdq.db.Attribute;
+import uk.ac.ox.cs.pdq.db.Relation;
+import uk.ac.ox.cs.pdq.db.TGD;
+import uk.ac.ox.cs.pdq.db.TypedConstant;
+import uk.ac.ox.cs.pdq.fol.Term;
+import uk.ac.ox.cs.pdq.util.Table;
+
+import com.google.common.base.Preconditions;
+import com.google.common.collect.Lists;
+
+// TODO: Auto-generated Javadoc
+/**
+ *  An access command over a schema $\aschema$ with access methods is of the form 
+	\[
+	T \Leftarrow_{\outmap} \mt \Leftarrow_{\inmap} E
+	\]
+	
+	where: \begin{inparaenum}
+	\item  $E$ is a relational
+	algebra expression $E$ over some set of relations not in $\aschema$
+	(``temporary
+	tables'' henceforward)
+	\item $\mt$ is a method from $\aschema$ on some relation $R$
+	\item  $\inmap$, the \emph{input mapping} of the command, is a partial function from 
+	the output attributes of $E$ onto the input positions of $\mt$
+	\item $T$, the \emph{output table} of the command, is a temporary table
+	\item  $\outmap$, the \emph{output mapping} of the command,  is a bijection from  positions of $R$ to attributes  of $T$.
+	\end{inparaenum}
+	Note that an access method may have an empty collection of inputs positions.
+	In such a case, the corresponding access is defined over the empty binding, and an
+	access command using the method must take  the empty relation algebra expression $\emptyset$ as
+	input.
+ * 
+ * @author Efthymia Tsamoura
+ *
+ */
+public class AccessCommand implements Command{
+
+	/**  The accessed relation *. */
+	private final Relation relation;
+
+	/**  The method applied to access the corresponding relation*. */
+	private final AccessMethod method;
+
+	/**  The output columns. */
+	private final List<Term> columns;
+
+	/**  The constants used to call the underlying access method. */
+	private final Map<Integer, TypedConstant<?>> staticInputs;
+
+	/**  The input table*. */
+	private final Table input;
+
+	/**  The output table*. */
+	private final Table output;
+
+	/**
+	 * Creates an access command that takes as input the input table.
+	 *
+	 * @param access the access
+	 * @param input the input
+	 */
+	public AccessCommand(AccessOperator access, Table input) {
+		this(access.getRelation(), access.getAccessMethod(), 
+				access.getColumns(),
+				input,
+				access instanceof DependentAccess ? ((DependentAccess)access).getStaticInputs() : null);
+	}
+
+	/**
+	 * Instantiates a new access command.
+	 *
+	 * @param relation 		The accessed relation
+	 * @param method 		The method applied to access the corresponding relation
+	 * @param columns 		The output columns
+	 * @param input 		The input table
+	 * @param staticInputs 		Schema constants that are input positions
+	 */
+	public AccessCommand(Relation relation, AccessMethod method, List<Term> columns, Table input, Map<Integer, TypedConstant<?>> staticInputs) {
+		Preconditions.checkNotNull(relation);
+		Preconditions.checkNotNull(method);
+		Preconditions.checkNotNull(columns);
+		Preconditions.checkArgument(columns.size()==relation.getArity());
+		if(method.getType().equals(Types.FREE)) { 
+			Preconditions.checkArgument(input == null);
+		}
+		else {
+			Preconditions.checkArgument(input != null);
+			if(staticInputs == null) {
+				Preconditions.checkArgument(method.getInputs().size() == input.getHeader().size());
+			}
+		}
+		this.relation = relation;
+		this.method = method;
+		this.columns = columns;
+		this.staticInputs = staticInputs;
+		this.input = input;
+		
+		//Building the output table
+		List<Attribute> outputs = Lists.newArrayList();
+		for(int pos = 0; pos < relation.getArity(); ++pos) {
+			outputs.add(new Attribute(relation.getAttribute(pos).getType(), columns.get(pos).toString()));
+		}
+		this.output = new Table(outputs);
+	}
+
+	/**
+	 * Gets the input.
+	 *
+	 * @return the input
+	 */
+	public Table getInput() {
+		return this.input;
+	}
+
+	/* (non-Javadoc)
+	 * @see uk.ac.ox.cs.pdq.plan.Command#getOutput()
+	 */
+	public Table getOutput() {
+		return this.output;
+	}
+
+	/**
+	 * Gets the relation.
+	 *
+	 * @return the relation
+	 */
+	public Relation getRelation() {
+		return this.relation;
+	}
+
+	/**
+	 * Gets the method.
+	 *
+	 * @return the method
+	 */
+	public AccessMethod getMethod() {
+		return this.method;
+	}
+
+	/**
+	 * Gets the static inputs.
+	 *
+	 * @return the static inputs
+	 */
+	public Map<Integer, TypedConstant<?>> getStaticInputs() {
+		return this.staticInputs;
+	}
+
+	/**
+	 * Gets the columns.
+	 *
+	 * @return the columns
+	 */
+	public List<Term> getColumns() {
+		return this.columns;
+	}
+
+	/**
+	 * Equals.
+	 *
+	 * @param o Object
+	 * @return boolean
+	 */
+	@Override
+	public boolean equals(Object o) {
+		if (this == o) {
+			return true;
+		}
+		if (o == null) {
+			return false;
+		}
+		return AccessCommand.class.isInstance(o)
+				&& this.relation.equals(((AccessCommand) o).relation)
+				&& this.method.equals(((AccessCommand) o).method)
+				&& this.columns.equals(((AccessCommand) o).columns)
+				&& this.staticInputs.equals(((AccessCommand) o).staticInputs);
+	}
+
+	/**
+	 * Hash code.
+	 *
+	 * @return int
+	 */
+	@Override
+	public int hashCode() {
+		return Objects.hash(this.relation, this.method, this.columns, this.staticInputs);
+	}
+}