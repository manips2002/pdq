package uk.ac.ox.cs.pdq.plan;

import java.util.ArrayList;
import java.util.Collection;
import java.util.Iterator;
import java.util.List;
import java.util.Objects;
import java.util.Set;

import uk.ac.ox.cs.pdq.algebra.predicates.AttributeEqualityPredicate;
import uk.ac.ox.cs.pdq.algebra.predicates.ConjunctivePredicate;
import uk.ac.ox.cs.pdq.algebra.predicates.Predicate;
import uk.ac.ox.cs.pdq.db.Attribute;
import uk.ac.ox.cs.pdq.db.TGD;
import uk.ac.ox.cs.pdq.util.Table;
import uk.ac.ox.cs.pdq.util.Typed;

import com.google.common.base.Preconditions;
import com.google.common.collect.LinkedHashMultimap;
import com.google.common.collect.Lists;
import com.google.common.collect.Multimap;
import com.google.common.collect.Sets;

// TODO: Auto-generated Javadoc
/**
 * The Class JoinCommand.
 *
 * @author Efthymia Tsamoura
 */
public class JoinCommand implements Command{

	/**  The left input table *. */
	private final Table left;
	
	/**  The right input table *. */
	private final Table right;
	
	/**  The output table *. */
	private final Table output;
	
	/**  The join predicates*. */
	private final Predicate predicates;
	
<<<<<<< HEAD
	/**  Caches the constraint that captures this access command *. */
	private final TGD command;
	
	/**
	 * Instantiates a new join command.
	 *
	 * @param left the left
	 * @param right the right
	 */
=======
>>>>>>> 7a92fc38
	public JoinCommand(Table left, Table right) {
		this(left, right, initNaturalJoin(left, right));
	}
	
	/**
	 * Creates a join command with the given input tables and input join predicates.
	 *
	 * @param left the left
	 * @param right the right
	 * @param predicates the predicates
	 */
	public JoinCommand(Table left, Table right, Predicate predicates) {
		Preconditions.checkNotNull(left);
		Preconditions.checkNotNull(right);
		Preconditions.checkNotNull(predicates);
		this.left = left;
		this.right = right;
		List<Attribute> attributes = Lists.newArrayList();
		attributes.addAll((List<Attribute>)this.left.getHeader());
		attributes.addAll((List<Attribute>)this.right.getHeader());
		this.output = new Table(attributes);
		this.predicates = predicates;
	}
	
	/**
	 * Finds the equijoin predicates based on the attribute names of the input tables.
	 *
	 * @param ltable the ltable
	 * @param rtable the rtable
	 * @return the predicate
	 */
	private static Predicate initNaturalJoin(Table ltable, Table rtable) {
		Multimap<Typed, Integer> joinVariables = LinkedHashMultimap.create();
		int totalCol = 0;
		// Cluster patterns by variables
		Set<Typed> inChild = Sets.newLinkedHashSet();
		for (Table child : Lists.newArrayList(ltable,rtable)) {
			inChild.clear();
			for (int i = 0, l = child.getHeader().size(); i < l; i++) {
				Typed col = child.getHeader().get(i);
				if (!inChild.contains(col)) {
					joinVariables.put(col, totalCol);
					inChild.add(col);
				}
				totalCol++;
			}
		}
		Collection<AttributeEqualityPredicate> equalities = new ArrayList<>();
		// Remove clusters containing only one pattern
		for (Iterator<Typed> keys = joinVariables.keySet().iterator(); keys.hasNext();) {
			Collection<Integer> cluster = joinVariables.get(keys.next());
			if (cluster.size() < 2) {
				keys.remove();
			} else {
				Iterator<Integer> i = cluster.iterator();
				Integer left = i.next();
				while (i.hasNext()) {
					Integer right = i.next();
					equalities.add(new AttributeEqualityPredicate(left, right));
				}
			}
		}
		return new ConjunctivePredicate<>(equalities);
	}

	/* (non-Javadoc)
	 * @see uk.ac.ox.cs.pdq.plan.Command#getOutput()
	 */
	@Override
	public Table getOutput() {
		return this.output;
	}
	
	/**
	 * Gets the left.
	 *
	 * @return the left
	 */
	public Table getLeft() {
		return this.left;
	}
	
	/**
	 * Gets the right.
	 *
	 * @return the right
	 */
	public Table getRight() {
		return this.right;
	}

	/**
	 * Gets the predicates.
	 *
	 * @return the predicates
	 */
	public Predicate getPredicates() {
		return predicates;
	}
	
	/**
	 * Equals.
	 *
	 * @param o Object
	 * @return boolean
	 */
	@Override
	public boolean equals(Object o) {
		if (this == o) {
			return true;
		}
		if (o == null) {
			return false;
		}
		return JoinCommand.class.isInstance(o)
				&& this.left.equals(((JoinCommand) o).left)
				&& this.right.equals(((JoinCommand) o).right)
				&& this.predicates.equals(((JoinCommand) o).predicates);
	}

	/**
	 * Hash code.
	 *
	 * @return int
	 */
	@Override
	public int hashCode() {
		return Objects.hash(this.left, this.right, this.predicates);
	}
<<<<<<< HEAD

	/**
	 * To string.
	 *
	 * @return String
	 */
	@Override
	public String toString() {
		return this.command.toString();
	}
=======
>>>>>>> 7a92fc38
}
<|MERGE_RESOLUTION|>--- conflicted
+++ resolved
@@ -1,198 +1,179 @@
-package uk.ac.ox.cs.pdq.plan;
-
-import java.util.ArrayList;
-import java.util.Collection;
-import java.util.Iterator;
-import java.util.List;
-import java.util.Objects;
-import java.util.Set;
-
-import uk.ac.ox.cs.pdq.algebra.predicates.AttributeEqualityPredicate;
-import uk.ac.ox.cs.pdq.algebra.predicates.ConjunctivePredicate;
-import uk.ac.ox.cs.pdq.algebra.predicates.Predicate;
-import uk.ac.ox.cs.pdq.db.Attribute;
-import uk.ac.ox.cs.pdq.db.TGD;
-import uk.ac.ox.cs.pdq.util.Table;
-import uk.ac.ox.cs.pdq.util.Typed;
-
-import com.google.common.base.Preconditions;
-import com.google.common.collect.LinkedHashMultimap;
-import com.google.common.collect.Lists;
-import com.google.common.collect.Multimap;
-import com.google.common.collect.Sets;
-
-// TODO: Auto-generated Javadoc
-/**
- * The Class JoinCommand.
- *
- * @author Efthymia Tsamoura
- */
-public class JoinCommand implements Command{
-
-	/**  The left input table *. */
-	private final Table left;
-	
-	/**  The right input table *. */
-	private final Table right;
-	
-	/**  The output table *. */
-	private final Table output;
-	
-	/**  The join predicates*. */
-	private final Predicate predicates;
-	
-<<<<<<< HEAD
-	/**  Caches the constraint that captures this access command *. */
-	private final TGD command;
-	
-	/**
-	 * Instantiates a new join command.
-	 *
-	 * @param left the left
-	 * @param right the right
-	 */
-=======
->>>>>>> 7a92fc38
-	public JoinCommand(Table left, Table right) {
-		this(left, right, initNaturalJoin(left, right));
-	}
-	
-	/**
-	 * Creates a join command with the given input tables and input join predicates.
-	 *
-	 * @param left the left
-	 * @param right the right
-	 * @param predicates the predicates
-	 */
-	public JoinCommand(Table left, Table right, Predicate predicates) {
-		Preconditions.checkNotNull(left);
-		Preconditions.checkNotNull(right);
-		Preconditions.checkNotNull(predicates);
-		this.left = left;
-		this.right = right;
-		List<Attribute> attributes = Lists.newArrayList();
-		attributes.addAll((List<Attribute>)this.left.getHeader());
-		attributes.addAll((List<Attribute>)this.right.getHeader());
-		this.output = new Table(attributes);
-		this.predicates = predicates;
-	}
-	
-	/**
-	 * Finds the equijoin predicates based on the attribute names of the input tables.
-	 *
-	 * @param ltable the ltable
-	 * @param rtable the rtable
-	 * @return the predicate
-	 */
-	private static Predicate initNaturalJoin(Table ltable, Table rtable) {
-		Multimap<Typed, Integer> joinVariables = LinkedHashMultimap.create();
-		int totalCol = 0;
-		// Cluster patterns by variables
-		Set<Typed> inChild = Sets.newLinkedHashSet();
-		for (Table child : Lists.newArrayList(ltable,rtable)) {
-			inChild.clear();
-			for (int i = 0, l = child.getHeader().size(); i < l; i++) {
-				Typed col = child.getHeader().get(i);
-				if (!inChild.contains(col)) {
-					joinVariables.put(col, totalCol);
-					inChild.add(col);
-				}
-				totalCol++;
-			}
-		}
-		Collection<AttributeEqualityPredicate> equalities = new ArrayList<>();
-		// Remove clusters containing only one pattern
-		for (Iterator<Typed> keys = joinVariables.keySet().iterator(); keys.hasNext();) {
-			Collection<Integer> cluster = joinVariables.get(keys.next());
-			if (cluster.size() < 2) {
-				keys.remove();
-			} else {
-				Iterator<Integer> i = cluster.iterator();
-				Integer left = i.next();
-				while (i.hasNext()) {
-					Integer right = i.next();
-					equalities.add(new AttributeEqualityPredicate(left, right));
-				}
-			}
-		}
-		return new ConjunctivePredicate<>(equalities);
-	}
-
-	/* (non-Javadoc)
-	 * @see uk.ac.ox.cs.pdq.plan.Command#getOutput()
-	 */
-	@Override
-	public Table getOutput() {
-		return this.output;
-	}
-	
-	/**
-	 * Gets the left.
-	 *
-	 * @return the left
-	 */
-	public Table getLeft() {
-		return this.left;
-	}
-	
-	/**
-	 * Gets the right.
-	 *
-	 * @return the right
-	 */
-	public Table getRight() {
-		return this.right;
-	}
-
-	/**
-	 * Gets the predicates.
-	 *
-	 * @return the predicates
-	 */
-	public Predicate getPredicates() {
-		return predicates;
-	}
-	
-	/**
-	 * Equals.
-	 *
-	 * @param o Object
-	 * @return boolean
-	 */
-	@Override
-	public boolean equals(Object o) {
-		if (this == o) {
-			return true;
-		}
-		if (o == null) {
-			return false;
-		}
-		return JoinCommand.class.isInstance(o)
-				&& this.left.equals(((JoinCommand) o).left)
-				&& this.right.equals(((JoinCommand) o).right)
-				&& this.predicates.equals(((JoinCommand) o).predicates);
-	}
-
-	/**
-	 * Hash code.
-	 *
-	 * @return int
-	 */
-	@Override
-	public int hashCode() {
-		return Objects.hash(this.left, this.right, this.predicates);
-	}
-<<<<<<< HEAD
-
-	/**
-	 * To string.
-	 *
-	 * @return String
-	 */
-	@Override
-	public String toString() {
-		return this.command.toString();
-	}
-=======
->>>>>>> 7a92fc38
-}
+package uk.ac.ox.cs.pdq.plan;
+
+import java.util.ArrayList;
+import java.util.Collection;
+import java.util.Iterator;
+import java.util.List;
+import java.util.Objects;
+import java.util.Set;
+
+import uk.ac.ox.cs.pdq.algebra.predicates.AttributeEqualityPredicate;
+import uk.ac.ox.cs.pdq.algebra.predicates.ConjunctivePredicate;
+import uk.ac.ox.cs.pdq.algebra.predicates.Predicate;
+import uk.ac.ox.cs.pdq.db.Attribute;
+import uk.ac.ox.cs.pdq.db.TGD;
+import uk.ac.ox.cs.pdq.util.Table;
+import uk.ac.ox.cs.pdq.util.Typed;
+
+import com.google.common.base.Preconditions;
+import com.google.common.collect.LinkedHashMultimap;
+import com.google.common.collect.Lists;
+import com.google.common.collect.Multimap;
+import com.google.common.collect.Sets;
+
+// TODO: Auto-generated Javadoc
+/**
+ * The Class JoinCommand.
+ *
+ * @author Efthymia Tsamoura
+ */
+public class JoinCommand implements Command{
+
+	/**  The left input table *. */
+	private final Table left;
+	
+	/**  The right input table *. */
+	private final Table right;
+	
+	/**  The output table *. */
+	private final Table output;
+	
+	/**  The join predicates*. */
+	private final Predicate predicates;
+
+	/**
+	 * Instantiates a new join command.
+	 *
+	 * @param left the left
+	 * @param right the right
+	 */
+	public JoinCommand(Table left, Table right) {
+		this(left, right, initNaturalJoin(left, right));
+	}
+	
+	/**
+	 * Creates a join command with the given input tables and input join predicates.
+	 *
+	 * @param left the left
+	 * @param right the right
+	 * @param predicates the predicates
+	 */
+	public JoinCommand(Table left, Table right, Predicate predicates) {
+		Preconditions.checkNotNull(left);
+		Preconditions.checkNotNull(right);
+		Preconditions.checkNotNull(predicates);
+		this.left = left;
+		this.right = right;
+		List<Attribute> attributes = Lists.newArrayList();
+		attributes.addAll((List<Attribute>)this.left.getHeader());
+		attributes.addAll((List<Attribute>)this.right.getHeader());
+		this.output = new Table(attributes);
+		this.predicates = predicates;
+	}
+	
+	/**
+	 * Finds the equijoin predicates based on the attribute names of the input tables.
+	 *
+	 * @param ltable the ltable
+	 * @param rtable the rtable
+	 * @return the predicate
+	 */
+	private static Predicate initNaturalJoin(Table ltable, Table rtable) {
+		Multimap<Typed, Integer> joinVariables = LinkedHashMultimap.create();
+		int totalCol = 0;
+		// Cluster patterns by variables
+		Set<Typed> inChild = Sets.newLinkedHashSet();
+		for (Table child : Lists.newArrayList(ltable,rtable)) {
+			inChild.clear();
+			for (int i = 0, l = child.getHeader().size(); i < l; i++) {
+				Typed col = child.getHeader().get(i);
+				if (!inChild.contains(col)) {
+					joinVariables.put(col, totalCol);
+					inChild.add(col);
+				}
+				totalCol++;
+			}
+		}
+		Collection<AttributeEqualityPredicate> equalities = new ArrayList<>();
+		// Remove clusters containing only one pattern
+		for (Iterator<Typed> keys = joinVariables.keySet().iterator(); keys.hasNext();) {
+			Collection<Integer> cluster = joinVariables.get(keys.next());
+			if (cluster.size() < 2) {
+				keys.remove();
+			} else {
+				Iterator<Integer> i = cluster.iterator();
+				Integer left = i.next();
+				while (i.hasNext()) {
+					Integer right = i.next();
+					equalities.add(new AttributeEqualityPredicate(left, right));
+				}
+			}
+		}
+		return new ConjunctivePredicate<>(equalities);
+	}
+
+	/* (non-Javadoc)
+	 * @see uk.ac.ox.cs.pdq.plan.Command#getOutput()
+	 */
+	@Override
+	public Table getOutput() {
+		return this.output;
+	}
+	
+	/**
+	 * Gets the left.
+	 *
+	 * @return the left
+	 */
+	public Table getLeft() {
+		return this.left;
+	}
+	
+	/**
+	 * Gets the right.
+	 *
+	 * @return the right
+	 */
+	public Table getRight() {
+		return this.right;
+	}
+
+	/**
+	 * Gets the predicates.
+	 *
+	 * @return the predicates
+	 */
+	public Predicate getPredicates() {
+		return predicates;
+	}
+	
+	/**
+	 * Equals.
+	 *
+	 * @param o Object
+	 * @return boolean
+	 */
+	@Override
+	public boolean equals(Object o) {
+		if (this == o) {
+			return true;
+		}
+		if (o == null) {
+			return false;
+		}
+		return JoinCommand.class.isInstance(o)
+				&& this.left.equals(((JoinCommand) o).left)
+				&& this.right.equals(((JoinCommand) o).right)
+				&& this.predicates.equals(((JoinCommand) o).predicates);
+	}
+
+	/**
+	 * Hash code.
+	 *
+	 * @return int
+	 */
+	@Override
+	public int hashCode() {
+		return Objects.hash(this.left, this.right, this.predicates);
+	}
+}