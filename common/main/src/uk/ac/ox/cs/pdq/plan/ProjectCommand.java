package uk.ac.ox.cs.pdq.plan;

import java.util.List;
import java.util.Objects;

import com.google.common.base.Preconditions;

import uk.ac.ox.cs.pdq.db.Attribute;
import uk.ac.ox.cs.pdq.db.TGD;
import uk.ac.ox.cs.pdq.util.Table;

// TODO: Auto-generated Javadoc
/**
 * The Class ProjectCommand.
 *
 * @author Efthymia Tsamoura
 */
public class ProjectCommand implements Command{
	
	/**  The input table *. */
	private final Table input;
	
	/**  The output table *. */
	private final Table output;
	
	/**  The attributes to project *. */
	private final List<Attribute> toProject;
	
<<<<<<< HEAD
	/**  Caches the constraint that captures this access command *. */
	private final TGD command;
	
=======
>>>>>>> 7a92fc38
	/**
	 * Creates a project command based on the input table and the input attributes that will be projected.
	 *
	 * @param toProject the to project
	 * @param input the input
	 */
	public ProjectCommand(List<Attribute> toProject, Table input) {
		Preconditions.checkNotNull(toProject);
		Preconditions.checkNotNull(input);
		this.input = input;
		this.toProject = toProject;
		this.output = new Table(toProject);
	}

	/* (non-Javadoc)
	 * @see uk.ac.ox.cs.pdq.plan.Command#getOutput()
	 */
	@Override
	public Table getOutput() {
		return this.output;
	}

	/**
	 * Gets the input.
	 *
	 * @return the input
	 */
	public Table getInput() {
		return input;
	}

	/**
	 * Gets the to project.
	 *
	 * @return the to project
	 */
	public List<Attribute> getToProject() {
		return toProject;
	}
	
	/**
	 * Equals.
	 *
	 * @param o Object
	 * @return boolean
	 */
	@Override
	public boolean equals(Object o) {
		if (this == o) {
			return true;
		}
		if (o == null) {
			return false;
		}
		return ProjectCommand.class.isInstance(o)
				&& this.toProject.equals(((ProjectCommand) o).toProject)
				&& this.input.equals(((ProjectCommand) o).input);
	}

	/**
	 * Hash code.
	 *
	 * @return int
	 */
	@Override
	public int hashCode() {
		return Objects.hash(this.toProject, this.input);
	}

<<<<<<< HEAD
	/**
	 * To string.
	 *
	 * @return String
	 */
	@Override
	public String toString() {
		return this.command.toString();
	}
=======
>>>>>>> 7a92fc38
}
<|MERGE_RESOLUTION|>--- conflicted
+++ resolved
@@ -1,116 +1,97 @@
-package uk.ac.ox.cs.pdq.plan;
-
-import java.util.List;
-import java.util.Objects;
-
-import com.google.common.base.Preconditions;
-
-import uk.ac.ox.cs.pdq.db.Attribute;
-import uk.ac.ox.cs.pdq.db.TGD;
-import uk.ac.ox.cs.pdq.util.Table;
-
-// TODO: Auto-generated Javadoc
-/**
- * The Class ProjectCommand.
- *
- * @author Efthymia Tsamoura
- */
-public class ProjectCommand implements Command{
-	
-	/**  The input table *. */
-	private final Table input;
-	
-	/**  The output table *. */
-	private final Table output;
-	
-	/**  The attributes to project *. */
-	private final List<Attribute> toProject;
-	
-<<<<<<< HEAD
-	/**  Caches the constraint that captures this access command *. */
-	private final TGD command;
-	
-=======
->>>>>>> 7a92fc38
-	/**
-	 * Creates a project command based on the input table and the input attributes that will be projected.
-	 *
-	 * @param toProject the to project
-	 * @param input the input
-	 */
-	public ProjectCommand(List<Attribute> toProject, Table input) {
-		Preconditions.checkNotNull(toProject);
-		Preconditions.checkNotNull(input);
-		this.input = input;
-		this.toProject = toProject;
-		this.output = new Table(toProject);
-	}
-
-	/* (non-Javadoc)
-	 * @see uk.ac.ox.cs.pdq.plan.Command#getOutput()
-	 */
-	@Override
-	public Table getOutput() {
-		return this.output;
-	}
-
-	/**
-	 * Gets the input.
-	 *
-	 * @return the input
-	 */
-	public Table getInput() {
-		return input;
-	}
-
-	/**
-	 * Gets the to project.
-	 *
-	 * @return the to project
-	 */
-	public List<Attribute> getToProject() {
-		return toProject;
-	}
-	
-	/**
-	 * Equals.
-	 *
-	 * @param o Object
-	 * @return boolean
-	 */
-	@Override
-	public boolean equals(Object o) {
-		if (this == o) {
-			return true;
-		}
-		if (o == null) {
-			return false;
-		}
-		return ProjectCommand.class.isInstance(o)
-				&& this.toProject.equals(((ProjectCommand) o).toProject)
-				&& this.input.equals(((ProjectCommand) o).input);
-	}
-
-	/**
-	 * Hash code.
-	 *
-	 * @return int
-	 */
-	@Override
-	public int hashCode() {
-		return Objects.hash(this.toProject, this.input);
-	}
-
-<<<<<<< HEAD
-	/**
-	 * To string.
-	 *
-	 * @return String
-	 */
-	@Override
-	public String toString() {
-		return this.command.toString();
-	}
-=======
->>>>>>> 7a92fc38
-}
+package uk.ac.ox.cs.pdq.plan;
+
+import java.util.List;
+import java.util.Objects;
+
+import com.google.common.base.Preconditions;
+
+import uk.ac.ox.cs.pdq.db.Attribute;
+import uk.ac.ox.cs.pdq.db.TGD;
+import uk.ac.ox.cs.pdq.util.Table;
+
+// TODO: Auto-generated Javadoc
+/**
+ * The Class ProjectCommand.
+ *
+ * @author Efthymia Tsamoura
+ */
+public class ProjectCommand implements Command{
+	
+	/**  The input table *. */
+	private final Table input;
+	
+	/**  The output table *. */
+	private final Table output;
+	
+	/**  The attributes to project *. */
+	private final List<Attribute> toProject;
+	
+	/**
+	 * Creates a project command based on the input table and the input attributes that will be projected.
+	 *
+	 * @param toProject the to project
+	 * @param input the input
+	 */
+	public ProjectCommand(List<Attribute> toProject, Table input) {
+		Preconditions.checkNotNull(toProject);
+		Preconditions.checkNotNull(input);
+		this.input = input;
+		this.toProject = toProject;
+		this.output = new Table(toProject);
+	}
+
+	/* (non-Javadoc)
+	 * @see uk.ac.ox.cs.pdq.plan.Command#getOutput()
+	 */
+	@Override
+	public Table getOutput() {
+		return this.output;
+	}
+
+	/**
+	 * Gets the input.
+	 *
+	 * @return the input
+	 */
+	public Table getInput() {
+		return input;
+	}
+
+	/**
+	 * Gets the to project.
+	 *
+	 * @return the to project
+	 */
+	public List<Attribute> getToProject() {
+		return toProject;
+	}
+	
+	/**
+	 * Equals.
+	 *
+	 * @param o Object
+	 * @return boolean
+	 */
+	@Override
+	public boolean equals(Object o) {
+		if (this == o) {
+			return true;
+		}
+		if (o == null) {
+			return false;
+		}
+		return ProjectCommand.class.isInstance(o)
+				&& this.toProject.equals(((ProjectCommand) o).toProject)
+				&& this.input.equals(((ProjectCommand) o).input);
+	}
+
+	/**
+	 * Hash code.
+	 *
+	 * @return int
+	 */
+	@Override
+	public int hashCode() {
+		return Objects.hash(this.toProject, this.input);
+	}
+}