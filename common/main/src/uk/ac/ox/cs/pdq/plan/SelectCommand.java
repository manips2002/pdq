package uk.ac.ox.cs.pdq.plan;

import java.util.Collection;
import java.util.Iterator;
import java.util.List;
import java.util.Objects;

import uk.ac.ox.cs.pdq.algebra.predicates.ConjunctivePredicate;
import uk.ac.ox.cs.pdq.algebra.predicates.ConstantEqualityPredicate;
import uk.ac.ox.cs.pdq.algebra.predicates.Predicate;
import uk.ac.ox.cs.pdq.db.Attribute;
<<<<<<< HEAD
=======
import uk.ac.ox.cs.pdq.fol.TGD;
>>>>>>> ed9108e1
import uk.ac.ox.cs.pdq.util.Table;

import com.google.common.base.Preconditions;
import com.google.common.collect.Lists;

// TODO: Auto-generated Javadoc
/**
 * The Class SelectCommand.
 *
 * @author Efthymia Tsamoura
 */
public class SelectCommand implements Command{

	/**  The input table *. */
	private final Table input;
	
	/**  The output table *. */
	private final Table output;
	
	/**  The selection predicates *. */
	private final Predicate predicates;
	
	/**
	 * Creates a project command based on the input table and the input selection predicates.
	 *
	 * @param predicates the predicates
	 * @param input the input
	 */
	public SelectCommand(Predicate predicates, Table input) {
		Preconditions.checkNotNull(predicates);
		Preconditions.checkNotNull(input);
		this.input = input;
		this.predicates = predicates;
		
		/** 
		 * Attributes to be projected out
		 * we project out from the contraint's body all the attributes that should be equal to constants 
		 */
		List<Attribute> toEliminate = Lists.newArrayList();
		//Project out from the output table the attributes that should be equal to constants
		if(predicates instanceof ConjunctivePredicate) {
			Iterator<Predicate> iterator = ((ConjunctivePredicate) predicates).iterator();
			while(iterator.hasNext()) {
				Predicate p = iterator.next();
				if(p instanceof ConstantEqualityPredicate) {
					int position = ((ConstantEqualityPredicate) p).getPosition();
					toEliminate.add((Attribute) input.getHeader().get(position));
				}
			}
		}
		
		List<Attribute> outputs = Lists.newArrayList();
		outputs.addAll((Collection<? extends Attribute>) input.getHeader());
		outputs.removeAll(toEliminate);
		this.output = new Table(outputs);		
	}

	/* (non-Javadoc)
	 * @see uk.ac.ox.cs.pdq.plan.Command#getOutput()
	 */
	@Override
	public Table getOutput() {
		return this.output;
	}

	/**
	 * Gets the input.
	 *
	 * @return the input
	 */
	public Table getInput() {
		return input;
	}

	/**
	 * Gets the predicates.
	 *
	 * @return the predicates
	 */
	public Predicate getPredicates() {
		return predicates;
	}
	
	/**
	 * Equals.
	 *
	 * @param o Object
	 * @return boolean
	 */
	@Override
	public boolean equals(Object o) {
		if (this == o) {
			return true;
		}
		if (o == null) {
			return false;
		}
		return SelectCommand.class.isInstance(o)
				&& this.predicates.equals(((SelectCommand) o).predicates)
				&& this.input.equals(((SelectCommand) o).input);
	}

	/**
	 * Hash code.
	 *
	 * @return int
	 */
	@Override
	public int hashCode() {
		return Objects.hash(this.predicates, this.input);
	}	
}
<|MERGE_RESOLUTION|>--- conflicted
+++ resolved
@@ -1,127 +1,123 @@
-package uk.ac.ox.cs.pdq.plan;
-
-import java.util.Collection;
-import java.util.Iterator;
-import java.util.List;
-import java.util.Objects;
-
-import uk.ac.ox.cs.pdq.algebra.predicates.ConjunctivePredicate;
-import uk.ac.ox.cs.pdq.algebra.predicates.ConstantEqualityPredicate;
-import uk.ac.ox.cs.pdq.algebra.predicates.Predicate;
+package uk.ac.ox.cs.pdq.plan;
+
+import java.util.Collection;
+import java.util.Iterator;
+import java.util.List;
+import java.util.Objects;
+
+import uk.ac.ox.cs.pdq.algebra.predicates.ConjunctivePredicate;
+import uk.ac.ox.cs.pdq.algebra.predicates.ConstantEqualityPredicate;
+import uk.ac.ox.cs.pdq.algebra.predicates.Predicate;
 import uk.ac.ox.cs.pdq.db.Attribute;
-<<<<<<< HEAD
-=======
-import uk.ac.ox.cs.pdq.fol.TGD;
->>>>>>> ed9108e1
-import uk.ac.ox.cs.pdq.util.Table;
-
-import com.google.common.base.Preconditions;
-import com.google.common.collect.Lists;
-
-// TODO: Auto-generated Javadoc
-/**
- * The Class SelectCommand.
- *
- * @author Efthymia Tsamoura
- */
-public class SelectCommand implements Command{
-
-	/**  The input table *. */
-	private final Table input;
-	
-	/**  The output table *. */
-	private final Table output;
-	
-	/**  The selection predicates *. */
-	private final Predicate predicates;
-	
-	/**
-	 * Creates a project command based on the input table and the input selection predicates.
-	 *
-	 * @param predicates the predicates
-	 * @param input the input
-	 */
-	public SelectCommand(Predicate predicates, Table input) {
-		Preconditions.checkNotNull(predicates);
-		Preconditions.checkNotNull(input);
-		this.input = input;
-		this.predicates = predicates;
-		
-		/** 
-		 * Attributes to be projected out
-		 * we project out from the contraint's body all the attributes that should be equal to constants 
-		 */
-		List<Attribute> toEliminate = Lists.newArrayList();
-		//Project out from the output table the attributes that should be equal to constants
-		if(predicates instanceof ConjunctivePredicate) {
-			Iterator<Predicate> iterator = ((ConjunctivePredicate) predicates).iterator();
-			while(iterator.hasNext()) {
-				Predicate p = iterator.next();
-				if(p instanceof ConstantEqualityPredicate) {
-					int position = ((ConstantEqualityPredicate) p).getPosition();
-					toEliminate.add((Attribute) input.getHeader().get(position));
-				}
-			}
-		}
-		
-		List<Attribute> outputs = Lists.newArrayList();
-		outputs.addAll((Collection<? extends Attribute>) input.getHeader());
-		outputs.removeAll(toEliminate);
-		this.output = new Table(outputs);		
-	}
-
-	/* (non-Javadoc)
-	 * @see uk.ac.ox.cs.pdq.plan.Command#getOutput()
-	 */
-	@Override
-	public Table getOutput() {
-		return this.output;
-	}
-
-	/**
-	 * Gets the input.
-	 *
-	 * @return the input
-	 */
-	public Table getInput() {
-		return input;
-	}
-
-	/**
-	 * Gets the predicates.
-	 *
-	 * @return the predicates
-	 */
-	public Predicate getPredicates() {
-		return predicates;
-	}
-	
-	/**
-	 * Equals.
-	 *
-	 * @param o Object
-	 * @return boolean
-	 */
-	@Override
-	public boolean equals(Object o) {
-		if (this == o) {
-			return true;
-		}
-		if (o == null) {
-			return false;
-		}
-		return SelectCommand.class.isInstance(o)
-				&& this.predicates.equals(((SelectCommand) o).predicates)
-				&& this.input.equals(((SelectCommand) o).input);
-	}
-
-	/**
-	 * Hash code.
-	 *
-	 * @return int
-	 */
-	@Override
-	public int hashCode() {
-		return Objects.hash(this.predicates, this.input);
-	}	
-}
+import uk.ac.ox.cs.pdq.util.Table;
+
+import com.google.common.base.Preconditions;
+import com.google.common.collect.Lists;
+
+// TODO: Auto-generated Javadoc
+/**
+ * The Class SelectCommand.
+ *
+ * @author Efthymia Tsamoura
+ */
+public class SelectCommand implements Command{
+
+	/**  The input table *. */
+	private final Table input;
+	
+	/**  The output table *. */
+	private final Table output;
+	
+	/**  The selection predicates *. */
+	private final Predicate predicates;
+	
+	/**
+	 * Creates a project command based on the input table and the input selection predicates.
+	 *
+	 * @param predicates the predicates
+	 * @param input the input
+	 */
+	public SelectCommand(Predicate predicates, Table input) {
+		Preconditions.checkNotNull(predicates);
+		Preconditions.checkNotNull(input);
+		this.input = input;
+		this.predicates = predicates;
+		
+		/** 
+		 * Attributes to be projected out
+		 * we project out from the contraint's body all the attributes that should be equal to constants 
+		 */
+		List<Attribute> toEliminate = Lists.newArrayList();
+		//Project out from the output table the attributes that should be equal to constants
+		if(predicates instanceof ConjunctivePredicate) {
+			Iterator<Predicate> iterator = ((ConjunctivePredicate) predicates).iterator();
+			while(iterator.hasNext()) {
+				Predicate p = iterator.next();
+				if(p instanceof ConstantEqualityPredicate) {
+					int position = ((ConstantEqualityPredicate) p).getPosition();
+					toEliminate.add((Attribute) input.getHeader().get(position));
+				}
+			}
+		}
+		
+		List<Attribute> outputs = Lists.newArrayList();
+		outputs.addAll((Collection<? extends Attribute>) input.getHeader());
+		outputs.removeAll(toEliminate);
+		this.output = new Table(outputs);		
+	}
+
+	/* (non-Javadoc)
+	 * @see uk.ac.ox.cs.pdq.plan.Command#getOutput()
+	 */
+	@Override
+	public Table getOutput() {
+		return this.output;
+	}
+
+	/**
+	 * Gets the input.
+	 *
+	 * @return the input
+	 */
+	public Table getInput() {
+		return input;
+	}
+
+	/**
+	 * Gets the predicates.
+	 *
+	 * @return the predicates
+	 */
+	public Predicate getPredicates() {
+		return predicates;
+	}
+	
+	/**
+	 * Equals.
+	 *
+	 * @param o Object
+	 * @return boolean
+	 */
+	@Override
+	public boolean equals(Object o) {
+		if (this == o) {
+			return true;
+		}
+		if (o == null) {
+			return false;
+		}
+		return SelectCommand.class.isInstance(o)
+				&& this.predicates.equals(((SelectCommand) o).predicates)
+				&& this.input.equals(((SelectCommand) o).input);
+	}
+
+	/**
+	 * Hash code.
+	 *
+	 * @return int
+	 */
+	@Override
+	public int hashCode() {
+		return Objects.hash(this.predicates, this.input);
+	}	
+}