--- conflicted
+++ resolved
@@ -1,770 +1,787 @@
-package uk.ac.ox.cs.pdq.util;
-
-import java.lang.reflect.Type;
-import java.util.ArrayList;
-import java.util.Collection;
-import java.util.Collections;
-import java.util.HashMap;
-import java.util.LinkedHashMap;
-import java.util.LinkedHashSet;
-import java.util.LinkedList;
-import java.util.List;
-import java.util.Map;
-import java.util.Random;
-import java.util.Set;
-
-import org.apache.log4j.Logger;
-
-import uk.ac.ox.cs.pdq.db.Attribute;
-import uk.ac.ox.cs.pdq.db.EGD;
-import uk.ac.ox.cs.pdq.db.Relation;
-import uk.ac.ox.cs.pdq.db.TypedConstant;
-import uk.ac.ox.cs.pdq.fol.Atom;
-import uk.ac.ox.cs.pdq.fol.Conjunction;
-import uk.ac.ox.cs.pdq.fol.ConjunctiveQuery;
-import uk.ac.ox.cs.pdq.fol.Constant;
-import uk.ac.ox.cs.pdq.fol.Disjunction;
-import uk.ac.ox.cs.pdq.fol.Formula;
-import uk.ac.ox.cs.pdq.fol.Implication;
-import uk.ac.ox.cs.pdq.fol.Negation;
-import uk.ac.ox.cs.pdq.fol.Predicate;
-import uk.ac.ox.cs.pdq.fol.QuantifiedFormula;
-import uk.ac.ox.cs.pdq.fol.Term;
-import uk.ac.ox.cs.pdq.fol.UntypedConstant;
-import uk.ac.ox.cs.pdq.fol.Variable;
-import uk.ac.ox.cs.pdq.io.xml.QNames;
-
-import com.google.common.base.Preconditions;
-import com.google.common.collect.Lists;
-import com.google.common.collect.Maps;
-
-// TODO: Auto-generated Javadoc
-/**
- * Provide utility function, that don't fit anywhere else.
- *
- * @author Efthymia Tsamoura
- * @author Julien Leblay
- * @author George Konstantinidis
- */
-public class Utility {
-
-	/**  The logger. */
-	public static Logger log = Logger.getLogger(Utility.class);
-
-	/**
-	 * Search.
-	 *
-	 * @param <T> the generic type
-	 * @param collection the collection
-	 * @param object the object
-	 * @return 		the positions where the input object appears in collection.
-	 * 		If object does not appear in source, then an empty list is returned
-	 */
-	public static <T> List<Integer> search(Collection<? extends T> collection, T object) {
-		List<Integer> result = new ArrayList<>();
-		int index = 0;
-		for (T obj : collection) {
-			if (obj.equals(object)) {
-				result.add(index);
-			}
-			index++;
-		}
-		return result;
+package uk.ac.ox.cs.pdq.util;
+
+import java.lang.reflect.Type;
+import java.util.ArrayList;
+import java.util.Collection;
+import java.util.Collections;
+import java.util.HashMap;
+import java.util.LinkedHashMap;
+import java.util.LinkedHashSet;
+import java.util.LinkedList;
+import java.util.List;
+import java.util.Map;
+import java.util.Random;
+import java.util.Set;
+
+import org.apache.log4j.Logger;
+
+import uk.ac.ox.cs.pdq.db.Attribute;
+import uk.ac.ox.cs.pdq.db.Relation;
+import uk.ac.ox.cs.pdq.db.TypedConstant;
+import uk.ac.ox.cs.pdq.fol.Atom;
+import uk.ac.ox.cs.pdq.fol.Conjunction;
+import uk.ac.ox.cs.pdq.fol.ConjunctiveQuery;
+import uk.ac.ox.cs.pdq.fol.Constant;
+import uk.ac.ox.cs.pdq.fol.Disjunction;
+import uk.ac.ox.cs.pdq.fol.EGD;
+import uk.ac.ox.cs.pdq.fol.Formula;
+import uk.ac.ox.cs.pdq.fol.Implication;
+import uk.ac.ox.cs.pdq.fol.Negation;
+import uk.ac.ox.cs.pdq.fol.Predicate;
+import uk.ac.ox.cs.pdq.fol.QuantifiedFormula;
+import uk.ac.ox.cs.pdq.fol.Term;
+import uk.ac.ox.cs.pdq.fol.UntypedConstant;
+import uk.ac.ox.cs.pdq.fol.Variable;
+import uk.ac.ox.cs.pdq.io.xml.QNames;
+
+import com.google.common.base.Preconditions;
+import com.google.common.collect.Lists;
+import com.google.common.collect.Maps;
+
+// TODO: Auto-generated Javadoc
+/**
+ * Provide utility function, that don't fit anywhere else.
+ *
+ * @author Efthymia Tsamoura
+ * @author Julien Leblay
+ * @author George Konstantinidis
+ */
+public class Utility {
+
+	/**  The logger. */
+	public static Logger log = Logger.getLogger(Utility.class);
+
+	/**
+	 * Search.
+	 *
+	 * @param <T> the generic type
+	 * @param collection the collection
+	 * @param object the object
+	 * @return 		the positions where the input object appears in collection.
+	 * 		If object does not appear in source, then an empty list is returned
+	 */
+	public static <T> List<Integer> search(Collection<? extends T> collection, T object) {
+		List<Integer> result = new ArrayList<>();
+		int index = 0;
+		for (T obj : collection) {
+			if (obj.equals(object)) {
+				result.add(index);
+			}
+			index++;
+		}
+		return result;
+	}
+
+	/**
+	 * Contains element.
+	 *
+	 * @param <T> the generic type
+	 * @param source the source
+	 * @param target the target
+	 * @return 		true if source contains at least on element of target
+	 */
+	public static <T> boolean containsElement(Collection<T> source, Collection<T> target) {
+		for (T s: source) {
+			if (target.contains(s)) {
+				return true;
+			}
+		}
+		return false;
+	}
+
+
+	/**
+	 * Removes the duplicates.
+	 *
+	 * @param <T> the generic type
+	 * @param l the l
+	 * @return a duplicate-free list
+	 */
+	public static <T> Collection<T> removeDuplicates(Collection<T> l) {
+		return new LinkedHashSet<>(l);
+	}
+
+	/**
+	 * Extract.
+	 *
+	 * @param <T> the generic type
+	 * @param l the l
+	 * @param p a list of positions
+	 * @return a list of T made of all the items in l appearing at positions in p
+	 */
+	public static <T> List<T> extract(List<T> l, List<Integer> p) {
+		Preconditions.checkArgument(l != null);
+		Preconditions.checkArgument(p != null);
+		List<T> result = new ArrayList<>(p.size());
+		for (Integer position: p) {
+			Preconditions.checkState(position >= 0 && position < l.size());
+			result.add(l.get(position));
+		}
+		return result;
+	}
+
+	/**
+	 * Typed to terms.
+	 *
+	 * @param typed the typed
+	 * @return List<Term>
+	 */
+	public static List<Term> typedToTerms(Collection<? extends Typed> typed) {
+		List<Term> result = new ArrayList<>(typed.size());
+		for (Typed o : typed) {
+			result.add(typedToTerm(o));
+		}
+		return result;
+	}
+
+	/**
+	 * Typed to term.
+	 *
+	 * @param typed the typed
+	 * @return Term
+	 */
+	public static Term typedToTerm(Typed typed) {
+		if (typed instanceof TypedConstant) {
+			return (TypedConstant<?>) typed;
+		}
+		return new Variable(String.valueOf(typed));
+	}
+
+	/**
+	 * To typed constants.
+	 *
+	 * @param typed the typed
+	 * @return List<TypedConstant<?>>
+	 */
+	public static List<TypedConstant<?>> toTypedConstants(List<Typed> typed) {
+		List<TypedConstant<?>> result = new ArrayList<>();
+		for (Typed t: typed) {
+			if (t instanceof TypedConstant) {
+				result.add((TypedConstant<?>) t);
+			} else {
+				result.add(new TypedConstant<>(Types.cast(t.getType(), String.valueOf(t))));
+			}
+		}
+		return result;
+	}
+
+	/**
+	 * Converts a list of Typed to a list of VariableTerm.
+	 *
+	 * @param typed Collection<? extends Typed>
+	 * @return List<Variable>
+	 */
+	public static List<Variable> typedToVariable(Collection<? extends Typed> typed) {
+		List<Variable> result = new ArrayList<>();
+		for (Typed a : typed) {
+			result.add(new Variable(a.toString()));
+		}
+		return result;
+	}
+
+	//	/**
+	//	 * Gets the variables.
+	//	 *
+	//	 * @param atoms the atoms
+	//	 * @return the variables of the input atoms
+	//	 */
+	//	public static List<Variable> getVariables(Formula atoms) {
+	//		Set<Variable> result = new LinkedHashSet<>();
+	//		for (Atom atom: atoms.getAtoms()) {
+	//			result.addAll(atom.getVariables());
+	//		}
+	//		return Lists.newArrayList(result);
+	//	}
+	//	
+	/**
+	 * Gets the variables.
+	 *
+	 * @param formulas the atoms
+	 * @return the variables of the input atoms
+	 */
+	public static List<Variable> getVariables(Collection<? extends Formula> formulas) {
+		Set<Variable> result = new LinkedHashSet<>();
+		for (Formula formula: formulas) {
+			for(Atom atom:formula.getAtoms()) {
+				result.addAll(atom.getVariables());
+			}
+		}
+		return Lists.newArrayList(result);
+	}
+
+	/**
+	 * Gets the constants.
+	 *
+	 * @param atoms the atoms
+	 * @return the constants of the input atoms
+	 */
+	public static Collection<Constant> getTypedConstants(Collection<Atom> atoms) {
+		Collection<Constant> result = new LinkedHashSet<>();
+		for (Atom atom:atoms) {
+			for (Term term:atom.getTerms()) {
+				if (term instanceof Constant && ((Constant) term).isUntypedConstant()) {
+					result.add((Constant) term);
+				}
+			}
+		}
+		return result;
+	}
+
+	/**
+	 * Gets the constants.
+	 *
+	 * @param atom the atom
+	 * @return the constants of the input atom
+	 */
+	public static Set<Constant> getTypedAndUntypedConstants(Atom atom) {
+		Set<Constant> result = new LinkedHashSet<>();
+		for (Term term:atom.getTerms()) {
+			if (!term.isVariable()) {
+				result.add((Constant) term);
+			}
+		}
+		return result;
+	}
+
+	/**
+	 * Gets the non schema constants.
+	 *
+	 * @param atom the atom
+	 * @return the non schema constants
+	 */
+	public static Set<Constant> getUntypedConstants(Atom atom) {
+		Set<Constant> result = new LinkedHashSet<>();
+		for (Term term:atom.getTerms()) {
+			if (!(term instanceof TypedConstant)) {
+				result.add((Constant) term);
+			}
+		}
+		return result;
+	}
+
+	/**
+	 * Gets the terms.
+	 *
+	 * @param atoms Iterable<PredicateFormula>
+	 * @return the terms of the input atom
+	 */
+	public static Collection<Term> getTerms(Iterable<Atom> atoms) {
+		Set<Term> result = new LinkedHashSet<>();
+		for (Atom atom:atoms) {
+			for (Term term:atom.getTerms()) {
+				result.add(term);
+			}
+		}
+		return result;
+	}
+
+	/**
+	 * Generates a list of terms matching the attributes of the input relation.
+	 *
+	 * @param r Relation
+	 * @return List<Term>
+	 */
+	public static List<Term> generateVariables(Relation r) {
+		List<Term> result = new ArrayList<>();
+		for (int i = 0, l = r.getArity(); i < l; i++) {
+			result.add(Variable.getFreshVariable());
+		}
+		return result;
+	}
+
+	/**
+	 * Generates a list of attribute whose name are the name as those of term in
+	 * the given predicate, and types match with the predicate attribute types.
+	 * @param variables List<? extends Term>
+	 * @param type TupleType
+	 * @return List<Attribute>
+	 */
+	public static List<Attribute> variablesToAttributes(List<Variable> variables, TupleType type) {
+		Preconditions.checkArgument(variables.size() == type.size());
+		List<Attribute> result = new ArrayList<>();
+		int i = 0;
+		for (Term t : variables) {
+			result.add(new Attribute(type.getType(i++), t.toString()));
+		}
+		return result;
+	}
+
+	/**
+	 * Converts a list of Term to a list of Typed.
+	 *
+	 * @param terms List<? extends Term>
+	 * @param type TupleType
+	 * @return List<Typed>
+	 */
+	public static List<Typed> termsToTyped(List<Term> terms, TupleType type) {
+		Preconditions.checkArgument(terms.size() == type.size());
+		List<Typed> result = new ArrayList<>();
+		int i = 0;
+		for (Term t: terms) {
+			result.add(termToTyped(t, type.getType(i)));
+			i++;
+		}
+		return result;
+	}
+	
+	/**
+	 * Converts a list of Term to a list of Typed.
+	 *
+	 * @param variables List<? extends Term>
+	 * @param type TupleType
+	 * @return List<Typed>
+	 */
+	public static List<Typed> variablesToTyped(List<Variable> variables, TupleType type) {
+		Preconditions.checkArgument(variables.size() == type.size());
+		List<Typed> result = new ArrayList<>();
+		int i = 0;
+		for (Term t: variables) {
+			result.add(termToTyped(t, type.getType(i)));
+			i++;
+		}
+		return result;
+	}
+
+
+	/**
+	 * Converts a Term to a Typed.
+	 *
+	 * @param t Term
+	 * @param type Class<?>
+	 * @return Typed
+	 */
+	public static Typed termToTyped(Term t, Type type) {
+		if (t.isVariable() || t.isUntypedConstant()) {
+			return new Attribute(type, String.valueOf(t));
+		} else if (t instanceof TypedConstant) {
+			return (TypedConstant<?>) t;
+		} else {
+			throw new IllegalStateException("Unknown typed object: " + t);
+		}
+	}
+
+	/**
+	 * Generates a list of terms matching the attributes of the input relation.
+	 *
+	 * @param q ConjunctiveQuery
+	 * @return List<Attribute>
+	 */
+	public static List<Attribute> termsToAttributes(ConjunctiveQuery q) {
+		List<Attribute> result = new ArrayList<>();
+		for (Variable t:q.getFreeVariables()) {
+			//			if (t instanceof Variable) {
+			boolean found = false;
+			for (Atom p:q.getAtoms()) {
+				Predicate s = p.getPredicate();
+				if (s instanceof Relation) {
+					Relation r = (Relation) s;
+					int i = 0;
+					for (Term v : p.getTerms()) {
+						if (v.equals(t)) {
+							result.add(new Attribute(r.getAttribute(i).getType(), t.toString()));
+							found = true;
+							break;
+						}
+						i++;
+					}
+				}
+				if (found) {
+					break;
+				}
+			}
+			//			} else {
+			//				result.add(new Attribute(String.class, t.toString()));
+			//			}
+		}
+		assert result.size() == q.getFreeVariables().size() : "Could not infer type of projected term in the query";
+		return result;
+	}
+
+	/**
+	 * Generates a list of terms matching the list of input attributes.
+	 *
+	 * @param attributes the attributes
+	 * @return List<Attribute>
+	 */
+	public static List<Attribute> canonicalAttributes(List<Attribute> attributes) {
+		List<Attribute> result = new ArrayList<>();
+		for (int index = 0, l = attributes.size(); index < l; ++index) {
+			result.add(new Attribute(attributes.get(index).getClass(), "x" + index));
+		}
+		return result;
+	}
+
+	//	/**
+	//	 * To strings.
+	//	 *
+	//	 * @param atoms the atoms
+	//	 * @return the string representations of the input atoms
+	//	 */
+	//	public static Collection<String> toStrings(Collection<? extends Atom> atoms) {
+	//		Set<String> strings = new LinkedHashSet<>();
+	//		for(Atom atom: atoms) {
+	//			strings.add(atom.toString());
+	//		}
+	//		return strings;
+	//	}
+
+	/**
+	 * Gets the tuple type.
+	 *
+	 * @param q the q
+	 * @return the tuple type of the input query
+	 */
+	public static TupleType getTupleType(ConjunctiveQuery q) {
+		List<Term> headTerms = q.getHeadTerms();
+		Type[] result = new Class<?>[headTerms.size()];
+		boolean assigned = false;
+		for (int i = 0, l = result.length; i < l; i++) {
+			assigned = false;
+			Term t = headTerms.get(i);
+			if (t instanceof TypedConstant) {
+				result[i] = ((TypedConstant<?>) t).getType();
+				continue;
+			}
+			for (Atom f: q.getAtoms()) {
+				Predicate s = f.getPredicate();
+				if (s instanceof Relation) {
+					List<Integer> pos = f.getTermPositions(t);
+					if (!pos.isEmpty()) {
+						result[i] = ((Relation) s).getAttribute(pos.get(0)).getType();
+						assigned = true;
+						break;
+					}
+				}
+			}
+			if (!assigned) {
+				throw new IllegalStateException("Could not infer query type.");
+			}
+		}
+		return TupleType.DefaultFactory.create(result);
+	}
+
+
+	/**
+	 * Mean dist.
+	 *
+	 * @param random Random
+	 * @param mean double
+	 * @param min double
+	 * @param max double
+	 * @return double
+	 */
+	public static double meanDist(Random random, double mean, double min, double max) {
+		if (random.nextBoolean()) {
+			return min + random.nextDouble() * (mean - min);
+		}
+		return mean + random.nextDouble() * (max - mean);
+	}
+
+	/**
+	 * Retain.
+	 *
+	 * @param <K> the key type
+	 * @param <V> the value type
+	 * @param map Map<K,V>
+	 * @param keys Collection<K>
+	 * @return Map<K,V>
+	 */
+	public static <K,V> Map<K,V> retain(Map<K,V> map, Collection<K> keys) {
+		Map<K,V> ret = new HashMap<>();
+		for(K key: keys) {
+			ret.put(key, map.get(key));
+		}
+		return ret;
+	}
+
+	/**
+	 * Connected components.
+	 *
+	 * @param clusters the clusters
+	 * @return 		a partition of the given clusters, such that all predicates in the
+	 *      each component are connected, and no predicates part of distinct
+	 *      component are connected.
+	 */
+	public static List<Set<Atom>> connectedComponents(List<Set<Atom>> clusters) {
+		List<Set<Atom>> result = new LinkedList<>();
+		if (clusters.isEmpty()) {
+			return result;
+		}
+		Set<Atom> first = clusters.get(0);
+		if (clusters.size() > 1) {
+			List<Set<Atom>> rest = connectedComponents(clusters.subList(1, clusters.size()));
+			for (Set<Atom> s : rest) {
+				if (!Collections.disjoint(first, s)) {
+					first.addAll(s);
+				} else {
+					result.add(s);
+				}
+			}
+		}
+		result.add(first);
+		return result;
+	}
+
+	//	/**
+	//	 * Connected components2.
+	//	 *
+	//	 * @param <T> the generic type
+	//	 * @param clusters the clusters
+	//	 * @return 		a partition of the given clusters, such that all predicates in the
+	//	 *      each component are connected, and no predicates part of distinct
+	//	 *      component are connected.
+	//	 */
+	//	public static <T> List<Set<T>> connectedComponents2(List<Set<T>> clusters) {
+	//		List<Set<T>> result = new LinkedList<>();
+	//		if (clusters.isEmpty()) {
+	//			return result;
+	//		}
+	//		Set<T> first = clusters.get(0);
+	//		if (clusters.size() > 1) {
+	//			List<Set<T>> rest = connectedComponents2(clusters.subList(1, clusters.size()));
+	//			for (Set<T> s : rest) {
+	//				if (!Collections.disjoint(first, s)) {
+	//					first.addAll(s);
+	//				} else {
+	//					result.add(s);
+	//				}
+	//			}
+	//		}
+	//		result.add(first);
+	//		return result;
+	//	}
+
+	/**
+	 * Format the given value so as to call the proper type conversion function.
+	 *
+	 * @param <T> the generic type
+	 * @param c TypedConstant<T>
+	 * @return a string representation a call to the given target type
+	 * conversion function onto the given value;
+	 */
+	public static <T> String format(TypedConstant<T> c) {
+		return format(c, c.getType());
+	}
+
+	/**
+	 * Format the given value so as to call the proper type conversion function.
+	 *
+	 * @param <T> the generic type
+	 * @param o Object
+	 * @param target Class<T>
+	 * @return a string representation a call to the given target type
+	 * conversion function onto the given value;
+	 */
+	public static <T> String format(Object o, Type target) {
+		if (target instanceof Class && Number.class.isAssignableFrom((Class<?>) target)) {
+			return String.valueOf(o);
+		}
+		return "'" + o + "'";
+	}
+
+	/**
+	 * It projects the input map, keeping <key,value> pairs, where the key exists as a variable in the input Atom.
+	 */
+	//	public static Map<Variable, Constant> projectMapOnAtomsVariables(Atom atom, Map<Variable, Constant> map) {
+	//	Map<Variable, Constant> projectedMap = new LinkedHashMap<>();
+	//	for(Term headTerm: atom.getTerms()) {
+	//		Constant chaseTerm  = map.get(headTerm);
+	//		if (chaseTerm != null && !chaseTerm.isSkolem()) {
+	//			throw new java.lang.IllegalStateException("Chase Term " + headTerm + ", " + atom.getTerms());
+	//		}
+	//		if (headTerm.isVariable()) {
+	//			projectedMap.put((Variable) headTerm, chaseTerm);
+	//		}
+	//	}
+	//	return projectedMap;
+	//}
+
+	/**
+	 * Asserts enabled.
+	 */
+	public static void assertsEnabled()
+	{
+		boolean assertsEnabled = false;
+		assert assertsEnabled = true; // Intentional side effect!!!
+		if (!assertsEnabled)
+			throw new RuntimeException("Assertions must be enabled in the VM");
+
+	}
+	
+	public static List<Variable> getVariables(Formula formula) {
+		List<Variable> variables = Lists.newArrayList();
+		if(formula instanceof Conjunction) {
+			variables.addAll(getVariables(((Conjunction)formula).getChildren().get(0)));
+			variables.addAll(getVariables(((Conjunction)formula).getChildren().get(1)));
+		}
+		else if(formula instanceof Disjunction) {
+			variables.addAll(getVariables(((Disjunction)formula).getChildren().get(0)));
+			variables.addAll(getVariables(((Disjunction)formula).getChildren().get(1)));
+		}
+		else if(formula instanceof Negation) {
+			variables.addAll(getVariables(((Negation)formula).getChildren().get(0)));
+		}
+		else if(formula instanceof Atom) {
+			variables.addAll(((Atom)formula).getVariables());
+		}
+		else if(formula instanceof Implication) {
+			variables.addAll(getVariables(((Implication)formula).getChildren().get(0)));
+			variables.addAll(getVariables(((Implication)formula).getChildren().get(1)));
+		}
+		else if(formula instanceof QuantifiedFormula) {
+			variables.addAll(getVariables(((QuantifiedFormula)formula).getChildren().get(0)));
+		}
+		return variables;
+	}
+
+	/**
+	 * Let R be a relation of arity n and x_k be its key.
+	 * The EGD that captures the EGD dependency is given by
+	 * R(x_1,...,x_k,...x_n) ^ R(x_1',...,x_k,...x_n') --> \Wedge_{i \neq k} x_i=x_i'
+	 *
+	 * @param predicate the signature
+	 * @param attributes the attributes
+	 * @param keys the keys
+	 * @return 		a collection of EGDs for the input relation and keys
+	 */
+	public static EGD getEGDs(Predicate predicate, List<Attribute> attributes, Collection<Attribute> keys) {
+		List<Term> leftTerms = Utility.typedToTerms(attributes);
+		List<Term> copiedTerms = Lists.newArrayList(leftTerms);
+		//Keeps the terms that should be equal
+		Map<Term,Term> tobeEqual = com.google.common.collect.Maps.newHashMap();
+		int i = 0;
+		for(Attribute typed:attributes) {
+			if(!keys.contains(typed)) {
+				Term term = new Variable(String.valueOf("?" + typed));//TOCOMMENT why are we using a "?" here?
+				copiedTerms.set(i, term);
+				tobeEqual.put(leftTerms.get(i), term);
+			}
+			i++;
+		}
+		Predicate equality = new Predicate(QNames.EQUALITY.toString(), 2);
+		//Create the constant equality predicates
+		List<Formula> equalities = Lists.newArrayList();
+		for(java.util.Map.Entry<Term, Term> pair:tobeEqual.entrySet()) {
+			equalities.add(new Atom(equality, pair.getKey(), pair.getValue()));
+		}
+		Formula body =
+				Conjunction.of(new Atom(new Predicate(predicate.getName(), leftTerms.size()), leftTerms), 
+						new Atom(new Predicate(predicate.getName(), copiedTerms.size()), copiedTerms));
+		return new EGD(body, Conjunction.of(equalities));
+	}
+
+	/**
+	 * TOCOMMENT why plural in the name of the method?
+	 * Constructs an EGD for the given relation and key attibutes.
+	 *
+	 * @param relation the relation
+	 * @param keys the key attirbutes
+	 * @return the EGD representing the primary key
+	 */
+	public static EGD getEGDs(Relation relation, Collection<Attribute> keys) {
+		return getEGDs(new Predicate(relation.getName(), relation.getArity()), relation.getAttributes(), keys);
+	}
+
+	public static List<TypedConstant<?>> getTypedConstants(Formula formula) {
+		List<TypedConstant<?>> typedConstants = Lists.newArrayList();
+		for(Atom atom:formula.getAtoms()) {
+			for(Term term:atom.getTerms()) {
+				if(term instanceof TypedConstant<?>) {
+					typedConstants.add((TypedConstant<?>)term);
+				}
+			}
+		}
+		return typedConstants;
+	}
+
+	/**
+	 * Gets the constants lying at the input positions.
+	 *
+	 * @throws IllegalArgumentException if there is a non-constant at one of the input positions
+	 * @param positions List<Integer>
+	 * @return the List<Constant> at the given positions.
+	 */
+	public static List<Constant> getTypedAndUntypedConstants(Atom atom, List<Integer> positions) {
+		List<Constant> result = new ArrayList<>();
+		for(Integer i: positions) {
+			if(i < atom.getTerms().size() && !atom.getTerms().get(i).isVariable()) {
+				result.add((Constant) atom.getTerms().get(i));
+			}
+			else {
+				throw new java.lang.IllegalArgumentException();
+			}
+		}
+		return result;
+	}
+
+	public static Formula ground(ConjunctiveQuery query, Map<Variable, Constant> mapping) {
+		List<Formula> bodyAtoms = new ArrayList<>();
+		for (Atom atom: query.getAtoms()) {
+			bodyAtoms.add(atom.ground(mapping));
+		}
+		return Conjunction.of(bodyAtoms);
+	}
+
+
+	/**
+	 * TOCOMMENT the next 3 methods are discussed in #42
+	 * 
+	 * Generate canonical mapping.
+	 *
+	 * @param body the body
+	 * @return 		a mapping of variables of the input conjunction to constants. 
+	 * 		A fresh constant is created for each variable of the conjunction. 
+	 * 		This method is invoked by the conjunctive query constructor when the constructor is called with empty input canonical mapping.
+	 */
+	public static Map<Variable, Constant> generateCanonicalMapping(ConjunctiveQuery query) {
+		Map<Variable, Constant> canonicalMapping = new LinkedHashMap<>();
+		for (Atom p: query.getAtoms()) {
+			for (Term t: p.getTerms()) {
+				if (t.isVariable()) {
+					Constant c = canonicalMapping.get(t);
+					if (c == null) {
+						c = new UntypedConstant(CanonicalNameGenerator.getName());
+						canonicalMapping.put((Variable) t, c);
+					}
+				}
+			}
+		}
+		return canonicalMapping;
+	}
+
+	/**
+	 * Make fact.
+	 *
+	 * @param predicate Predicate
+	 * @param tuple Tuple
+	 * @return PredicateFormula
+	 */
+	public static Atom makeFact(Predicate predicate, Tuple tuple) {
+		TypedConstant<?>[] terms = new TypedConstant[tuple.size()];
+		for (int i = 0, l = tuple.size(); i < l; i++) {
+			terms[i++] = new TypedConstant<>(tuple.getValue(i));
+		}
+		return new Atom(predicate, terms);
 	}
-
-	/**
-	 * Contains element.
-	 *
-	 * @param <T> the generic type
-	 * @param source the source
-	 * @param target the target
-	 * @return 		true if source contains at least on element of target
-	 */
-	public static <T> boolean containsElement(Collection<T> source, Collection<T> target) {
-		for (T s: source) {
-			if (target.contains(s)) {
-				return true;
-			}
-		}
-		return false;
-	}
-
-
-	/**
-	 * Removes the duplicates.
-	 *
-	 * @param <T> the generic type
-	 * @param l the l
-	 * @return a duplicate-free list
-	 */
-	public static <T> Collection<T> removeDuplicates(Collection<T> l) {
-		return new LinkedHashSet<>(l);
-	}
-
-	/**
-	 * Extract.
-	 *
-	 * @param <T> the generic type
-	 * @param l the l
-	 * @param p a list of positions
-	 * @return a list of T made of all the items in l appearing at positions in p
-	 */
-	public static <T> List<T> extract(List<T> l, List<Integer> p) {
-		Preconditions.checkArgument(l != null);
-		Preconditions.checkArgument(p != null);
-		List<T> result = new ArrayList<>(p.size());
-		for (Integer position: p) {
-			Preconditions.checkState(position >= 0 && position < l.size());
-			result.add(l.get(position));
-		}
-		return result;
-	}
-
-	/**
-	 * Typed to terms.
-	 *
-	 * @param typed the typed
-	 * @return List<Term>
-	 */
-	public static List<Term> typedToTerms(Collection<? extends Typed> typed) {
-		List<Term> result = new ArrayList<>(typed.size());
-		for (Typed o : typed) {
-			result.add(typedToTerm(o));
-		}
-		return result;
-	}
-
-	/**
-	 * Typed to term.
-	 *
-	 * @param typed the typed
-	 * @return Term
-	 */
-	public static Term typedToTerm(Typed typed) {
-		if (typed instanceof TypedConstant) {
-			return (TypedConstant<?>) typed;
-		}
-		return new Variable(String.valueOf(typed));
-	}
-
-	/**
-	 * To typed constants.
-	 *
-	 * @param typed the typed
-	 * @return List<TypedConstant<?>>
-	 */
-	public static List<TypedConstant<?>> toTypedConstants(List<Typed> typed) {
-		List<TypedConstant<?>> result = new ArrayList<>();
-		for (Typed t: typed) {
-			if (t instanceof TypedConstant) {
-				result.add((TypedConstant<?>) t);
-			} else {
-				result.add(new TypedConstant<>(Types.cast(t.getType(), String.valueOf(t))));
-			}
-		}
-		return result;
-	}
-
-	/**
-	 * Converts a list of Typed to a list of VariableTerm.
-	 *
-	 * @param typed Collection<? extends Typed>
-	 * @return List<Variable>
-	 */
-	public static List<Variable> typedToVariable(Collection<? extends Typed> typed) {
-		List<Variable> result = new ArrayList<>();
-		for (Typed a : typed) {
-			result.add(new Variable(a.toString()));
-		}
-		return result;
-	}
-
-	//	/**
-	//	 * Gets the variables.
-	//	 *
-	//	 * @param atoms the atoms
-	//	 * @return the variables of the input atoms
-	//	 */
-	//	public static List<Variable> getVariables(Formula atoms) {
-	//		Set<Variable> result = new LinkedHashSet<>();
-	//		for (Atom atom: atoms.getAtoms()) {
-	//			result.addAll(atom.getVariables());
-	//		}
-	//		return Lists.newArrayList(result);
-	//	}
-	//	
-	/**
-	 * Gets the variables.
-	 *
-	 * @param formulas the atoms
-	 * @return the variables of the input atoms
-	 */
-	public static List<Variable> getVariables(Collection<Formula> formulas) {
-		Set<Variable> result = new LinkedHashSet<>();
-		for (Formula formula: formulas) {
-			for(Atom atom:formula.getAtoms()) {
-				result.addAll(atom.getVariables());
-			}
-		}
-		return Lists.newArrayList(result);
-	}
-
-	/**
-	 * Gets the constants.
-	 *
-	 * @param atoms the atoms
-	 * @return the constants of the input atoms
-	 */
-	public static Collection<Constant> getTypedConstants(Collection<Atom> atoms) {
-		Collection<Constant> result = new LinkedHashSet<>();
-		for (Atom atom:atoms) {
-			for (Term term:atom.getTerms()) {
-				if (term instanceof Constant && ((Constant) term).isUntypedConstant()) {
-					result.add((Constant) term);
-				}
-			}
-		}
-		return result;
-	}
-
-	/**
-	 * Gets the constants.
-	 *
-	 * @param atom the atom
-	 * @return the constants of the input atom
-	 */
-	public static Set<Constant> getTypedAndUntypedConstants(Atom atom) {
-		Set<Constant> result = new LinkedHashSet<>();
-		for (Term term:atom.getTerms()) {
-			if (!term.isVariable()) {
-				result.add((Constant) term);
-			}
-		}
-		return result;
-	}
-
-	/**
-	 * Gets the non schema constants.
-	 *
-	 * @param atom the atom
-	 * @return the non schema constants
-	 */
-	public static Set<Constant> getUntypedConstants(Atom atom) {
-		Set<Constant> result = new LinkedHashSet<>();
-		for (Term term:atom.getTerms()) {
-			if (!(term instanceof TypedConstant)) {
-				result.add((Constant) term);
-			}
-		}
-		return result;
-	}
-
-	/**
-	 * Gets the terms.
-	 *
-	 * @param atoms Iterable<PredicateFormula>
-	 * @return the terms of the input atom
-	 */
-	public static Collection<Term> getTerms(Iterable<Atom> atoms) {
-		Set<Term> result = new LinkedHashSet<>();
-		for (Atom atom:atoms) {
-			for (Term term:atom.getTerms()) {
-				result.add(term);
-			}
-		}
-		return result;
-	}
-
-	/**
-	 * Generates a list of terms matching the attributes of the input relation.
-	 *
-	 * @param r Relation
-	 * @return List<Term>
-	 */
-	public static List<Term> generateVariables(Relation r) {
-		List<Term> result = new ArrayList<>();
-		for (int i = 0, l = r.getArity(); i < l; i++) {
-			result.add(Variable.getFreshVariable());
-		}
-		return result;
-	}
-
-	//	/**
-	//	 * Generates a list of attribute whose name are the name as those of term in
-	//	 * the given predicate, and types match with the predicate attribute types.
-	//	 * @param terms List<? extends Term>
-	//	 * @param type TupleType
-	//	 * @return List<Attribute>
-	//	 */
-	//	public static List<Attribute> termsToAttributes(List<? extends Term> terms, TupleType type) {
-	//		Preconditions.checkArgument(terms.size() == type.size());
-	//		List<Attribute> result = new ArrayList<>();
-	//		int i = 0;
-	//		for (Term t : terms) {
-	//			result.add(new Attribute(type.getType(i++), t.toString()));
-	//		}
-	//		return result;
-	//	}
-
-	/**
-	 * Converts a list of Term to a list of Typed.
-	 *
-	 * @param terms List<? extends Term>
-	 * @param type TupleType
-	 * @return List<Typed>
-	 */
-	public static List<Typed> termsToTyped(List<? extends Term> terms, TupleType type) {
-		Preconditions.checkArgument(terms.size() == type.size());
-		List<Typed> result = new ArrayList<>();
-		int i = 0;
-		for (Term t: terms) {
-			result.add(termToTyped(t, type.getType(i)));
-			i++;
-		}
-		return result;
-	}
-
-	/**
-	 * Converts a Term to a Typed.
-	 *
-	 * @param t Term
-	 * @param type Class<?>
-	 * @return Typed
-	 */
-	public static Typed termToTyped(Term t, Type type) {
-		if (t.isVariable() || t.isUntypedConstant()) {
-			return new Attribute(type, String.valueOf(t));
-		} else if (t instanceof TypedConstant) {
-			return (TypedConstant<?>) t;
-		} else {
-			throw new IllegalStateException("Unknown typed object: " + t);
-		}
-	}
-
-	/**
-	 * Generates a list of terms matching the attributes of the input relation.
-	 *
-	 * @param q ConjunctiveQuery
-	 * @return List<Attribute>
-	 */
-	public static List<Attribute> termsToAttributes(ConjunctiveQuery q) {
-		List<Attribute> result = new ArrayList<>();
-		for (Variable t:q.getFreeVariables()) {
-			//			if (t instanceof Variable) {
-			boolean found = false;
-			for (Atom p:q.getAtoms()) {
-				Predicate s = p.getPredicate();
-				if (s instanceof Relation) {
-					Relation r = (Relation) s;
-					int i = 0;
-					for (Term v : p.getTerms()) {
-						if (v.equals(t)) {
-							result.add(new Attribute(r.getAttribute(i).getType(), t.toString()));
-							found = true;
-							break;
-						}
-						i++;
-					}
-				}
-				if (found) {
-					break;
-				}
-			}
-			//			} else {
-			//				result.add(new Attribute(String.class, t.toString()));
-			//			}
-		}
-		assert result.size() == q.getFreeVariables().size() : "Could not infer type of projected term in the query";
-		return result;
-	}
-
-	/**
-	 * Generates a list of terms matching the list of input attributes.
-	 *
-	 * @param attributes the attributes
-	 * @return List<Attribute>
-	 */
-	public static List<Attribute> canonicalAttributes(List<Attribute> attributes) {
-		List<Attribute> result = new ArrayList<>();
-		for (int index = 0, l = attributes.size(); index < l; ++index) {
-			result.add(new Attribute(attributes.get(index).getClass(), "x" + index));
-		}
-		return result;
-	}
-
-	//	/**
-	//	 * To strings.
-	//	 *
-	//	 * @param atoms the atoms
-	//	 * @return the string representations of the input atoms
-	//	 */
-	//	public static Collection<String> toStrings(Collection<? extends Atom> atoms) {
-	//		Set<String> strings = new LinkedHashSet<>();
-	//		for(Atom atom: atoms) {
-	//			strings.add(atom.toString());
-	//		}
-	//		return strings;
-	//	}
-
-	/**
-	 * Gets the tuple type.
-	 *
-	 * @param q the q
-	 * @return the tuple type of the input query
-	 */
-	public static TupleType getTupleType(ConjunctiveQuery q) {
-		List<Term> headTerms = q.getHeadTerms();
-		Type[] result = new Class<?>[headTerms.size()];
-		boolean assigned = false;
-		for (int i = 0, l = result.length; i < l; i++) {
-			assigned = false;
-			Term t = headTerms.get(i);
-			if (t instanceof TypedConstant) {
-				result[i] = ((TypedConstant<?>) t).getType();
-				continue;
-			}
-			for (Atom f: q.getAtoms()) {
-				Predicate s = f.getPredicate();
-				if (s instanceof Relation) {
-					List<Integer> pos = f.getTermPositions(t);
-					if (!pos.isEmpty()) {
-						result[i] = ((Relation) s).getAttribute(pos.get(0)).getType();
-						assigned = true;
-						break;
-					}
-				}
-			}
-			if (!assigned) {
-				throw new IllegalStateException("Could not infer query type.");
-			}
-		}
-		return TupleType.DefaultFactory.create(result);
-	}
-
-
-	/**
-	 * Mean dist.
-	 *
-	 * @param random Random
-	 * @param mean double
-	 * @param min double
-	 * @param max double
-	 * @return double
-	 */
-	public static double meanDist(Random random, double mean, double min, double max) {
-		if (random.nextBoolean()) {
-			return min + random.nextDouble() * (mean - min);
-		}
-		return mean + random.nextDouble() * (max - mean);
-	}
-
-	/**
-	 * Retain.
-	 *
-	 * @param <K> the key type
-	 * @param <V> the value type
-	 * @param map Map<K,V>
-	 * @param keys Collection<K>
-	 * @return Map<K,V>
-	 */
-	public static <K,V> Map<K,V> retain(Map<K,V> map, Collection<K> keys) {
-		Map<K,V> ret = new HashMap<>();
-		for(K key: keys) {
-			ret.put(key, map.get(key));
-		}
-		return ret;
-	}
-
-	/**
-	 * Connected components.
-	 *
-	 * @param clusters the clusters
-	 * @return 		a partition of the given clusters, such that all predicates in the
-	 *      each component are connected, and no predicates part of distinct
-	 *      component are connected.
-	 */
-	public static List<Set<Atom>> connectedComponents(List<Set<Atom>> clusters) {
-		List<Set<Atom>> result = new LinkedList<>();
-		if (clusters.isEmpty()) {
-			return result;
-		}
-		Set<Atom> first = clusters.get(0);
-		if (clusters.size() > 1) {
-			List<Set<Atom>> rest = connectedComponents(clusters.subList(1, clusters.size()));
-			for (Set<Atom> s : rest) {
-				if (!Collections.disjoint(first, s)) {
-					first.addAll(s);
-				} else {
-					result.add(s);
-				}
-			}
-		}
-		result.add(first);
-		return result;
-	}
-
-	//	/**
-	//	 * Connected components2.
-	//	 *
-	//	 * @param <T> the generic type
-	//	 * @param clusters the clusters
-	//	 * @return 		a partition of the given clusters, such that all predicates in the
-	//	 *      each component are connected, and no predicates part of distinct
-	//	 *      component are connected.
-	//	 */
-	//	public static <T> List<Set<T>> connectedComponents2(List<Set<T>> clusters) {
-	//		List<Set<T>> result = new LinkedList<>();
-	//		if (clusters.isEmpty()) {
-	//			return result;
-	//		}
-	//		Set<T> first = clusters.get(0);
-	//		if (clusters.size() > 1) {
-	//			List<Set<T>> rest = connectedComponents2(clusters.subList(1, clusters.size()));
-	//			for (Set<T> s : rest) {
-	//				if (!Collections.disjoint(first, s)) {
-	//					first.addAll(s);
-	//				} else {
-	//					result.add(s);
-	//				}
-	//			}
-	//		}
-	//		result.add(first);
-	//		return result;
-	//	}
-
-	/**
-	 * Format the given value so as to call the proper type conversion function.
-	 *
-	 * @param <T> the generic type
-	 * @param c TypedConstant<T>
-	 * @return a string representation a call to the given target type
-	 * conversion function onto the given value;
-	 */
-	public static <T> String format(TypedConstant<T> c) {
-		return format(c, c.getType());
-	}
-
-	/**
-	 * Format the given value so as to call the proper type conversion function.
-	 *
-	 * @param <T> the generic type
-	 * @param o Object
-	 * @param target Class<T>
-	 * @return a string representation a call to the given target type
-	 * conversion function onto the given value;
-	 */
-	public static <T> String format(Object o, Type target) {
-		if (target instanceof Class && Number.class.isAssignableFrom((Class<?>) target)) {
-			return String.valueOf(o);
-		}
-		return "'" + o + "'";
-	}
-
-	/**
-	 * It projects the input map, keeping <key,value> pairs, where the key exists as a variable in the input Atom.
-	 */
-	//	public static Map<Variable, Constant> projectMapOnAtomsVariables(Atom atom, Map<Variable, Constant> map) {
-	//	Map<Variable, Constant> projectedMap = new LinkedHashMap<>();
-	//	for(Term headTerm: atom.getTerms()) {
-	//		Constant chaseTerm  = map.get(headTerm);
-	//		if (chaseTerm != null && !chaseTerm.isSkolem()) {
-	//			throw new java.lang.IllegalStateException("Chase Term " + headTerm + ", " + atom.getTerms());
-	//		}
-	//		if (headTerm.isVariable()) {
-	//			projectedMap.put((Variable) headTerm, chaseTerm);
-	//		}
-	//	}
-	//	return projectedMap;
-	//}
-
-	/**
-	 * Asserts enabled.
-	 */
-	public static void assertsEnabled()
-	{
-		boolean assertsEnabled = false;
-		assert assertsEnabled = true; // Intentional side effect!!!
-		if (!assertsEnabled)
-			throw new RuntimeException("Assertions must be enabled in the VM");
-
-	}
-
-<<<<<<< HEAD
-	public static List<Variable> getVariables(Formula formula) {
-		List<Variable> variables = Lists.newArrayList();
-		if(formula instanceof Conjunction) {
-			variables.addAll(getVariables(((Conjunction)formula).getChildren().get(0)));
-			variables.addAll(getVariables(((Conjunction)formula).getChildren().get(1)));
-		}
-		else if(formula instanceof Disjunction) {
-			variables.addAll(getVariables(((Disjunction)formula).getChildren().get(0)));
-			variables.addAll(getVariables(((Disjunction)formula).getChildren().get(1)));
-		}
-		else if(formula instanceof Negation) {
-			variables.addAll(getVariables(((Negation)formula).getChildren().get(0)));
-		}
-		else if(formula instanceof Atom) {
-			variables.addAll(((Atom)formula).getVariables());
-		}
-		else if(formula instanceof Implication) {
-			variables.addAll(getVariables(((Implication)formula).getChildren().get(0)));
-			variables.addAll(getVariables(((Implication)formula).getChildren().get(1)));
-		}
-		else if(formula instanceof QuantifiedFormula) {
-			variables.addAll(getVariables(((QuantifiedFormula)formula).getChildren().get(0)));
-		}
-		return variables;
-	}
-
-	/**
-	 * Let R be a relation of arity n and x_k be its key.
-	 * The EGD that captures the EGD dependency is given by
-	 * R(x_1,...,x_k,...x_n) ^ R(x_1',...,x_k,...x_n') --> \Wedge_{i \neq k} x_i=x_i'
-	 *
-	 * @param predicate the signature
-	 * @param attributes the attributes
-	 * @param keys the keys
-	 * @return 		a collection of EGDs for the input relation and keys
-	 */
-	public static EGD getEGDs(Predicate predicate, List<Attribute> attributes, Collection<Attribute> keys) {
-		List<Term> leftTerms = Utility.typedToTerms(attributes);
-		List<Term> copiedTerms = Lists.newArrayList(leftTerms);
-		//Keeps the terms that should be equal
-		Map<Term,Term> tobeEqual = com.google.common.collect.Maps.newHashMap();
-		int i = 0;
-		for(Attribute typed:attributes) {
-			if(!keys.contains(typed)) {
-				Term term = new Variable(String.valueOf("?" + typed));//TOCOMMENT why are we using a "?" here?
-				copiedTerms.set(i, term);
-				tobeEqual.put(leftTerms.get(i), term);
-			}
-			i++;
-		}
-		Predicate equality = new Predicate(QNames.EQUALITY.toString(), 2);
-		//Create the constant equality predicates
-		List<Formula> equalities = Lists.newArrayList();
-		for(java.util.Map.Entry<Term, Term> pair:tobeEqual.entrySet()) {
-			equalities.add(new Atom(equality, pair.getKey(), pair.getValue()));
-		}
-		Formula body =
-				Conjunction.of(new Atom(new Predicate(predicate.getName(), leftTerms.size()), leftTerms), 
-						new Atom(new Predicate(predicate.getName(), copiedTerms.size()), copiedTerms));
-		return new EGD(body, Conjunction.of(equalities));
-	}
-
-	/**
-	 * TOCOMMENT why plural in the name of the method?
-	 * Constructs an EGD for the given relation and key attibutes.
-	 *
-	 * @param relation the relation
-	 * @param keys the key attirbutes
-	 * @return the EGD representing the primary key
-	 */
-	public static EGD getEGDs(Relation relation, Collection<Attribute> keys) {
-		return getEGDs(new Predicate(relation.getName(), relation.getArity()), relation.getAttributes(), keys);
-	}
-
-	public static List<TypedConstant<?>> getTypedConstants(Formula formula) {
-		List<TypedConstant<?>> typedConstants = Lists.newArrayList();
-		for(Atom atom:formula.getAtoms()) {
-			for(Term term:atom.getTerms()) {
-				if(term instanceof TypedConstant<?>) {
-					typedConstants.add((TypedConstant<?>)term);
-				}
-			}
-		}
-		return typedConstants;
-	}
-
-	/**
-	 * Gets the constants lying at the input positions.
-	 *
-	 * @throws IllegalArgumentException if there is a non-constant at one of the input positions
-	 * @param positions List<Integer>
-	 * @return the List<Constant> at the given positions.
-	 */
-	public static List<Constant> getTypedAndUntypedConstants(Atom atom, List<Integer> positions) {
-		List<Constant> result = new ArrayList<>();
-		for(Integer i: positions) {
-			if(i < atom.getTerms().size() && !atom.getTerms().get(i).isVariable()) {
-				result.add((Constant) atom.getTerms().get(i));
-			}
-			else {
-				throw new java.lang.IllegalArgumentException();
-			}
-		}
-		return result;
-	}
-
-	public static Formula ground(ConjunctiveQuery query, Map<Variable, Constant> mapping) {
-		List<Formula> bodyAtoms = new ArrayList<>();
-		for (Atom atom: query.getAtoms()) {
-			bodyAtoms.add(atom.ground(mapping));
-		}
-		return Conjunction.of(bodyAtoms);
-	}
-
-
-	/**
-	 * TOCOMMENT the next 3 methods are discussed in #42
-	 * 
-	 * Generate canonical mapping.
-	 *
-	 * @param body the body
-	 * @return 		a mapping of variables of the input conjunction to constants. 
-	 * 		A fresh constant is created for each variable of the conjunction. 
-	 * 		This method is invoked by the conjunctive query constructor when the constructor is called with empty input canonical mapping.
-	 */
-	public static Map<Variable, Constant> generateCanonicalMapping(ConjunctiveQuery query) {
-		Map<Variable, Constant> canonicalMapping = new LinkedHashMap<>();
-		for (Atom p: query.getAtoms()) {
-			for (Term t: p.getTerms()) {
-				if (t.isVariable()) {
-					Constant c = canonicalMapping.get(t);
-					if (c == null) {
-						c = new UntypedConstant(CanonicalNameGenerator.getName());
-						canonicalMapping.put((Variable) t, c);
-					}
-				}
-			}
-		}
-		return canonicalMapping;
-	}
-
-	/**
-	 * Make fact.
-	 *
-	 * @param predicate Predicate
-	 * @param tuple Tuple
-	 * @return PredicateFormula
-	 */
-	public static Atom makeFact(Predicate predicate, Tuple tuple) {
-		TypedConstant<?>[] terms = new TypedConstant[tuple.size()];
-		for (int i = 0, l = tuple.size(); i < l; i++) {
-			terms[i++] = new TypedConstant<>(tuple.getValue(i));
-		}
-		return new Atom(predicate, terms);
-=======
-	/**
-	 * Clusters the input atoms based on their signature
-	 * @param atoms
-	 * @return
-	 */
-	public static Map<Predicate, List<Atom>> clusterAtomsWithSamePredicateName(Collection<? extends Atom> atoms) {
-		//Cluster the input facts based on their predicate
-		Map<Predicate, List<Atom>> clusters = Maps.newHashMap();
-		for (Atom atom:atoms) {
-			if(clusters.containsKey(atom.getPredicate())) {
-				clusters.get(atom.getPredicate()).add(atom);
-			}
-			else {
-				ArrayList<Atom> new_list  = new ArrayList<Atom>();
-				new_list.add(atom);
-				clusters.put(atom.getPredicate(), new_list);
-			}
-		}
+	/**
+	 * Clusters the input atoms based on their signature
+	 * @param atoms
+	 * @return
+	 */
+	public static Map<Predicate, List<Atom>> clusterAtomsWithSamePredicateName(Collection<? extends Atom> atoms) {
+		//Cluster the input facts based on their predicate
+		Map<Predicate, List<Atom>> clusters = Maps.newHashMap();
+		for (Atom atom:atoms) {
+			if(clusters.containsKey(atom.getPredicate())) {
+				clusters.get(atom.getPredicate()).add(atom);
+			}
+			else {
+				ArrayList<Atom> new_list  = new ArrayList<Atom>();
+				new_list.add(atom);
+				clusters.put(atom.getPredicate(), new_list);
+			}
+		}
 		return clusters;
->>>>>>> ed9108e1
-	}
-
-}
+	}
+
+}