package uk.ac.ox.cs.pdq.test.algebra;

import org.junit.Assert;
import org.junit.Before;
import org.junit.Test;

import uk.ac.ox.cs.pdq.db.AccessMethodDescriptor;
import uk.ac.ox.cs.pdq.test.util.PdqTest;

<<<<<<< HEAD
/**
 * Tests the AccessMethod class, and if we created it using the cache or not.
 * @author Gabor
 *
 */
public class AccessMethodTest {
=======
// Tests the AccessMethod class, and if we created it using the cache or not.
// @author Gabor
public class AccessMethodTest extends PdqTest {
>>>>>>> 93cae08d

	public AccessMethodTest() {
	}
	// Makes sure assertions are enabled.
	@Before 
	public void setup() {
		PdqTest.reInitalize(this);
	}

	// Test number of relations.
	@Test
	public void testCreation() {
		AccessMethodDescriptor am1 = AccessMethodDescriptor.create("am1", new Integer[] {0});
		AccessMethodDescriptor am2 = AccessMethodDescriptor.create("am2", new Integer[] {0});
		AccessMethodDescriptor am3 = AccessMethodDescriptor.create("am1", new Integer[] {0});
		
		// Test that 2 AccessMethods with the same name will be the same
		if (am1 != am3) {
			Assert.fail("AccessMethod cache does not provide same reference");
		}
		
		// Test that 2 Access methods with different names will not be the same
		if (am1 == am2) {
			Assert.fail("AccessMethod cache provides same reference when it shouldn't");
		}
		// Test that the name is as we would expect
		Assert.assertEquals("am1",am1.getName());
		if (am1 != am3) { // it have to be two different reference
			Assert.fail("AccessMethod cache does not provide same reference");
		}
		if (am1 == am2) { // it have to be the same reference
			Assert.fail("AccessMethod cache provides same reference when it shouldn't");
		}
		
		Assert.assertEquals("am1",am1.getName());
	}
}
<|MERGE_RESOLUTION|>--- conflicted
+++ resolved
@@ -1,58 +1,49 @@
-package uk.ac.ox.cs.pdq.test.algebra;
-
-import org.junit.Assert;
-import org.junit.Before;
-import org.junit.Test;
-
-import uk.ac.ox.cs.pdq.db.AccessMethodDescriptor;
-import uk.ac.ox.cs.pdq.test.util.PdqTest;
-
-<<<<<<< HEAD
-/**
- * Tests the AccessMethod class, and if we created it using the cache or not.
- * @author Gabor
- *
- */
-public class AccessMethodTest {
-=======
-// Tests the AccessMethod class, and if we created it using the cache or not.
-// @author Gabor
-public class AccessMethodTest extends PdqTest {
->>>>>>> 93cae08d
-
-	public AccessMethodTest() {
-	}
-	// Makes sure assertions are enabled.
-	@Before 
-	public void setup() {
-		PdqTest.reInitalize(this);
-	}
-
-	// Test number of relations.
-	@Test
-	public void testCreation() {
-		AccessMethodDescriptor am1 = AccessMethodDescriptor.create("am1", new Integer[] {0});
-		AccessMethodDescriptor am2 = AccessMethodDescriptor.create("am2", new Integer[] {0});
-		AccessMethodDescriptor am3 = AccessMethodDescriptor.create("am1", new Integer[] {0});
+package uk.ac.ox.cs.pdq.test.algebra;
+
+import org.junit.Assert;
+import org.junit.Before;
+import org.junit.Test;
+
+import uk.ac.ox.cs.pdq.db.AccessMethodDescriptor;
+import uk.ac.ox.cs.pdq.test.util.PdqTest;
+
+// Tests the AccessMethod class, and if we created it using the cache or not.
+// @author Gabor
+public class AccessMethodTest {
+
+	public AccessMethodTest() {
+	}
+	// Makes sure assertions are enabled.
+	@Before 
+	public void setup() {
+		PdqTest.reInitalize(this);
+	}
+
+	// Test number of relations.
+	@Test
+	public void testCreation() {
+		AccessMethodDescriptor am1 = AccessMethodDescriptor.create("am1", new Integer[] {0});
+		AccessMethodDescriptor am2 = AccessMethodDescriptor.create("am2", new Integer[] {0});
+		AccessMethodDescriptor am3 = AccessMethodDescriptor.create("am1", new Integer[] {0});
 		
-		// Test that 2 AccessMethods with the same name will be the same
-		if (am1 != am3) {
-			Assert.fail("AccessMethod cache does not provide same reference");
-		}
-		
-		// Test that 2 Access methods with different names will not be the same
-		if (am1 == am2) {
-			Assert.fail("AccessMethod cache provides same reference when it shouldn't");
-		}
-		// Test that the name is as we would expect
-		Assert.assertEquals("am1",am1.getName());
-		if (am1 != am3) { // it have to be two different reference
-			Assert.fail("AccessMethod cache does not provide same reference");
-		}
-		if (am1 == am2) { // it have to be the same reference
-			Assert.fail("AccessMethod cache provides same reference when it shouldn't");
-		}
-		
-		Assert.assertEquals("am1",am1.getName());
-	}
-}
+		// Test that 2 AccessMethods with the same name will be the same
+		if (am1 != am3) {
+			Assert.fail("AccessMethod cache does not provide same reference");
+		}
+		
+		// Test that 2 Access methods with different names will not be the same
+		if (am1 == am2) {
+			Assert.fail("AccessMethod cache provides same reference when it shouldn't");
+		}
+		// Test that the name is as we would expect
+		Assert.assertEquals("am1",am1.getName());
+		if (am1 != am3) { // it have to be two different reference
+			Assert.fail("AccessMethod cache does not provide same reference");
+		}
+		if (am1 == am2) { // it have to be the same reference
+			Assert.fail("AccessMethod cache provides same reference when it shouldn't");
+		}
+		
+		Assert.assertEquals("am1",am1.getName());
+	}
+}