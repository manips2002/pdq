package uk.ac.ox.cs.pdq.test.db;

import java.sql.SQLException;
import java.util.ArrayList;
import java.util.Arrays;
import java.util.Collection;
import java.util.List;

import org.junit.Assert;
import org.junit.Before;

import com.google.common.collect.Lists;

import uk.ac.ox.cs.pdq.databasemanagement.DatabaseManager;
import uk.ac.ox.cs.pdq.databasemanagement.ExternalDatabaseManager;
import uk.ac.ox.cs.pdq.databasemanagement.InternalDatabaseManager;
import uk.ac.ox.cs.pdq.databasemanagement.LogicalDatabaseInstance;
import uk.ac.ox.cs.pdq.databasemanagement.cache.MultiInstanceFactCache;
import uk.ac.ox.cs.pdq.databasemanagement.exception.DatabaseException;
import uk.ac.ox.cs.pdq.db.Attribute;
import uk.ac.ox.cs.pdq.db.DatabaseParameters;
import uk.ac.ox.cs.pdq.db.Match;
import uk.ac.ox.cs.pdq.db.Relation;
import uk.ac.ox.cs.pdq.db.Schema;
import uk.ac.ox.cs.pdq.db.TypedConstant;
import uk.ac.ox.cs.pdq.fol.Atom;
import uk.ac.ox.cs.pdq.fol.ConjunctiveQuery;
import uk.ac.ox.cs.pdq.fol.Constant;
import uk.ac.ox.cs.pdq.fol.Dependency;
import uk.ac.ox.cs.pdq.fol.EGD;
import uk.ac.ox.cs.pdq.fol.Predicate;
import uk.ac.ox.cs.pdq.fol.TGD;
import uk.ac.ox.cs.pdq.fol.Term;
import uk.ac.ox.cs.pdq.fol.UntypedConstant;
import uk.ac.ox.cs.pdq.fol.Variable;

/**
 * This test when executed as a java application can detect memory leaks in the
 * SQL database connections. It starts 3 threads one for derby, one for MySql
 * and one Postgres. Each threads adds and deletes facts keeping the database
 * size on minimum, but doing lots of operations in an infinite loop.
 * Each thread reports how many loops it have been doing. and what's the average speed.
 * 
 * @author Gabor
 * 
 * 07/09/2017 algebra-changes branch: 
 *   - Derby    : average 0.65 loops per second with 1000 facts inserted and deleted 1 times in each loop.
 *   - MySql    : average 29.0 loops per second with 1000 facts inserted and deleted 1 times in each loop.
 *   - Postgres : average 18.0 loops per second with 1000 facts inserted and deleted 1 times in each loop.
 */
public class SqlRacer {
	private final boolean print = false;
	protected final static int insertCacheSize = 1000;
	private int repeat = 1;
	protected final long timeout = 3600000;
	private Relation rel1;
	private Relation rel2;
	private Relation rel3;
	private final int NUMBER_OF_FACTS = 1000;
	private TGD tgd;
	private TGD tgd2;
	private EGD egd;

	private Schema schema;
	private final DatabaseManager dcMySql;
	private final DatabaseManager dcPostgresSql;
	private final DatabaseManager dcDerby;
	private final DatabaseManager dcMemory;
	private Atom R1;
	public static void main(String[] args) {
		try {
			new SqlRacer();
		} catch (Exception e) {
			e.printStackTrace();
		}

	}

	public SqlRacer() throws SQLException, DatabaseException {
		try {
			setup();
			dcMySql = new LogicalDatabaseInstance(new MultiInstanceFactCache(), new ExternalDatabaseManager(DatabaseParameters.MySql),1);
			
			dcPostgresSql = new LogicalDatabaseInstance(new MultiInstanceFactCache(), new ExternalDatabaseManager(DatabaseParameters.Postgres),1);
			dcDerby = new LogicalDatabaseInstance(new MultiInstanceFactCache(), new ExternalDatabaseManager(DatabaseParameters.Derby),1);
			dcMemory = new InternalDatabaseManager();			
			dcMySql.initialiseDatabaseForSchema(this.schema);
			dcPostgresSql.initialiseDatabaseForSchema(this.schema);
			dcDerby.initialiseDatabaseForSchema(this.schema);
			dcMemory.initialiseDatabaseForSchema(this.schema);
			setupThreads();
		} catch (SQLException e) {
			throw e;
		}
	}

	@Before
	public void setup() throws SQLException {
		Attribute factId = Attribute.create(Integer.class, "InstanceID");

		Attribute at11 = Attribute.create(String.class, "at11");
		Attribute at12 = Attribute.create(String.class, "at12");
		Attribute at13 = Attribute.create(String.class, "at13");
		this.rel1 = Relation.create("R1", new Attribute[] { at11, at12, at13 });

		Attribute at21 = Attribute.create(String.class, "at21");
		Attribute at22 = Attribute.create(String.class, "at22");
		this.rel2 = Relation.create("R2", new Attribute[] { at21, at22, factId });

		Attribute at31 = Attribute.create(String.class, "at31");
		Attribute at32 = Attribute.create(String.class, "at32");
		this.rel3 = Relation.create("R3", new Attribute[] { at31, at32, factId });

		R1 = Atom.create(this.rel1, new Term[] { Variable.create("x"), Variable.create("y"), Variable.create("z") });
		Atom R2 = Atom.create(this.rel2, new Term[] { Variable.create("y"), Variable.create("z") });
		Atom R2p = Atom.create(this.rel2, new Term[] { Variable.create("y"), Variable.create("w") });

		Atom R3 = Atom.create(this.rel3, new Term[] { Variable.create("y"), Variable.create("w") });

		this.tgd = TGD.create(new Atom[] { R1 }, new Atom[] { R2 });
		this.tgd2 = TGD.create(new Atom[] { R1 }, new Atom[] { R3 });
		this.egd = EGD.create(new Atom[] {R2, R2p}, new Atom[]{ Atom.create(Predicate.create("EQUALITY", 2, true), Variable.create("z"), Variable.create("w")) });
		this.schema = new Schema(new Relation[] { this.rel1, this.rel2, this.rel3 }, new Dependency[] { this.tgd, this.tgd2, this.egd });
	}

	public void setupThreads() throws SQLException {
		Thread mySqlThread = new Thread() {
			public void run() {
				try {
					race(dcMySql, "MySql     ");
				} catch (Exception e) {
					e.printStackTrace();
				}
			}

		};
		Thread postgresThread = new Thread() {
			public void run() {
				try {
					race(dcPostgresSql, "PostgresSql");
				} catch (Exception e) {
					e.printStackTrace();
				}
			}

		};

		Thread derbyThread = new Thread() {
			public void run() {
				try {
					race(dcDerby, "Derby     ");
				} catch (Exception e) {
					e.printStackTrace();
				}
			}

		};
		Thread memoryThread = new Thread() {
			public void run() {
				try {
					race(dcMemory, "Memory    ");
				} catch (Exception e) {
					e.printStackTrace();
				}
			}

		};
		mySqlThread.start();
		postgresThread.start();
		derbyThread.start();
		memoryThread.start();
	}

	private void race(DatabaseManager instance, String name) throws SQLException, DatabaseException {
		long startTime = System.currentTimeMillis();
		System.out.println(name + "started. Each loop will create and delete "+NUMBER_OF_FACTS+" facts " + repeat + " amount of times.");
		long counter = 0;
		while (true) {
<<<<<<< HEAD
			long durationAdd =0;
			long durationQ =0;
			long durationDel =0;
			
			for (int i = 0; i < repeat; i++) {
				PdqTest.reInitalize(this);
				Collection<Atom> facts = createTestFacts1000();
=======
			List<Match> rs = null;
			ConjunctiveQuery cq = ConjunctiveQuery.create(R1.getVariables(), R1);
			Collection<Atom> facts = createTestFacts1000();
			long durationAdd =0;
			long durationQ =0;
			long durationDel =0;
			for (int i = 0; i < repeat; i++) {
				//PdqTest.reInitalize(this);
				int resCount = 0;
>>>>>>> 747be13f
				
				long start =  System.currentTimeMillis();
				instance.addFacts(facts);
				durationAdd = System.currentTimeMillis() - start;
				
				start =  System.currentTimeMillis();
<<<<<<< HEAD
				Statement sqlStatement = dc.getSynchronousConnections(0).createStatement();
				ResultSet rs = sqlStatement.executeQuery("select * from "+dc.getDatabaseParameters().getDatabaseName()+".R1");
				Assert.assertEquals((i+1)*1000, checkTestFacts(rs, print));
				durationQ = System.currentTimeMillis() - start;
				rs.close();
			}
			long start =  System.currentTimeMillis();
			Statement sqlStatement = dc.getSynchronousConnections(0).createStatement();
			int deleted = sqlStatement.executeUpdate("delete from "+dc.getDatabaseParameters().getDatabaseName()+".R1");
			durationDel = System.currentTimeMillis() - start;
			if (deleted != repeat*1000) {
				System.err.println(deleted + " amount of tuples were created out of 1000.");
=======
				rs = instance.answerConjunctiveQueries(Arrays.asList(new ConjunctiveQuery[] {cq}));
				durationQ = System.currentTimeMillis() - start;
				
				resCount = checkTestFacts(rs, print);
				if (resCount != NUMBER_OF_FACTS) {
					System.err.println("query result is not "+NUMBER_OF_FACTS+", but " + resCount + " in " + name);
					Assert.assertEquals(NUMBER_OF_FACTS, checkTestFacts(rs, print));
				}
			}
			long start =  System.currentTimeMillis();
			instance.deleteFacts(instance.getCachedFacts());
			rs = instance.answerConjunctiveQueries(Arrays.asList(new ConjunctiveQuery[] {cq}));
			durationDel = System.currentTimeMillis() - start;
			
			int resCount = checkTestFacts(rs, print);
			if (resCount != 0) {
				System.err.println("query result is not "+0+", but " + resCount + " in " + name);
				Assert.assertEquals(NUMBER_OF_FACTS, checkTestFacts(rs, print));
>>>>>>> 747be13f
			}
			
			
			
			counter++;
			if (counter % 10 == 0) {
				long duration = System.currentTimeMillis() - startTime;
				int loopPer100Second = (int)((((double)counter)/duration)*1000*1000);
				System.out.println(name + "\t#" + counter + " \tthroughput: \t" + (loopPer100Second/1000.00) + " \tloops per second. (Add:"+durationAdd+"ms, Query:"+durationQ+"ms, del:"+durationDel+"ms, )");
			}
			
				
			
		}
	}

	private int checkTestFacts(List<Match> rs, boolean print) throws SQLException {
		if (print) {
			for (Match m: rs) {
				for (Variable v:m.getMapping().keySet()) {
					System.out.print(v.getSymbol() + "\t");
				}
				System.out.println("");
				break;
			}
		}
		int resultsRowCount = 0;
		
		for (Match m: rs) {
			resultsRowCount++;
			for (Variable v:m.getMapping().keySet()) {
				Constant columnValue = m.getMapping().get(v);
				if (columnValue!=null)
				if (print)
					System.out.print(columnValue + "\t");
			}
			if (print)
				System.out.println("");
		}
		return resultsRowCount;
	}

	protected Collection<Atom> createTestFacts() {
		Atom f20 = Atom.create(this.rel1, new Term[] { UntypedConstant.create("k1"), UntypedConstant.create("c"), UntypedConstant.create("c1") });
		Atom f21 = Atom.create(this.rel1, new Term[] { UntypedConstant.create("k2"), UntypedConstant.create("c"), UntypedConstant.create("c2") });
		Atom f22 = Atom.create(this.rel1, new Term[] { UntypedConstant.create("k3"), UntypedConstant.create("c"), UntypedConstant.create("c3") });
		Atom f23 = Atom.create(this.rel1, new Term[] { UntypedConstant.create("k4"), UntypedConstant.create("c"), UntypedConstant.create("c4") });
		Atom f24 = Atom.create(this.rel1, new Term[] { UntypedConstant.create("k5"), UntypedConstant.create("c"), TypedConstant.create(new String("John")) });
		Atom f25 = Atom.create(this.rel1, new Term[] { UntypedConstant.create("k6"), UntypedConstant.create("c"), TypedConstant.create(new String("Michael")) });
		return Lists.newArrayList(f20, f21, f22, f23, f24, f25);
	}
	private Collection<Atom> createTestFacts1000() {
		List<Atom> l = new ArrayList<>();
		for (int i = 0; i < NUMBER_OF_FACTS; i++) {
			Atom a = Atom.create(this.rel1, new Term[] { UntypedConstant.create("k"+i), UntypedConstant.create("c"), UntypedConstant.create("c"+i) });
			l.add(a);
		}
		return l;
	}
}
<|MERGE_RESOLUTION|>--- conflicted
+++ resolved
@@ -1,296 +1,268 @@
-package uk.ac.ox.cs.pdq.test.db;
-
-import java.sql.SQLException;
-import java.util.ArrayList;
-import java.util.Arrays;
-import java.util.Collection;
-import java.util.List;
-
-import org.junit.Assert;
-import org.junit.Before;
-
-import com.google.common.collect.Lists;
-
-import uk.ac.ox.cs.pdq.databasemanagement.DatabaseManager;
-import uk.ac.ox.cs.pdq.databasemanagement.ExternalDatabaseManager;
-import uk.ac.ox.cs.pdq.databasemanagement.InternalDatabaseManager;
-import uk.ac.ox.cs.pdq.databasemanagement.LogicalDatabaseInstance;
-import uk.ac.ox.cs.pdq.databasemanagement.cache.MultiInstanceFactCache;
-import uk.ac.ox.cs.pdq.databasemanagement.exception.DatabaseException;
-import uk.ac.ox.cs.pdq.db.Attribute;
-import uk.ac.ox.cs.pdq.db.DatabaseParameters;
-import uk.ac.ox.cs.pdq.db.Match;
-import uk.ac.ox.cs.pdq.db.Relation;
-import uk.ac.ox.cs.pdq.db.Schema;
-import uk.ac.ox.cs.pdq.db.TypedConstant;
-import uk.ac.ox.cs.pdq.fol.Atom;
-import uk.ac.ox.cs.pdq.fol.ConjunctiveQuery;
-import uk.ac.ox.cs.pdq.fol.Constant;
-import uk.ac.ox.cs.pdq.fol.Dependency;
-import uk.ac.ox.cs.pdq.fol.EGD;
-import uk.ac.ox.cs.pdq.fol.Predicate;
-import uk.ac.ox.cs.pdq.fol.TGD;
-import uk.ac.ox.cs.pdq.fol.Term;
-import uk.ac.ox.cs.pdq.fol.UntypedConstant;
-import uk.ac.ox.cs.pdq.fol.Variable;
-
-/**
- * This test when executed as a java application can detect memory leaks in the
- * SQL database connections. It starts 3 threads one for derby, one for MySql
- * and one Postgres. Each threads adds and deletes facts keeping the database
- * size on minimum, but doing lots of operations in an infinite loop.
- * Each thread reports how many loops it have been doing. and what's the average speed.
- * 
- * @author Gabor
- * 
- * 07/09/2017 algebra-changes branch: 
- *   - Derby    : average 0.65 loops per second with 1000 facts inserted and deleted 1 times in each loop.
- *   - MySql    : average 29.0 loops per second with 1000 facts inserted and deleted 1 times in each loop.
- *   - Postgres : average 18.0 loops per second with 1000 facts inserted and deleted 1 times in each loop.
- */
-public class SqlRacer {
-	private final boolean print = false;
-	protected final static int insertCacheSize = 1000;
-	private int repeat = 1;
-	protected final long timeout = 3600000;
-	private Relation rel1;
-	private Relation rel2;
-	private Relation rel3;
-	private final int NUMBER_OF_FACTS = 1000;
-	private TGD tgd;
-	private TGD tgd2;
-	private EGD egd;
-
-	private Schema schema;
-	private final DatabaseManager dcMySql;
-	private final DatabaseManager dcPostgresSql;
-	private final DatabaseManager dcDerby;
-	private final DatabaseManager dcMemory;
-	private Atom R1;
-	public static void main(String[] args) {
-		try {
-			new SqlRacer();
-		} catch (Exception e) {
-			e.printStackTrace();
-		}
-
-	}
-
-	public SqlRacer() throws SQLException, DatabaseException {
-		try {
-			setup();
-			dcMySql = new LogicalDatabaseInstance(new MultiInstanceFactCache(), new ExternalDatabaseManager(DatabaseParameters.MySql),1);
-			
-			dcPostgresSql = new LogicalDatabaseInstance(new MultiInstanceFactCache(), new ExternalDatabaseManager(DatabaseParameters.Postgres),1);
-			dcDerby = new LogicalDatabaseInstance(new MultiInstanceFactCache(), new ExternalDatabaseManager(DatabaseParameters.Derby),1);
-			dcMemory = new InternalDatabaseManager();			
-			dcMySql.initialiseDatabaseForSchema(this.schema);
-			dcPostgresSql.initialiseDatabaseForSchema(this.schema);
-			dcDerby.initialiseDatabaseForSchema(this.schema);
-			dcMemory.initialiseDatabaseForSchema(this.schema);
-			setupThreads();
-		} catch (SQLException e) {
-			throw e;
-		}
-	}
-
-	@Before
-	public void setup() throws SQLException {
-		Attribute factId = Attribute.create(Integer.class, "InstanceID");
-
-		Attribute at11 = Attribute.create(String.class, "at11");
-		Attribute at12 = Attribute.create(String.class, "at12");
-		Attribute at13 = Attribute.create(String.class, "at13");
-		this.rel1 = Relation.create("R1", new Attribute[] { at11, at12, at13 });
-
-		Attribute at21 = Attribute.create(String.class, "at21");
-		Attribute at22 = Attribute.create(String.class, "at22");
-		this.rel2 = Relation.create("R2", new Attribute[] { at21, at22, factId });
-
-		Attribute at31 = Attribute.create(String.class, "at31");
-		Attribute at32 = Attribute.create(String.class, "at32");
-		this.rel3 = Relation.create("R3", new Attribute[] { at31, at32, factId });
-
-		R1 = Atom.create(this.rel1, new Term[] { Variable.create("x"), Variable.create("y"), Variable.create("z") });
-		Atom R2 = Atom.create(this.rel2, new Term[] { Variable.create("y"), Variable.create("z") });
-		Atom R2p = Atom.create(this.rel2, new Term[] { Variable.create("y"), Variable.create("w") });
-
-		Atom R3 = Atom.create(this.rel3, new Term[] { Variable.create("y"), Variable.create("w") });
-
-		this.tgd = TGD.create(new Atom[] { R1 }, new Atom[] { R2 });
-		this.tgd2 = TGD.create(new Atom[] { R1 }, new Atom[] { R3 });
-		this.egd = EGD.create(new Atom[] {R2, R2p}, new Atom[]{ Atom.create(Predicate.create("EQUALITY", 2, true), Variable.create("z"), Variable.create("w")) });
-		this.schema = new Schema(new Relation[] { this.rel1, this.rel2, this.rel3 }, new Dependency[] { this.tgd, this.tgd2, this.egd });
-	}
-
-	public void setupThreads() throws SQLException {
-		Thread mySqlThread = new Thread() {
-			public void run() {
-				try {
-					race(dcMySql, "MySql     ");
-				} catch (Exception e) {
-					e.printStackTrace();
-				}
-			}
-
-		};
-		Thread postgresThread = new Thread() {
-			public void run() {
-				try {
-					race(dcPostgresSql, "PostgresSql");
-				} catch (Exception e) {
-					e.printStackTrace();
-				}
-			}
-
-		};
-
-		Thread derbyThread = new Thread() {
-			public void run() {
-				try {
-					race(dcDerby, "Derby     ");
-				} catch (Exception e) {
-					e.printStackTrace();
-				}
-			}
-
-		};
-		Thread memoryThread = new Thread() {
-			public void run() {
-				try {
-					race(dcMemory, "Memory    ");
-				} catch (Exception e) {
-					e.printStackTrace();
-				}
-			}
-
-		};
-		mySqlThread.start();
-		postgresThread.start();
-		derbyThread.start();
-		memoryThread.start();
-	}
-
-	private void race(DatabaseManager instance, String name) throws SQLException, DatabaseException {
-		long startTime = System.currentTimeMillis();
-		System.out.println(name + "started. Each loop will create and delete "+NUMBER_OF_FACTS+" facts " + repeat + " amount of times.");
-		long counter = 0;
-		while (true) {
-<<<<<<< HEAD
-			long durationAdd =0;
-			long durationQ =0;
-			long durationDel =0;
-			
-			for (int i = 0; i < repeat; i++) {
-				PdqTest.reInitalize(this);
-				Collection<Atom> facts = createTestFacts1000();
-=======
-			List<Match> rs = null;
-			ConjunctiveQuery cq = ConjunctiveQuery.create(R1.getVariables(), R1);
-			Collection<Atom> facts = createTestFacts1000();
-			long durationAdd =0;
-			long durationQ =0;
-			long durationDel =0;
-			for (int i = 0; i < repeat; i++) {
-				//PdqTest.reInitalize(this);
-				int resCount = 0;
->>>>>>> 747be13f
-				
-				long start =  System.currentTimeMillis();
-				instance.addFacts(facts);
-				durationAdd = System.currentTimeMillis() - start;
-				
-				start =  System.currentTimeMillis();
-<<<<<<< HEAD
-				Statement sqlStatement = dc.getSynchronousConnections(0).createStatement();
-				ResultSet rs = sqlStatement.executeQuery("select * from "+dc.getDatabaseParameters().getDatabaseName()+".R1");
-				Assert.assertEquals((i+1)*1000, checkTestFacts(rs, print));
-				durationQ = System.currentTimeMillis() - start;
-				rs.close();
-			}
-			long start =  System.currentTimeMillis();
-			Statement sqlStatement = dc.getSynchronousConnections(0).createStatement();
-			int deleted = sqlStatement.executeUpdate("delete from "+dc.getDatabaseParameters().getDatabaseName()+".R1");
-			durationDel = System.currentTimeMillis() - start;
-			if (deleted != repeat*1000) {
-				System.err.println(deleted + " amount of tuples were created out of 1000.");
-=======
-				rs = instance.answerConjunctiveQueries(Arrays.asList(new ConjunctiveQuery[] {cq}));
-				durationQ = System.currentTimeMillis() - start;
-				
-				resCount = checkTestFacts(rs, print);
-				if (resCount != NUMBER_OF_FACTS) {
-					System.err.println("query result is not "+NUMBER_OF_FACTS+", but " + resCount + " in " + name);
-					Assert.assertEquals(NUMBER_OF_FACTS, checkTestFacts(rs, print));
-				}
-			}
-			long start =  System.currentTimeMillis();
-			instance.deleteFacts(instance.getCachedFacts());
-			rs = instance.answerConjunctiveQueries(Arrays.asList(new ConjunctiveQuery[] {cq}));
-			durationDel = System.currentTimeMillis() - start;
-			
-			int resCount = checkTestFacts(rs, print);
-			if (resCount != 0) {
-				System.err.println("query result is not "+0+", but " + resCount + " in " + name);
-				Assert.assertEquals(NUMBER_OF_FACTS, checkTestFacts(rs, print));
->>>>>>> 747be13f
-			}
-			
-			
-			
-			counter++;
-			if (counter % 10 == 0) {
-				long duration = System.currentTimeMillis() - startTime;
-				int loopPer100Second = (int)((((double)counter)/duration)*1000*1000);
-				System.out.println(name + "\t#" + counter + " \tthroughput: \t" + (loopPer100Second/1000.00) + " \tloops per second. (Add:"+durationAdd+"ms, Query:"+durationQ+"ms, del:"+durationDel+"ms, )");
-			}
-			
-				
-			
-		}
-	}
-
-	private int checkTestFacts(List<Match> rs, boolean print) throws SQLException {
-		if (print) {
-			for (Match m: rs) {
-				for (Variable v:m.getMapping().keySet()) {
-					System.out.print(v.getSymbol() + "\t");
-				}
-				System.out.println("");
-				break;
-			}
-		}
-		int resultsRowCount = 0;
-		
-		for (Match m: rs) {
-			resultsRowCount++;
-			for (Variable v:m.getMapping().keySet()) {
-				Constant columnValue = m.getMapping().get(v);
-				if (columnValue!=null)
-				if (print)
-					System.out.print(columnValue + "\t");
-			}
-			if (print)
-				System.out.println("");
-		}
-		return resultsRowCount;
-	}
-
-	protected Collection<Atom> createTestFacts() {
-		Atom f20 = Atom.create(this.rel1, new Term[] { UntypedConstant.create("k1"), UntypedConstant.create("c"), UntypedConstant.create("c1") });
-		Atom f21 = Atom.create(this.rel1, new Term[] { UntypedConstant.create("k2"), UntypedConstant.create("c"), UntypedConstant.create("c2") });
-		Atom f22 = Atom.create(this.rel1, new Term[] { UntypedConstant.create("k3"), UntypedConstant.create("c"), UntypedConstant.create("c3") });
-		Atom f23 = Atom.create(this.rel1, new Term[] { UntypedConstant.create("k4"), UntypedConstant.create("c"), UntypedConstant.create("c4") });
-		Atom f24 = Atom.create(this.rel1, new Term[] { UntypedConstant.create("k5"), UntypedConstant.create("c"), TypedConstant.create(new String("John")) });
-		Atom f25 = Atom.create(this.rel1, new Term[] { UntypedConstant.create("k6"), UntypedConstant.create("c"), TypedConstant.create(new String("Michael")) });
-		return Lists.newArrayList(f20, f21, f22, f23, f24, f25);
-	}
-	private Collection<Atom> createTestFacts1000() {
-		List<Atom> l = new ArrayList<>();
-		for (int i = 0; i < NUMBER_OF_FACTS; i++) {
-			Atom a = Atom.create(this.rel1, new Term[] { UntypedConstant.create("k"+i), UntypedConstant.create("c"), UntypedConstant.create("c"+i) });
-			l.add(a);
-		}
-		return l;
-	}
-}
+package uk.ac.ox.cs.pdq.test.db;
+
+import java.sql.SQLException;
+import java.util.ArrayList;
+import java.util.Arrays;
+import java.util.Collection;
+import java.util.List;
+
+import org.junit.Assert;
+import org.junit.Before;
+
+import com.google.common.collect.Lists;
+
+import uk.ac.ox.cs.pdq.databasemanagement.DatabaseManager;
+import uk.ac.ox.cs.pdq.databasemanagement.ExternalDatabaseManager;
+import uk.ac.ox.cs.pdq.databasemanagement.InternalDatabaseManager;
+import uk.ac.ox.cs.pdq.databasemanagement.LogicalDatabaseInstance;
+import uk.ac.ox.cs.pdq.databasemanagement.cache.MultiInstanceFactCache;
+import uk.ac.ox.cs.pdq.databasemanagement.exception.DatabaseException;
+import uk.ac.ox.cs.pdq.db.Attribute;
+import uk.ac.ox.cs.pdq.db.DatabaseParameters;
+import uk.ac.ox.cs.pdq.db.Match;
+import uk.ac.ox.cs.pdq.db.Relation;
+import uk.ac.ox.cs.pdq.db.Schema;
+import uk.ac.ox.cs.pdq.db.TypedConstant;
+import uk.ac.ox.cs.pdq.fol.Atom;
+import uk.ac.ox.cs.pdq.fol.ConjunctiveQuery;
+import uk.ac.ox.cs.pdq.fol.Constant;
+import uk.ac.ox.cs.pdq.fol.Dependency;
+import uk.ac.ox.cs.pdq.fol.EGD;
+import uk.ac.ox.cs.pdq.fol.Predicate;
+import uk.ac.ox.cs.pdq.fol.TGD;
+import uk.ac.ox.cs.pdq.fol.Term;
+import uk.ac.ox.cs.pdq.fol.UntypedConstant;
+import uk.ac.ox.cs.pdq.fol.Variable;
+
+/**
+ * This test when executed as a java application can detect memory leaks in the
+ * SQL database connections. It starts 3 threads one for derby, one for MySql
+ * and one Postgres. Each threads adds and deletes facts keeping the database
+ * size on minimum, but doing lots of operations in an infinite loop.
+ * Each thread reports how many loops it have been doing. and what's the average speed.
+ * 
+ * @author Gabor
+ * 
+ * 07/09/2017 algebra-changes branch: 
+ *   - Derby    : average 0.65 loops per second with 1000 facts inserted and deleted 1 times in each loop.
+ *   - MySql    : average 29.0 loops per second with 1000 facts inserted and deleted 1 times in each loop.
+ *   - Postgres : average 18.0 loops per second with 1000 facts inserted and deleted 1 times in each loop.
+ */
+public class SqlRacer {
+	private final boolean print = false;
+	protected final static int insertCacheSize = 1000;
+	private int repeat = 1;
+	protected final long timeout = 3600000;
+	private Relation rel1;
+	private Relation rel2;
+	private Relation rel3;
+	private final int NUMBER_OF_FACTS = 1000;
+	private TGD tgd;
+	private TGD tgd2;
+	private EGD egd;
+
+	private Schema schema;
+	private final DatabaseManager dcMySql;
+	private final DatabaseManager dcPostgresSql;
+	private final DatabaseManager dcDerby;
+	private final DatabaseManager dcMemory;
+	private Atom R1;
+	public static void main(String[] args) {
+		try {
+			new SqlRacer();
+		} catch (Exception e) {
+			e.printStackTrace();
+		}
+
+	}
+
+	public SqlRacer() throws SQLException, DatabaseException {
+		try {
+			setup();
+			dcMySql = new LogicalDatabaseInstance(new MultiInstanceFactCache(), new ExternalDatabaseManager(DatabaseParameters.MySql),1);
+			
+			dcPostgresSql = new LogicalDatabaseInstance(new MultiInstanceFactCache(), new ExternalDatabaseManager(DatabaseParameters.Postgres),1);
+			dcDerby = new LogicalDatabaseInstance(new MultiInstanceFactCache(), new ExternalDatabaseManager(DatabaseParameters.Derby),1);
+			dcMemory = new InternalDatabaseManager();			
+			dcMySql.initialiseDatabaseForSchema(this.schema);
+			dcPostgresSql.initialiseDatabaseForSchema(this.schema);
+			dcDerby.initialiseDatabaseForSchema(this.schema);
+			dcMemory.initialiseDatabaseForSchema(this.schema);
+			setupThreads();
+		} catch (SQLException e) {
+			throw e;
+		}
+	}
+
+	@Before
+	public void setup() throws SQLException {
+		Attribute factId = Attribute.create(Integer.class, "InstanceID");
+
+		Attribute at11 = Attribute.create(String.class, "at11");
+		Attribute at12 = Attribute.create(String.class, "at12");
+		Attribute at13 = Attribute.create(String.class, "at13");
+		this.rel1 = Relation.create("R1", new Attribute[] { at11, at12, at13 });
+
+		Attribute at21 = Attribute.create(String.class, "at21");
+		Attribute at22 = Attribute.create(String.class, "at22");
+		this.rel2 = Relation.create("R2", new Attribute[] { at21, at22, factId });
+
+		Attribute at31 = Attribute.create(String.class, "at31");
+		Attribute at32 = Attribute.create(String.class, "at32");
+		this.rel3 = Relation.create("R3", new Attribute[] { at31, at32, factId });
+
+		R1 = Atom.create(this.rel1, new Term[] { Variable.create("x"), Variable.create("y"), Variable.create("z") });
+		Atom R2 = Atom.create(this.rel2, new Term[] { Variable.create("y"), Variable.create("z") });
+		Atom R2p = Atom.create(this.rel2, new Term[] { Variable.create("y"), Variable.create("w") });
+
+		Atom R3 = Atom.create(this.rel3, new Term[] { Variable.create("y"), Variable.create("w") });
+
+		this.tgd = TGD.create(new Atom[] { R1 }, new Atom[] { R2 });
+		this.tgd2 = TGD.create(new Atom[] { R1 }, new Atom[] { R3 });
+		this.egd = EGD.create(new Atom[] {R2, R2p}, new Atom[]{ Atom.create(Predicate.create("EQUALITY", 2, true), Variable.create("z"), Variable.create("w")) });
+		this.schema = new Schema(new Relation[] { this.rel1, this.rel2, this.rel3 }, new Dependency[] { this.tgd, this.tgd2, this.egd });
+	}
+
+	public void setupThreads() throws SQLException {
+		Thread mySqlThread = new Thread() {
+			public void run() {
+				try {
+					race(dcMySql, "MySql     ");
+				} catch (Exception e) {
+					e.printStackTrace();
+				}
+			}
+
+		};
+		Thread postgresThread = new Thread() {
+			public void run() {
+				try {
+					race(dcPostgresSql, "PostgresSql");
+				} catch (Exception e) {
+					e.printStackTrace();
+				}
+			}
+
+		};
+
+		Thread derbyThread = new Thread() {
+			public void run() {
+				try {
+					race(dcDerby, "Derby     ");
+				} catch (Exception e) {
+					e.printStackTrace();
+				}
+			}
+
+		};
+		Thread memoryThread = new Thread() {
+			public void run() {
+				try {
+					race(dcMemory, "Memory    ");
+				} catch (Exception e) {
+					e.printStackTrace();
+				}
+			}
+
+		};
+		mySqlThread.start();
+		postgresThread.start();
+		derbyThread.start();
+		memoryThread.start();
+	}
+
+	private void race(DatabaseManager instance, String name) throws SQLException, DatabaseException {
+		long startTime = System.currentTimeMillis();
+		System.out.println(name + "started. Each loop will create and delete "+NUMBER_OF_FACTS+" facts " + repeat + " amount of times.");
+		long counter = 0;
+		while (true) {
+			List<Match> rs = null;
+			ConjunctiveQuery cq = ConjunctiveQuery.create(R1.getVariables(), R1);
+			Collection<Atom> facts = createTestFacts1000();
+			long durationAdd =0;
+			long durationQ =0;
+			long durationDel =0;
+			for (int i = 0; i < repeat; i++) {
+				//PdqTest.reInitalize(this);
+				int resCount = 0;
+				
+				long start =  System.currentTimeMillis();
+				instance.addFacts(facts);
+				durationAdd = System.currentTimeMillis() - start;
+				
+				start =  System.currentTimeMillis();
+				rs = instance.answerConjunctiveQueries(Arrays.asList(new ConjunctiveQuery[] {cq}));
+				durationQ = System.currentTimeMillis() - start;
+				
+				resCount = checkTestFacts(rs, print);
+				if (resCount != NUMBER_OF_FACTS) {
+					System.err.println("query result is not "+NUMBER_OF_FACTS+", but " + resCount + " in " + name);
+					Assert.assertEquals(NUMBER_OF_FACTS, checkTestFacts(rs, print));
+				}
+			}
+			long start =  System.currentTimeMillis();
+			instance.deleteFacts(instance.getCachedFacts());
+			rs = instance.answerConjunctiveQueries(Arrays.asList(new ConjunctiveQuery[] {cq}));
+			durationDel = System.currentTimeMillis() - start;
+			
+			int resCount = checkTestFacts(rs, print);
+			if (resCount != 0) {
+				System.err.println("query result is not "+0+", but " + resCount + " in " + name);
+				Assert.assertEquals(NUMBER_OF_FACTS, checkTestFacts(rs, print));
+			}
+			
+			
+			
+			counter++;
+			if (counter % 10 == 0) {
+				long duration = System.currentTimeMillis() - startTime;
+				int loopPer100Second = (int)((((double)counter)/duration)*1000*1000);
+				System.out.println(name + "\t#" + counter + " \tthroughput: \t" + (loopPer100Second/1000.00) + " \tloops per second. (Add:"+durationAdd+"ms, Query:"+durationQ+"ms, del:"+durationDel+"ms, )");
+			}
+		}
+	}
+
+	private int checkTestFacts(List<Match> rs, boolean print) throws SQLException {
+		if (print) {
+			for (Match m: rs) {
+				for (Variable v:m.getMapping().keySet()) {
+					System.out.print(v.getSymbol() + "\t");
+				}
+				System.out.println("");
+				break;
+			}
+		}
+		int resultsRowCount = 0;
+		
+		for (Match m: rs) {
+			resultsRowCount++;
+			for (Variable v:m.getMapping().keySet()) {
+				Constant columnValue = m.getMapping().get(v);
+				if (columnValue!=null)
+				if (print)
+					System.out.print(columnValue + "\t");
+			}
+			if (print)
+				System.out.println("");
+		}
+		return resultsRowCount;
+	}
+
+	protected Collection<Atom> createTestFacts() {
+		Atom f20 = Atom.create(this.rel1, new Term[] { UntypedConstant.create("k1"), UntypedConstant.create("c"), UntypedConstant.create("c1") });
+		Atom f21 = Atom.create(this.rel1, new Term[] { UntypedConstant.create("k2"), UntypedConstant.create("c"), UntypedConstant.create("c2") });
+		Atom f22 = Atom.create(this.rel1, new Term[] { UntypedConstant.create("k3"), UntypedConstant.create("c"), UntypedConstant.create("c3") });
+		Atom f23 = Atom.create(this.rel1, new Term[] { UntypedConstant.create("k4"), UntypedConstant.create("c"), UntypedConstant.create("c4") });
+		Atom f24 = Atom.create(this.rel1, new Term[] { UntypedConstant.create("k5"), UntypedConstant.create("c"), TypedConstant.create(new String("John")) });
+		Atom f25 = Atom.create(this.rel1, new Term[] { UntypedConstant.create("k6"), UntypedConstant.create("c"), TypedConstant.create(new String("Michael")) });
+		return Lists.newArrayList(f20, f21, f22, f23, f24, f25);
+	}
+	private Collection<Atom> createTestFacts1000() {
+		List<Atom> l = new ArrayList<>();
+		for (int i = 0; i < NUMBER_OF_FACTS; i++) {
+			Atom a = Atom.create(this.rel1, new Term[] { UntypedConstant.create("k"+i), UntypedConstant.create("c"), UntypedConstant.create("c"+i) });
+			l.add(a);
+		}
+		return l;
+	}
+}