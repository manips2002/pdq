--- conflicted
+++ resolved
@@ -1,219 +1,173 @@
-package uk.ac.ox.cs.pdq.test.io.jaxb;
-
-import java.io.File;
-
-import org.junit.Assert;
-import org.junit.Before;
-import org.junit.Test;
-
-import uk.ac.ox.cs.pdq.algebra.AccessTerm;
-import uk.ac.ox.cs.pdq.algebra.ProjectionTerm;
-import uk.ac.ox.cs.pdq.algebra.RelationalTerm;
-import uk.ac.ox.cs.pdq.db.AccessMethod;
-import uk.ac.ox.cs.pdq.db.Attribute;
-import uk.ac.ox.cs.pdq.db.ForeignKey;
-import uk.ac.ox.cs.pdq.db.Relation;
-import uk.ac.ox.cs.pdq.db.Schema;
-import uk.ac.ox.cs.pdq.db.View;
-import uk.ac.ox.cs.pdq.fol.ConjunctiveQuery;
-import uk.ac.ox.cs.pdq.fol.Dependency;
-import uk.ac.ox.cs.pdq.io.jaxb.IOManager;
-import uk.ac.ox.cs.pdq.test.util.PdqTest;
-import uk.ac.ox.cs.pdq.util.Utility;
-
-/**
- * @author Gabor
- *
- */
-public class IOManagerTest extends PdqTest {
-	@Before
-	public void setup() {
-		Utility.assertsEnabled();
-	}
-
-	@Test
-	public void testReadingQuery() {
-		try {													 
-			ConjunctiveQuery q = null;
-			for (int i=1; i<30; i++)
-<<<<<<< HEAD
-				q = IOManager.importQuery(new File("test" + File.separator + "src" + File.separator + "uk" + File.separator + "ac" + File.separator + "ox" + File.separator + "cs" + File.separator + "pdq" + File.separator + "test" + File.separator + "io" + File.separator + "jaxb" + File.separator + "query.xml"));
-=======
-				q = IOManager.importQuery(new File("test/src/uk/ac/ox/cs/pdq/test/io/jaxb/query.xml"));
->>>>>>> aa889b64
-			Assert.assertNotNull(q);
-			Assert.assertNotNull(q.getAtoms());
-			Assert.assertTrue(q.getAtoms().length > 0);
-			Assert.assertNotNull(q.getAtoms()[0]);
-			Assert.assertNotNull(q.getAtoms()[0].getFreeVariables());
-			Assert.assertNotNull(q.getFreeVariables());
-			Assert.assertTrue(q.getFreeVariables().length > 0);
-		} catch (Exception e) {
-			e.printStackTrace();
-			Assert.fail(e.getMessage());
-		}
-	}
-
-	@Test
-	public void testWritingQuery() {
-		try {
-<<<<<<< HEAD
-			File in = new File("test" + File.separator + "src" + File.separator + "uk" + File.separator + "ac" + File.separator + "ox" + File.separator + "cs" + File.separator + "pdq" + File.separator + "test" + File.separator + "io" + File.separator + "jaxb" + File.separator + "query.xml");
-			File ref = new File("test" + File.separator + "src" + File.separator + "uk" + File.separator + "ac" + File.separator + "ox" + File.separator + "cs" + File.separator + "pdq" + File.separator + "test" + File.separator + "io" + File.separator + "jaxb" + File.separator + "queryRef.xml");
-			ConjunctiveQuery q = IOManager.importQuery(in);
-			File out = new File("test" + File.separator + "src" + File.separator + "uk" + File.separator + "ac" + File.separator + "ox" + File.separator + "cs" + File.separator + "pdq" + File.separator + "test" + File.separator + "io" + File.separator + "jaxb" + File.separator + "queryOut.xml");
-=======
-			File in = new File("test/src/uk/ac/ox/cs/pdq/test/io/jaxb/query.xml");
-			File ref = new File("test/src/uk/ac/ox/cs/pdq/test/io/jaxb/queryRef.xml");
-			ConjunctiveQuery q = IOManager.importQuery(in);
-			File out = new File("test/src/uk/ac/ox/cs/pdq/test/io/jaxb/queryOut.xml");
->>>>>>> aa889b64
-			IOManager.exportQueryToXml(q, out);
-			Assert.assertTrue(out.exists());
-			Assert.assertEquals(ref.length(), out.length());
-			out.delete();
-		} catch (Exception e) {
-			e.printStackTrace();
-			Assert.fail(e.getMessage());
-		}
-	}
-
-	@Test
-	public void testReadingSchema() {
-		try {
-<<<<<<< HEAD
-			Schema s = IOManager.importSchema(new File("test" + File.separator + "src" + File.separator + "uk" + File.separator + "ac" + File.separator + "ox" + File.separator + "cs" + File.separator + "pdq" + File.separator + "test" + File.separator + "io" + File.separator + "jaxb" + File.separator + "schema.xml"));
-=======
-			Schema s = IOManager.importSchema(new File("test/src/uk/ac/ox/cs/pdq/test/io/jaxb/schema.xml"));
->>>>>>> aa889b64
-			Assert.assertNotNull(s);
-			Assert.assertNotNull(s.getRelations());
-			Assert.assertTrue(s.getRelations().length > 0);
-			Assert.assertNotNull(s.getRelations()[0]);
-			Assert.assertNotNull(s.getRelations()[0].getName());
-			Assert.assertNotNull(s.getNonEgdDependencies());
-			Assert.assertTrue(s.getNonEgdDependencies().length > 0);
-		} catch (Exception e) {
-			e.printStackTrace();
-			Assert.fail(e.getMessage());
-		}
-	}
-
-	@Test
-	public void testWritingSchema() {
-		try {
-			Attribute attr1 = Attribute.create(Integer.class, "r1.1");
-			Attribute attr2 = Attribute.create(Integer.class, "r1.2");
-			AccessMethod am1 = AccessMethod.create("m1", new Integer[] {});
-			AccessMethod am2 = AccessMethod.create("m2", new Integer[] { 0, 1 });
-			Relation r = Relation.create("r1", new Attribute[] { attr1, attr2 }, new AccessMethod[] { am1, am2 }, new ForeignKey[] {}, false, new String[] {attr1.getName(),attr2.getName()});
-			Relation r2 = new View("myView", new Attribute[] { attr1, attr2 }, new AccessMethod[] { am1, am2 });
-			
-			Schema s = new Schema(new Relation[] { r, r2 },new Dependency[] { this.tgd, this.tgd2, this.egd });
-<<<<<<< HEAD
-			File out = new File("test" + File.separator + "src" + File.separator + "uk" + File.separator + "ac" + File.separator + "ox" + File.separator + "cs" + File.separator + "pdq" + File.separator + "test" + File.separator + "io" + File.separator + "jaxb" + File.separator + "schemaOut.xml");
-=======
-			File out = new File("test/src/uk/ac/ox/cs/pdq/test/io/jaxb/schemaOut.xml");
->>>>>>> aa889b64
-			IOManager.exportSchemaToXml(s, out);
-			Assert.assertTrue(out.exists());
-
-			Schema s2 = IOManager.importSchema(out);
-<<<<<<< HEAD
-			File out2 = new File("test" + File.separator + "src" + File.separator + "uk" + File.separator + "ac" + File.separator + "ox" + File.separator + "cs" + File.separator + "pdq" + File.separator + "test" + File.separator + "io" + File.separator + "jaxb" + File.separator + "schemaOut2.xml");
-=======
-			File out2 = new File("test/src/uk/ac/ox/cs/pdq/test/io/jaxb/schemaOut2.xml");
->>>>>>> aa889b64
-
-			IOManager.exportSchemaToXml(s2, out2);
-
-			Assert.assertEquals(out.length(), out2.length());
-			out.delete();
-			out2.delete();
-		} catch (Exception e) {
-			e.printStackTrace();
-			Assert.fail(e.getMessage());
-		}
-	}
-
-	@Test
-	public void testReadingAccessTerm() {
-		try {
-<<<<<<< HEAD
-			File schemaFile = new File("test" + File.separator + "src" + File.separator + "uk" + File.separator + "ac" + File.separator + "ox" + File.separator + "cs" + File.separator + "pdq" + File.separator + "test" + File.separator + "io" + File.separator + "jaxb" + File.separator + "schema.xml");
-			File in = new File("test" + File.separator + "src" + File.separator + "uk" + File.separator + "ac" + File.separator + "ox" + File.separator + "cs" + File.separator + "pdq" + File.separator + "test" + File.separator + "io" + File.separator + "jaxb" + File.separator + "AccessTerm.xml");
-			File out = new File("test" + File.separator + "src" + File.separator + "uk" + File.separator + "ac" + File.separator + "ox" + File.separator + "cs" + File.separator + "pdq" + File.separator + "test" + File.separator + "io" + File.separator + "jaxb" + File.separator + "AccessTermOut.xml");
-=======
-			File schemaFile = new File("test/src/uk/ac/ox/cs/pdq/test/io/jaxb/schema.xml");
-			File in = new File("test/src/uk/ac/ox/cs/pdq/test/io/jaxb/AccessTerm.xml");
-			File out = new File("test/src/uk/ac/ox/cs/pdq/test/io/jaxb/AccessTermOut.xml");
->>>>>>> aa889b64
-			Schema schema = IOManager.importSchema(schemaFile);
-			RelationalTerm rt = IOManager.readRelationalTerm(in, schema);
-			IOManager.writeRelationalTerm(rt, out);
-			Assert.assertTrue(out.exists());
-			Assert.assertEquals(in.length(), out.length());
-			out.delete();
-		} catch (Exception e) {
-			e.printStackTrace();
-			Assert.fail(e.getMessage());
-		}
-	}
-
-	@Test
-	public void testWritingAccessTerm() {
-		try {
-<<<<<<< HEAD
-			File schemaFile = new File("test" + File.separator + "src" + File.separator + "uk" + File.separator + "ac" + File.separator + "ox" + File.separator + "cs" + File.separator + "pdq" + File.separator + "test" + File.separator + "io" + File.separator + "jaxb" + File.separator + "schema.xml");
-			Schema schema = IOManager.importSchema(schemaFile);
-
-			File ref = new File("test" + File.separator + "src" + File.separator + "uk" + File.separator + "ac" + File.separator + "ox" + File.separator + "cs" + File.separator + "pdq" + File.separator + "test" + File.separator + "io" + File.separator + "jaxb" + File.separator + "AccessTerm.xml");
-			File out = new File("test" + File.separator + "src" + File.separator + "uk" + File.separator + "ac" + File.separator + "ox" + File.separator + "cs" + File.separator + "pdq" + File.separator + "test" + File.separator + "io" + File.separator + "jaxb" + File.separator + "AccessTermOut.xml");
-=======
-			File schemaFile = new File("test/src/uk/ac/ox/cs/pdq/test/io/jaxb/schema.xml");
-			Schema schema = IOManager.importSchema(schemaFile);
-
-			File ref = new File("test/src/uk/ac/ox/cs/pdq/test/io/jaxb/AccessTerm.xml");
-			File out = new File("test/src/uk/ac/ox/cs/pdq/test/io/jaxb/AccessTermOut.xml");
->>>>>>> aa889b64
-			RelationalTerm child1 = AccessTerm.create(schema.getRelations()[0], schema.getRelations()[0].getAccessMethods()[0]);
-			IOManager.writeRelationalTerm(child1, out);
-			Assert.assertTrue(out.exists());
-			Assert.assertEquals(ref.length(), out.length());
-			out.delete();
-		} catch (Exception e) {
-			e.printStackTrace();
-			Assert.fail(e.getMessage());
-		}
-	}
-
-	@Test
-	public void testWritingProjectionTerm() {
-		try {
-<<<<<<< HEAD
-			File schemaFile = new File("test" + File.separator + "src" + File.separator + "uk" + File.separator + "ac" + File.separator + "ox" + File.separator + "cs" + File.separator + "pdq" + File.separator + "test" + File.separator + "io" + File.separator + "jaxb" + File.separator + "schema.xml");
-			Schema schema = IOManager.importSchema(schemaFile);
-
-			File ref = new File("test" + File.separator + "src" + File.separator + "uk" + File.separator + "ac" + File.separator + "ox" + File.separator + "cs" + File.separator + "pdq" + File.separator + "test" + File.separator + "io" + File.separator + "jaxb" + File.separator + "ProjectionTerm.xml");
-			File out = new File("test" + File.separator + "src" + File.separator + "uk" + File.separator + "ac" + File.separator + "ox" + File.separator + "cs" + File.separator + "pdq" + File.separator + "test" + File.separator + "io" + File.separator + "jaxb" + File.separator + "ProjectionTermOut.xml");
-=======
-			File schemaFile = new File("test/src/uk/ac/ox/cs/pdq/test/io/jaxb/schema.xml");
-			Schema schema = IOManager.importSchema(schemaFile);
-
-			File ref = new File("test/src/uk/ac/ox/cs/pdq/test/io/jaxb/ProjectionTerm.xml");
-			File out = new File("test/src/uk/ac/ox/cs/pdq/test/io/jaxb/ProjectionTermOut.xml");
->>>>>>> aa889b64
-			RelationalTerm child1 = AccessTerm.create(schema.getRelations()[0], schema.getRelations()[0].getAccessMethods()[1]);
-			Attribute[] attributes = new Attribute[] { schema.getRelations()[0].getAttributes()[0], schema.getRelations()[0].getAttributes()[1] };
-			RelationalTerm child2 = ProjectionTerm.create(attributes, child1);
-			IOManager.writeRelationalTerm(child2, out);
-			Assert.assertTrue(out.exists());
-			Assert.assertEquals(ref.length(), out.length());
-			out.delete();
-		} catch (Exception e) {
-			e.printStackTrace();
-			Assert.fail(e.getMessage());
-		}
-	}
-
-}
+package uk.ac.ox.cs.pdq.test.io.jaxb;
+
+import java.io.File;
+
+import org.junit.Assert;
+import org.junit.Before;
+import org.junit.Test;
+
+import uk.ac.ox.cs.pdq.algebra.AccessTerm;
+import uk.ac.ox.cs.pdq.algebra.ProjectionTerm;
+import uk.ac.ox.cs.pdq.algebra.RelationalTerm;
+import uk.ac.ox.cs.pdq.db.AccessMethod;
+import uk.ac.ox.cs.pdq.db.Attribute;
+import uk.ac.ox.cs.pdq.db.ForeignKey;
+import uk.ac.ox.cs.pdq.db.Relation;
+import uk.ac.ox.cs.pdq.db.Schema;
+import uk.ac.ox.cs.pdq.db.View;
+import uk.ac.ox.cs.pdq.fol.ConjunctiveQuery;
+import uk.ac.ox.cs.pdq.fol.Dependency;
+import uk.ac.ox.cs.pdq.io.jaxb.IOManager;
+import uk.ac.ox.cs.pdq.test.util.PdqTest;
+import uk.ac.ox.cs.pdq.util.Utility;
+
+/**
+ * @author Gabor
+ *
+ */
+public class IOManagerTest extends PdqTest {
+	@Before
+	public void setup() {
+		Utility.assertsEnabled();
+	}
+
+	@Test
+	public void testReadingQuery() {
+		try {													 
+			ConjunctiveQuery q = null;
+			for (int i=1; i<30; i++)
+			q = IOManager.importQuery(new File("test" + File.separator + "src" + File.separator + "uk" + File.separator + "ac" + File.separator + "ox" + File.separator + "cs" + File.separator + "pdq" + File.separator + "test" + File.separator + "io" + File.separator + "jaxb" + File.separator + "query.xml"));
+			Assert.assertNotNull(q);
+			Assert.assertNotNull(q.getAtoms());
+			Assert.assertTrue(q.getAtoms().length > 0);
+			Assert.assertNotNull(q.getAtoms()[0]);
+			Assert.assertNotNull(q.getAtoms()[0].getFreeVariables());
+			Assert.assertNotNull(q.getFreeVariables());
+			Assert.assertTrue(q.getFreeVariables().length > 0);
+		} catch (Exception e) {
+			e.printStackTrace();
+			Assert.fail(e.getMessage());
+		}
+	}
+
+	@Test
+	public void testWritingQuery() {
+		try {
+			File in = new File("test" + File.separator + "src" + File.separator + "uk" + File.separator + "ac" + File.separator + "ox" + File.separator + "cs" + File.separator + "pdq" + File.separator + "test" + File.separator + "io" + File.separator + "jaxb" + File.separator + "query.xml");
+			File ref = new File("test" + File.separator + "src" + File.separator + "uk" + File.separator + "ac" + File.separator + "ox" + File.separator + "cs" + File.separator + "pdq" + File.separator + "test" + File.separator + "io" + File.separator + "jaxb" + File.separator + "queryRef.xml");
+			ConjunctiveQuery q = IOManager.importQuery(in);
+			File out = new File("test" + File.separator + "src" + File.separator + "uk" + File.separator + "ac" + File.separator + "ox" + File.separator + "cs" + File.separator + "pdq" + File.separator + "test" + File.separator + "io" + File.separator + "jaxb" + File.separator + "queryOut.xml");
+			IOManager.exportQueryToXml(q, out);
+			Assert.assertTrue(out.exists());
+			Assert.assertEquals(ref.length(), out.length());
+			out.delete();
+		} catch (Exception e) {
+			e.printStackTrace();
+			Assert.fail(e.getMessage());
+		}
+	}
+
+	@Test
+	public void testReadingSchema() {
+		try {
+			Schema s = IOManager.importSchema(new File("test" + File.separator + "src" + File.separator + "uk" + File.separator + "ac" + File.separator + "ox" + File.separator + "cs" + File.separator + "pdq" + File.separator + "test" + File.separator + "io" + File.separator + "jaxb" + File.separator + "schema.xml"));
+			Assert.assertNotNull(s);
+			Assert.assertNotNull(s.getRelations());
+			Assert.assertTrue(s.getRelations().length > 0);
+			Assert.assertNotNull(s.getRelations()[0]);
+			Assert.assertNotNull(s.getRelations()[0].getName());
+			Assert.assertNotNull(s.getNonEgdDependencies());
+			Assert.assertTrue(s.getNonEgdDependencies().length > 0);
+		} catch (Exception e) {
+			e.printStackTrace();
+			Assert.fail(e.getMessage());
+		}
+	}
+
+	@Test
+	public void testWritingSchema() {
+		try {
+			Attribute attr1 = Attribute.create(Integer.class, "r1.1");
+			Attribute attr2 = Attribute.create(Integer.class, "r1.2");
+			AccessMethod am1 = AccessMethod.create("m1", new Integer[] {});
+			AccessMethod am2 = AccessMethod.create("m2", new Integer[] { 0, 1 });
+			Relation r = Relation.create("r1", new Attribute[] { attr1, attr2 }, new AccessMethod[] { am1, am2 }, new ForeignKey[] {}, false, new String[] {attr1.getName(),attr2.getName()});
+			Relation r2 = new View("myView", new Attribute[] { attr1, attr2 }, new AccessMethod[] { am1, am2 });
+			
+			Schema s = new Schema(new Relation[] { r, r2 },new Dependency[] { this.tgd, this.tgd2, this.egd });
+			File out = new File("test" + File.separator + "src" + File.separator + "uk" + File.separator + "ac" + File.separator + "ox" + File.separator + "cs" + File.separator + "pdq" + File.separator + "test" + File.separator + "io" + File.separator + "jaxb" + File.separator + "schemaOut.xml");
+			IOManager.exportSchemaToXml(s, out);
+			Assert.assertTrue(out.exists());
+
+			Schema s2 = IOManager.importSchema(out);
+			File out2 = new File("test" + File.separator + "src" + File.separator + "uk" + File.separator + "ac" + File.separator + "ox" + File.separator + "cs" + File.separator + "pdq" + File.separator + "test" + File.separator + "io" + File.separator + "jaxb" + File.separator + "schemaOut2.xml");
+
+			IOManager.exportSchemaToXml(s2, out2);
+
+			Assert.assertEquals(out.length(), out2.length());
+			out.delete();
+			out2.delete();
+		} catch (Exception e) {
+			e.printStackTrace();
+			Assert.fail(e.getMessage());
+		}
+	}
+
+	@Test
+	public void testReadingAccessTerm() {
+		try {
+			File schemaFile = new File("test" + File.separator + "src" + File.separator + "uk" + File.separator + "ac" + File.separator + "ox" + File.separator + "cs" + File.separator + "pdq" + File.separator + "test" + File.separator + "io" + File.separator + "jaxb" + File.separator + "schema.xml");
+			File in = new File("test" + File.separator + "src" + File.separator + "uk" + File.separator + "ac" + File.separator + "ox" + File.separator + "cs" + File.separator + "pdq" + File.separator + "test" + File.separator + "io" + File.separator + "jaxb" + File.separator + "AccessTerm.xml");
+			File out = new File("test" + File.separator + "src" + File.separator + "uk" + File.separator + "ac" + File.separator + "ox" + File.separator + "cs" + File.separator + "pdq" + File.separator + "test" + File.separator + "io" + File.separator + "jaxb" + File.separator + "AccessTermOut.xml");
+			Schema schema = IOManager.importSchema(schemaFile);
+			RelationalTerm rt = IOManager.readRelationalTerm(in, schema);
+			IOManager.writeRelationalTerm(rt, out);
+			Assert.assertTrue(out.exists());
+			Assert.assertEquals(in.length(), out.length());
+			out.delete();
+		} catch (Exception e) {
+			e.printStackTrace();
+			Assert.fail(e.getMessage());
+		}
+	}
+
+	@Test
+	public void testWritingAccessTerm() {
+		try {
+			File schemaFile = new File("test" + File.separator + "src" + File.separator + "uk" + File.separator + "ac" + File.separator + "ox" + File.separator + "cs" + File.separator + "pdq" + File.separator + "test" + File.separator + "io" + File.separator + "jaxb" + File.separator + "schema.xml");
+			Schema schema = IOManager.importSchema(schemaFile);
+
+			File ref = new File("test" + File.separator + "src" + File.separator + "uk" + File.separator + "ac" + File.separator + "ox" + File.separator + "cs" + File.separator + "pdq" + File.separator + "test" + File.separator + "io" + File.separator + "jaxb" + File.separator + "AccessTerm.xml");
+			File out = new File("test" + File.separator + "src" + File.separator + "uk" + File.separator + "ac" + File.separator + "ox" + File.separator + "cs" + File.separator + "pdq" + File.separator + "test" + File.separator + "io" + File.separator + "jaxb" + File.separator + "AccessTermOut.xml");
+			RelationalTerm child1 = AccessTerm.create(schema.getRelations()[0], schema.getRelations()[0].getAccessMethods()[0]);
+			IOManager.writeRelationalTerm(child1, out);
+			Assert.assertTrue(out.exists());
+			Assert.assertEquals(ref.length(), out.length());
+			out.delete();
+		} catch (Exception e) {
+			e.printStackTrace();
+			Assert.fail(e.getMessage());
+		}
+	}
+
+	@Test
+	public void testWritingProjectionTerm() {
+		try {
+			File schemaFile = new File("test" + File.separator + "src" + File.separator + "uk" + File.separator + "ac" + File.separator + "ox" + File.separator + "cs" + File.separator + "pdq" + File.separator + "test" + File.separator + "io" + File.separator + "jaxb" + File.separator + "schema.xml");
+			Schema schema = IOManager.importSchema(schemaFile);
+			File ref = new File("test" + File.separator + "src" + File.separator + "uk" + File.separator + "ac" + File.separator + "ox" + File.separator + "cs" + File.separator + "pdq" + File.separator + "test" + File.separator + "io" + File.separator + "jaxb" + File.separator + "ProjectionTerm.xml");
+			File out = new File("test" + File.separator + "src" + File.separator + "uk" + File.separator + "ac" + File.separator + "ox" + File.separator + "cs" + File.separator + "pdq" + File.separator + "test" + File.separator + "io" + File.separator + "jaxb" + File.separator + "ProjectionTermOut.xml");
+			RelationalTerm child1 = AccessTerm.create(schema.getRelations()[0], schema.getRelations()[0].getAccessMethods()[1]);
+			Attribute[] attributes = new Attribute[] { schema.getRelations()[0].getAttributes()[0], schema.getRelations()[0].getAttributes()[1] };
+			RelationalTerm child2 = ProjectionTerm.create(attributes, child1);
+			IOManager.writeRelationalTerm(child2, out);
+			Assert.assertTrue(out.exists());
+			Assert.assertEquals(ref.length(), out.length());
+			out.delete();
+		} catch (Exception e) {
+			e.printStackTrace();
+			Assert.fail(e.getMessage());
+		}
+	}
+
+}