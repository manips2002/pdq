// This file is part of PDQ (https://github.com/michaelbenedikt/pdq) which is released under the MIT license.
// See accompanying LICENSE for copyright notice and full details.

package uk.ac.ox.cs.pdq.cost;

import com.google.common.base.Preconditions;


/**
 * Cost of double value.
 *
 * @author Efthymia Tsamoura
 */
public final class DoubleCost extends Cost {
	
	/** The Constant UPPER_BOUND. */
	public static final DoubleCost UPPER_BOUND = new DoubleCost(Double.POSITIVE_INFINITY);
	
	/**  */
	protected Double value;

	/**
	 * 
	 */
	public DoubleCost() {
		this.value = 0.0;
	}

	/**
	 * Constructor for DoubleCost.
	 * @param cost double
	 */
	public DoubleCost(double cost) {
		this.value = cost;
	}

	/**
	 * Gets the cost.
	 *
	 * @return double
	 */
	public double getCost() {
		return this.value;
	}

	/**
	 * 
	 *
	 * @param cost Cost
	 * @return boolean
	 * @see uk.ac.ox.cs.pdq.datasources.Cost#lessOrEquals(Cost)
	 */
	@Override
	public boolean lessOrEquals(Cost cost) {
		if (cost==null)
			return true;
		Preconditions.checkState(cost instanceof DoubleCost);
		return this.value <= ((DoubleCost) cost).value;
	}

	/**
	 * 
	 *
	 * @param cost Cost
	 * @return boolean
	 * @see uk.ac.ox.cs.pdq.datasources.Cost#greaterOrEquals(Cost)
	 */
	@Override
	public boolean greaterOrEquals(Cost cost) {
		if (cost==null)
			return false;
		Preconditions.checkState(cost instanceof DoubleCost);
		return this.value >= ((DoubleCost) cost).value;

	}

	/**
	 * 
	 *
	 * @param cost Cost
	 * @return boolean
<<<<<<< HEAD
	 * @see uk.ac.ox.cs.pdq.datasources.Cost#lessThan(Cost)
=======
	 * 
>>>>>>> b844f05f
	 */
	@Override
	public boolean lessThan(Cost cost) {
		if (cost == null)
			return true;
		Preconditions.checkState(cost instanceof DoubleCost);
		return this.value < ((DoubleCost) cost).value;
	}

	/**
	 * 
	 *
	 * @param cost Cost
	 * @return boolean
<<<<<<< HEAD
	 * @see uk.ac.ox.cs.pdq.datasources.Cost#greaterThan(Cost)
=======
	 * 
>>>>>>> b844f05f
	 */
	@Override
	public boolean greaterThan(Cost cost) {
		if (cost == null)
			return true;
		if (!(cost instanceof DoubleCost)) {
			Preconditions.checkState(cost instanceof DoubleCost);
		}
		return this.value > ((DoubleCost) cost).value;
	}

	/**
	 * 
	 *
	 * @param o Object
	 * @return boolean
	 */
	@Override
	public boolean equals(Object o) {
		if (this == o) {
			return true;
		}
		if (o == null) {
			return false;
		}
		return this.getClass().isInstance(o)
				&& this.value.equals(((DoubleCost) o).value);
	}

	/**
	 * 
	 *
	 * @return int
	 */
	@Override
	public int hashCode() {
		return this.value.hashCode();
	}

	/**
	 * 
	 *
	 * @return String
	 */
	@Override
	public String toString() {
		return String.valueOf(this.value);
	}

	/**
	 * .
	 *
	 * @return Number
<<<<<<< HEAD
	 * @see uk.ac.ox.cs.pdq.datasources.Cost#getValue()
=======
	 * 
>>>>>>> b844f05f
	 */
	@Override
	public Number getValue() {
		return this.value;
	}

	/**
	 * 
	 *
	 * @param o Cost
	 * @return int
	 */
	@Override
	public int compareTo(Cost o) {
		if(this.equals(o)) {
			return 0;
		}
		else if(this.greaterThan(o)) {
			return 1;
		}
		else if(this.lessThan(o)) {
			return -1;
		}
		throw new java.lang.IllegalArgumentException();
	}
}
<|MERGE_RESOLUTION|>--- conflicted
+++ resolved
@@ -1,189 +1,177 @@
-// This file is part of PDQ (https://github.com/michaelbenedikt/pdq) which is released under the MIT license.
-// See accompanying LICENSE for copyright notice and full details.
-
-package uk.ac.ox.cs.pdq.cost;
-
-import com.google.common.base.Preconditions;
-
-
-/**
- * Cost of double value.
- *
- * @author Efthymia Tsamoura
- */
-public final class DoubleCost extends Cost {
-	
-	/** The Constant UPPER_BOUND. */
-	public static final DoubleCost UPPER_BOUND = new DoubleCost(Double.POSITIVE_INFINITY);
-	
-	/**  */
-	protected Double value;
-
-	/**
-	 * 
-	 */
-	public DoubleCost() {
-		this.value = 0.0;
-	}
-
-	/**
-	 * Constructor for DoubleCost.
-	 * @param cost double
-	 */
-	public DoubleCost(double cost) {
-		this.value = cost;
-	}
-
-	/**
-	 * Gets the cost.
-	 *
-	 * @return double
-	 */
-	public double getCost() {
-		return this.value;
-	}
-
-	/**
-	 * 
-	 *
-	 * @param cost Cost
-	 * @return boolean
-	 * @see uk.ac.ox.cs.pdq.datasources.Cost#lessOrEquals(Cost)
-	 */
-	@Override
-	public boolean lessOrEquals(Cost cost) {
-		if (cost==null)
-			return true;
-		Preconditions.checkState(cost instanceof DoubleCost);
-		return this.value <= ((DoubleCost) cost).value;
-	}
-
-	/**
-	 * 
-	 *
-	 * @param cost Cost
-	 * @return boolean
-	 * @see uk.ac.ox.cs.pdq.datasources.Cost#greaterOrEquals(Cost)
-	 */
-	@Override
-	public boolean greaterOrEquals(Cost cost) {
-		if (cost==null)
-			return false;
-		Preconditions.checkState(cost instanceof DoubleCost);
-		return this.value >= ((DoubleCost) cost).value;
-
-	}
-
-	/**
-	 * 
-	 *
-	 * @param cost Cost
-	 * @return boolean
-<<<<<<< HEAD
-	 * @see uk.ac.ox.cs.pdq.datasources.Cost#lessThan(Cost)
-=======
-	 * 
->>>>>>> b844f05f
-	 */
-	@Override
-	public boolean lessThan(Cost cost) {
-		if (cost == null)
-			return true;
-		Preconditions.checkState(cost instanceof DoubleCost);
-		return this.value < ((DoubleCost) cost).value;
-	}
-
-	/**
-	 * 
-	 *
-	 * @param cost Cost
-	 * @return boolean
-<<<<<<< HEAD
-	 * @see uk.ac.ox.cs.pdq.datasources.Cost#greaterThan(Cost)
-=======
-	 * 
->>>>>>> b844f05f
-	 */
-	@Override
-	public boolean greaterThan(Cost cost) {
-		if (cost == null)
-			return true;
-		if (!(cost instanceof DoubleCost)) {
-			Preconditions.checkState(cost instanceof DoubleCost);
-		}
-		return this.value > ((DoubleCost) cost).value;
-	}
-
-	/**
-	 * 
-	 *
-	 * @param o Object
-	 * @return boolean
-	 */
-	@Override
-	public boolean equals(Object o) {
-		if (this == o) {
-			return true;
-		}
-		if (o == null) {
-			return false;
-		}
-		return this.getClass().isInstance(o)
-				&& this.value.equals(((DoubleCost) o).value);
-	}
-
-	/**
-	 * 
-	 *
-	 * @return int
-	 */
-	@Override
-	public int hashCode() {
-		return this.value.hashCode();
-	}
-
-	/**
-	 * 
-	 *
-	 * @return String
-	 */
-	@Override
-	public String toString() {
-		return String.valueOf(this.value);
-	}
-
-	/**
-	 * .
-	 *
-	 * @return Number
-<<<<<<< HEAD
-	 * @see uk.ac.ox.cs.pdq.datasources.Cost#getValue()
-=======
-	 * 
->>>>>>> b844f05f
-	 */
-	@Override
-	public Number getValue() {
-		return this.value;
-	}
-
-	/**
-	 * 
-	 *
-	 * @param o Cost
-	 * @return int
-	 */
-	@Override
-	public int compareTo(Cost o) {
-		if(this.equals(o)) {
-			return 0;
-		}
-		else if(this.greaterThan(o)) {
-			return 1;
-		}
-		else if(this.lessThan(o)) {
-			return -1;
-		}
-		throw new java.lang.IllegalArgumentException();
-	}
-}
+// This file is part of PDQ (https://github.com/michaelbenedikt/pdq) which is released under the MIT license.
+// See accompanying LICENSE for copyright notice and full details.
+
+package uk.ac.ox.cs.pdq.cost;
+
+import com.google.common.base.Preconditions;
+
+
+/**
+ * Cost of double value.
+ *
+ * @author Efthymia Tsamoura
+ */
+public final class DoubleCost extends Cost {
+	
+	/** The Constant UPPER_BOUND. */
+	public static final DoubleCost UPPER_BOUND = new DoubleCost(Double.POSITIVE_INFINITY);
+	
+	/**  */
+	protected Double value;
+
+	/**
+	 * 
+	 */
+	public DoubleCost() {
+		this.value = 0.0;
+	}
+
+	/**
+	 * Constructor for DoubleCost.
+	 * @param cost double
+	 */
+	public DoubleCost(double cost) {
+		this.value = cost;
+	}
+
+	/**
+	 * Gets the cost.
+	 *
+	 * @return double
+	 */
+	public double getCost() {
+		return this.value;
+	}
+
+	/**
+	 * 
+	 *
+	 * @param cost Cost
+	 * @return boolean
+	 * @see uk.ac.ox.cs.pdq.datasources.Cost#lessOrEquals(Cost)
+	 */
+	@Override
+	public boolean lessOrEquals(Cost cost) {
+		if (cost==null)
+			return true;
+		Preconditions.checkState(cost instanceof DoubleCost);
+		return this.value <= ((DoubleCost) cost).value;
+	}
+
+	/**
+	 * 
+	 *
+	 * @param cost Cost
+	 * @return boolean
+	 * @see uk.ac.ox.cs.pdq.datasources.Cost#greaterOrEquals(Cost)
+	 */
+	@Override
+	public boolean greaterOrEquals(Cost cost) {
+		if (cost==null)
+			return false;
+		Preconditions.checkState(cost instanceof DoubleCost);
+		return this.value >= ((DoubleCost) cost).value;
+
+	}
+
+	/**
+	 * 
+	 *
+	 * @param cost Cost
+	 * @return boolean
+	 * 
+	 */
+	@Override
+	public boolean lessThan(Cost cost) {
+		if (cost == null)
+			return true;
+		Preconditions.checkState(cost instanceof DoubleCost);
+		return this.value < ((DoubleCost) cost).value;
+	}
+
+	/**
+	 * 
+	 *
+	 * @param cost Cost
+	 * @return boolean
+	 * 
+	 */
+	@Override
+	public boolean greaterThan(Cost cost) {
+		if (cost == null)
+			return true;
+		if (!(cost instanceof DoubleCost)) {
+			Preconditions.checkState(cost instanceof DoubleCost);
+		}
+		return this.value > ((DoubleCost) cost).value;
+	}
+
+	/**
+	 * 
+	 *
+	 * @param o Object
+	 * @return boolean
+	 */
+	@Override
+	public boolean equals(Object o) {
+		if (this == o) {
+			return true;
+		}
+		if (o == null) {
+			return false;
+		}
+		return this.getClass().isInstance(o)
+				&& this.value.equals(((DoubleCost) o).value);
+	}
+
+	/**
+	 * 
+	 *
+	 * @return int
+	 */
+	@Override
+	public int hashCode() {
+		return this.value.hashCode();
+	}
+
+	/**
+	 * 
+	 *
+	 * @return String
+	 */
+	@Override
+	public String toString() {
+		return String.valueOf(this.value);
+	}
+
+	/**
+	 * .
+	 *
+	 * @return Number
+	 * 
+	 */
+	@Override
+	public Number getValue() {
+		return this.value;
+	}
+
+	/**
+	 * 
+	 *
+	 * @param o Cost
+	 * @return int
+	 */
+	@Override
+	public int compareTo(Cost o) {
+		if(this.equals(o)) {
+			return 0;
+		}
+		else if(this.greaterThan(o)) {
+			return 1;
+		}
+		else if(this.lessThan(o)) {
+			return -1;
+		}
+		throw new java.lang.IllegalArgumentException();
+	}
+}