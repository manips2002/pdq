--- conflicted
+++ resolved
@@ -1,131 +1,123 @@
-
-package uk.ac.ox.cs.pdq.cost.statistics;
-
-
-import java.util.Map;
-
-import uk.ac.ox.cs.pdq.db.AccessMethod;
-import uk.ac.ox.cs.pdq.db.Attribute;
-import uk.ac.ox.cs.pdq.db.Relation;
-import uk.ac.ox.cs.pdq.db.TypedConstant;
-
-// TODO: Auto-generated Javadoc
-/**
- * The database statistics .
- *
- * @author Efthymia Tsamoura
- */
-public interface Catalog {
-	
-	/**
-	 * Gets the selectivity.
-	 *
-	 * @param relation the relation
-	 * @param attribute the attribute
-	 * @param constant the constant
-	 * @return 		the number of tuples in relation which satisfy relation.attribute=constant divided by |relation|.
-	 */
-	public Double getSelectivity(Relation relation, Attribute attribute, TypedConstant<?> constant);
-	
-	/**
-	 * Gets the size.
-	 *
-	 * @param relation the relation
-	 * @param attribute the attribute
-	 * @param constant the constant
-	 * @return 		the number of tuples in relation which satisfy relation.attribute=constant
-	 */
-	public int getSize(Relation relation, Attribute attribute, TypedConstant<?> constant);
-	
-	/**
-	 * Gets the cardinality.
-	 *
-	 * @param relation the relation
-	 * @return 		the cardinality of the input relation
-	 */
-	int getCardinality(Relation relation);
-	
-	/**
-	 * Gets the cardinality.
-	 *
-	 * @param relation the relation
-	 * @param attribute the attribute
-	 * @return 		the cardinality associated to the input attribute
-	 */
-	int getCardinality(Relation relation, Attribute attribute);
-	
-	
-	/**
-	 * Gets the erpsi.
-	 *
-	 * @param relation the relation
-	 * @param method the method
-	 * @return the estimated result size per invocation of the input access
-	 */
-	int getERPSI(Relation relation, AccessMethod method);
-	
-	/**
-	 * Gets the erpsi.
-	 *
-	 * @param relation the relation
-	 * @param method the method
-	 * @param inputs the inputs
-	 * @return the estimated result size per invocation of the input access
-	 */
-	int getERPSI(Relation relation, AccessMethod method, Map<Integer, TypedConstant<?>> inputs);
-		
-	/**
-	 * Gets the cost.
-	 *
-	 * @param relation the relation
-	 * @param method the method
-	 * @return the estimated cost of the input access
-	 */
-	double getCost(Relation relation, AccessMethod method);
-	
-	/**
-	 * Gets the cost.
-	 *
-	 * @param relation the relation
-	 * @param method the method
-	 * @param inputs the inputs
-	 * @return the estimated cost of the input access
-	 */
-	double getCost(Relation relation, AccessMethod method, Map<Integer, TypedConstant<?>> inputs);
-	
-<<<<<<< HEAD
-	/**
-	 * Gets the statistics expressions.
-	 *
-	 * @return 		the schema statistics in form of queries
-	 */
-	Collection<Query<?>> getStatisticsExpressions();
-	
-=======
->>>>>>> 7a92fc38
-	
-	/**
-	 * Gets the histogram.
-	 *
-	 * @param relation the relation
-	 * @param attribute the attribute
-	 * @return 		the histogram of the input relation attribute pair
-	 */
-	Histogram getHistogram(Relation relation, Attribute attribute);
-	
-	/**
-	 * Gets the quality.
-	 *
-	 * @param relation the relation
-	 * @return 		the quality of size estimate of the input relation
-	 */
-	double getQuality(Relation relation);
-	
-	
-	/**
-	 * Clone.
-	 *
-	 * @return the catalog
-	 */
-	Catalog clone();
-}
+
+package uk.ac.ox.cs.pdq.cost.statistics;
+
+
+import java.util.Collection;
+import java.util.Map;
+
+import uk.ac.ox.cs.pdq.db.AccessMethod;
+import uk.ac.ox.cs.pdq.db.Attribute;
+import uk.ac.ox.cs.pdq.db.Relation;
+import uk.ac.ox.cs.pdq.db.TypedConstant;
+import uk.ac.ox.cs.pdq.fol.Query;
+
+// TODO: Auto-generated Javadoc
+/**
+ * The database statistics .
+ *
+ * @author Efthymia Tsamoura
+ */
+public interface Catalog {
+	
+	/**
+	 * Gets the selectivity.
+	 *
+	 * @param relation the relation
+	 * @param attribute the attribute
+	 * @param constant the constant
+	 * @return 		the number of tuples in relation which satisfy relation.attribute=constant divided by |relation|.
+	 */
+	public Double getSelectivity(Relation relation, Attribute attribute, TypedConstant<?> constant);
+	
+	/**
+	 * Gets the size.
+	 *
+	 * @param relation the relation
+	 * @param attribute the attribute
+	 * @param constant the constant
+	 * @return 		the number of tuples in relation which satisfy relation.attribute=constant
+	 */
+	public int getSize(Relation relation, Attribute attribute, TypedConstant<?> constant);
+	
+	/**
+	 * Gets the cardinality.
+	 *
+	 * @param relation the relation
+	 * @return 		the cardinality of the input relation
+	 */
+	int getCardinality(Relation relation);
+	
+	/**
+	 * Gets the cardinality.
+	 *
+	 * @param relation the relation
+	 * @param attribute the attribute
+	 * @return 		the cardinality associated to the input attribute
+	 */
+	int getCardinality(Relation relation, Attribute attribute);
+	
+	
+	/**
+	 * Gets the erpsi.
+	 *
+	 * @param relation the relation
+	 * @param method the method
+	 * @return the estimated result size per invocation of the input access
+	 */
+	int getERPSI(Relation relation, AccessMethod method);
+	
+	/**
+	 * Gets the erpsi.
+	 *
+	 * @param relation the relation
+	 * @param method the method
+	 * @param inputs the inputs
+	 * @return the estimated result size per invocation of the input access
+	 */
+	int getERPSI(Relation relation, AccessMethod method, Map<Integer, TypedConstant<?>> inputs);
+		
+	/**
+	 * Gets the cost.
+	 *
+	 * @param relation the relation
+	 * @param method the method
+	 * @return the estimated cost of the input access
+	 */
+	double getCost(Relation relation, AccessMethod method);
+	
+	/**
+	 * Gets the cost.
+	 *
+	 * @param relation the relation
+	 * @param method the method
+	 * @param inputs the inputs
+	 * @return the estimated cost of the input access
+	 */
+	double getCost(Relation relation, AccessMethod method, Map<Integer, TypedConstant<?>> inputs);
+	
+	
+	/**
+	 * Gets the histogram.
+	 *
+	 * @param relation the relation
+	 * @param attribute the attribute
+	 * @return 		the histogram of the input relation attribute pair
+	 */
+	Histogram getHistogram(Relation relation, Attribute attribute);
+	
+	/**
+	 * Gets the quality.
+	 *
+	 * @param relation the relation
+	 * @return 		the quality of size estimate of the input relation
+	 */
+	double getQuality(Relation relation);
+	
+	
+	/**
+	 * Clone.
+	 *
+	 * @return the catalog
+	 */
+	Catalog clone();
+}