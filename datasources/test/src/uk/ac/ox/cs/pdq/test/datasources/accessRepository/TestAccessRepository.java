--- conflicted
+++ resolved
@@ -27,10 +27,6 @@
 import uk.ac.ox.cs.pdq.test.util.PdqTest;
 import uk.ac.ox.cs.pdq.util.Tuple;
 import uk.ac.ox.cs.pdq.util.TupleType;
-
-// Overall comments to be inserted by gabor
-//
-// @author: gabor
 
 public class TestAccessRepository extends PdqTest {
 	Properties properties;
@@ -67,12 +63,7 @@
 			Attribute.create(String.class, "N_NAME"), Attribute.create(String.class, "name"),
 			Attribute.create(Integer.class, "N_REGIONKEY"), Attribute.create(Integer.class, "regionKey"));
 
-<<<<<<< HEAD
-	// testDbAccessExport() creates an SqlAccessMethod, inputs and relation (mocked). Then it performs an access
-	// and iterates over the data returned. Then it tries to do an export and tests if the files are the same.
-=======
 	//TOCOMMENT: what is this specific test doing
->>>>>>> 6adb6058
 	@Test
 	public void testDbAccessExport() throws JAXBException {
 
@@ -117,13 +108,8 @@
 		new File("test/src/uk/ac/ox/cs/pdq/test/datasources/accessRepository/schemas/accesses/dbAccessMethodOut.xml").delete();
 	}
 
-<<<<<<< HEAD
-	// testInMemoryAccessExport() creates an InMemoryAccessMethod, inputs and relation (mocked). Then it performs an access
-	// and iterates over the data returned. Then it tries to do an export and tests if the files are the same.
-=======
 	
 	//TOCOMMENT: What is this specific test doing?
->>>>>>> 6adb6058
 	@Test
 	public void testInMemoryAccessExport() throws JAXBException {
 		InMemoryAccessMethod target;
@@ -171,12 +157,7 @@
 		new File("test/src/uk/ac/ox/cs/pdq/test/datasources/accessRepository/schemas/accesses/InMemoryAccessMethodOut.xml").delete();
 	}
 
-<<<<<<< HEAD
-	// testAccessImport() tries to import an SqlAccessMethod. Then it performs an access
-	// and iterates over the data returned.
-=======
 	//TOCOMMENT: What is this specific test doing?
->>>>>>> 6adb6058
 	@Test
 	public void testAccessImport() throws JAXBException {
 		
@@ -202,8 +183,6 @@
 		target.close();
 	}
 	
-	// testInMemoryAccessImport() tries to import an InMemoryAccessMethod. Then it performs an access
-	// and iterates over the data returned.
 	@Test
 	public void testInMemoryAccessImport() throws JAXBException {
 
@@ -229,12 +208,7 @@
 		target.close();
 	}
 
-<<<<<<< HEAD
-	// testAccessRepository() gets an AccessRepository then gets accesses "NATION" and "NATION_MEM", testing the reading of data from the 
-	// access method in between.
-=======
 	//TOCOMMENT: WHAT IS THIS SPECIFIC TEST DOING?
->>>>>>> 6adb6058
 	@Test
 	public void testAccessRepository() throws Exception {
 		AccessRepository repo = AccessRepository.getRepository("test/src/uk/ac/ox/cs/pdq/test/datasources/accessRepository/schemas/accesses");
