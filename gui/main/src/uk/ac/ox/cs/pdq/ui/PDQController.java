--- conflicted
+++ resolved
@@ -837,11 +837,7 @@
 				runtimeController.setQuery(this.currentQuery.get());
 				// runtimeController.setExecutorType(this.settingsExecutorTypeList.getValue());
 				runtimeController.setTuplesLimit(toInteger(this.settingsOutputTuplesTextField.getText()));
-<<<<<<< HEAD
-				runtimeController.decoratePlan();
-=======
 				boolean show = runtimeController.decoratePlan();
->>>>>>> 6a5a9368
 				dialog.setOnCloseRequest((WindowEvent arg0) -> runtimeController.interruptRuntimeThreads());
 				if(show) dialog.showAndWait();
 			} catch (IOException e) {
