--- conflicted
+++ resolved
@@ -373,27 +373,6 @@
 	 */
 	private void setSearchSpaceVisualizer(final ExplorationSetUp planner) {
 		final SwingNode swingNode = new SwingNode();
-<<<<<<< HEAD
-		SwingUtilities.invokeLater(new Runnable() {
-			@Override
-			public void run() {
-				PrefuseVisualizer visualizer = new PrefuseVisualizer();
-				visualizer.addControl(new AggregateDragControl());
-				visualizer.addControl(new FocusControl()); 
-				visualizer.addControl(new WheelZoomControl());
-				visualizer.addControl(visualizer.getPathHighlightControl());
-				visualizer.addControl(new HoverControl());
-				visualizer.addControl(new ClickControl(PlannerController.this.dataQueue));
-				peh = new PrefuseEventHandler(visualizer.getGraph(),
-								visualizer.getAggregateTable(),  visualizer.getVisualization(), 
-								"aggregates", "graph.nodes", "color", "layout",
-								visualizer.getPathHighlightControl(),
-								visualizer.getPathsHighlightBox());
-				planner.registerEventHandler(peh);
-				swingNode.setContent(visualizer);
-			}
-		});
-=======
 		PrefuseVisualizer visualizer = new PrefuseVisualizer();
 		visualizer.addControl(new AggregateDragControl());
 		visualizer.addControl(new FocusControl()); 
@@ -408,7 +387,6 @@
 						visualizer.getPathsHighlightBox());
 		planner.registerEventHandler(peh);
 		swingNode.setContent(visualizer);
->>>>>>> 6a5a9368
 		this.searchSpaceVizualizationArea.getChildren().add(swingNode);
 		AnchorPane.setTopAnchor(swingNode, 0.);
 		AnchorPane.setBottomAnchor(swingNode, 0.);
