--- conflicted
+++ resolved
@@ -287,11 +287,7 @@
 	 * decorates the plan and greys out the start button if exceptions.
 	 *
 	 */
-<<<<<<< HEAD
-	void decoratePlan() {
-=======
 	boolean decoratePlan() {
->>>>>>> 6a5a9368
 		try {
 			final uk.ac.ox.cs.pdq.runtime.Runtime runtime =
 				new uk.ac.ox.cs.pdq.runtime.Runtime(this.params, this.schema);
@@ -301,19 +297,6 @@
 			else
 				rt = (RelationalTerm)((ExecutablePlan)RuntimeController.this.plan).getDecoratedPlan();
 			ExecutablePlan ep = runtime.decoratePlan(rt);
-<<<<<<< HEAD
-		}
-		catch(Exception e)
-		{
-		   System.out.println("Runtime has exceptions");
-	       this.runtimeStartButton.setDisable(true);
-	       Alert alert = new Alert(AlertType.INFORMATION);
-	       alert.setTitle("Information Dialog");
-	       alert.setHeaderText(null);
-	       alert.setContentText("Runtime has exceptions");
-	       alert.showAndWait();
-
-=======
 			return true;
 		}
 		catch(Exception e)
@@ -324,7 +307,6 @@
 	       alert.setContentText(e.toString());
 	       alert.showAndWait();
 	       return false;
->>>>>>> 6a5a9368
 		}
 	}
 
