package uk.ac.ox.cs.pdq.planner;

import org.apache.commons.lang3.tuple.Pair;
import org.apache.log4j.Logger;

import uk.ac.ox.cs.pdq.EventHandler;
import uk.ac.ox.cs.pdq.cost.CostEstimatorFactory;
import uk.ac.ox.cs.pdq.cost.CostParameters;
import uk.ac.ox.cs.pdq.cost.CostStatKeys;
import uk.ac.ox.cs.pdq.cost.estimators.CostEstimator;
import uk.ac.ox.cs.pdq.db.Schema;
import uk.ac.ox.cs.pdq.fol.ConjunctiveQuery;
<<<<<<< HEAD
import uk.ac.ox.cs.pdq.fol.Query;
=======
>>>>>>> b090fb32
import uk.ac.ox.cs.pdq.logging.performance.ChainedStatistics;
import uk.ac.ox.cs.pdq.logging.performance.DynamicStatistics;
import uk.ac.ox.cs.pdq.logging.performance.StatKey;
import uk.ac.ox.cs.pdq.plan.Plan;
import uk.ac.ox.cs.pdq.planner.accessibleschema.AccessibleSchema;
import uk.ac.ox.cs.pdq.planner.linear.explorer.node.SearchNode;
import uk.ac.ox.cs.pdq.planner.logging.performance.ConstantsStatistics;
import uk.ac.ox.cs.pdq.planner.logging.performance.EventDrivenExplorerStatistics;
import uk.ac.ox.cs.pdq.planner.logging.performance.PlannerStatKeys;
import uk.ac.ox.cs.pdq.planner.reasoning.ReasonerFactory;
import uk.ac.ox.cs.pdq.planner.reasoning.chase.accessiblestate.AccessibleChaseState;
import uk.ac.ox.cs.pdq.reasoning.ReasoningParameters;
import uk.ac.ox.cs.pdq.reasoning.chase.Chaser;
import uk.ac.ox.cs.pdq.reasoning.homomorphism.HomomorphismDetector;
import uk.ac.ox.cs.pdq.reasoning.homomorphism.HomomorphismManagerFactory;

import com.google.common.eventbus.EventBus;

// TODO: Auto-generated Javadoc
/**
 * Provides high level functions for finding an optimal plan for a query with
 * respect to a schema, dependencies and access restrictions.
 *
 * @author Julien Leblay
 * @author Efthymia Tsamoura
 * @author George Konstantinidis
 *
 */
public class ExplorationSetUp {

	/** The log. */
	protected static Logger log = Logger.getLogger(ExplorationSetUp.class);

	/**  Input parameters. */
	private PlannerParameters plannerParams;
	
	/**  Input parameters. */
	private CostParameters costParams;
	
	/** The reasoning params. */
	private ReasoningParameters reasoningParams;

	/**  Event bus. */
	private EventBus eventBus = new EventBus();

	/**  Statistics collector. */
	private ChainedStatistics statsLogger;

	/**  The schema. */
	private Schema schema;


	/** The external cost estimator. */
	private CostEstimator<?> externalCostEstimator = null;

	/** The accessible schema. */
	private AccessibleSchema accessibleSchema;
	
	/**
	 * Instantiates a new exploration set up.
	 *
	 * @param planParams the plan params
	 * @param costParams the cost params
	 * @param reasoningParams the reasoning params
	 * @param schema the schema
	 */
	public ExplorationSetUp(PlannerParameters planParams, CostParameters costParams, ReasoningParameters reasoningParams, Schema schema) {
		this(planParams, costParams, reasoningParams, schema, null);
	}

	/**
	 * Instantiates a new exploration set up.
	 *
	 * @param params the params
	 * @param costParams the cost params
	 * @param reasoningParams the reasoning params
	 * @param schema the schema
	 * @param statsLogger the stats logger
	 */
	public ExplorationSetUp(PlannerParameters params, CostParameters costParams, ReasoningParameters reasoningParams, Schema schema, ChainedStatistics statsLogger) {
		checkParametersConsistency(params, costParams, reasoningParams);
		this.plannerParams = params;
		this.costParams = costParams;
		this.reasoningParams = reasoningParams;
		this.schema = schema;
		this.statsLogger = statsLogger;
		this.schema = schema;
		this.accessibleSchema = new AccessibleSchema(schema);
	}

	/**
	 * Check parameters consistency.
	 *
	 * @param params PlannerParameters
	 * @param costParams the cost params
	 * @param reasoningParams the reasoning params
	 * @return boolean
	 */
	private static void checkParametersConsistency(PlannerParameters params, CostParameters costParams, ReasoningParameters reasoningParams) {
		new PlannerConsistencyChecker().check(params, costParams, reasoningParams);
	}

	/**
	 * Register event handler.
	 *
	 * @param handler EventHandler
	 */
	public void registerEventHandler(EventHandler handler) {
		this.eventBus.register(handler);
	}

	/**
	 * Register the given event homoChecker.
	 *
	 * @param handler EventHandler
	 */
	public void unregisterEventHandler(EventHandler handler) {
		this.eventBus.unregister(handler);
	}

	/**
	 * Sets the cost estimator.
	 *
	 * @param estimator CostEstimator<?>
	 */
	public void setCostEstimator(CostEstimator<?> estimator) {
		this.externalCostEstimator = estimator;
	}

	/**
	 * Search a best plan for the given schema and query.
	 *
	 * @param <P> the generic type
	 * @param query the query
	 * @return a pair whose first element is the best plan found if any, null
	 *         otherwise, and the second is a mapping from the variables of the
	 *         input query to the constant generated in the initial grounded
	 *         operation.
	 * @throws PlannerException the planner exception
	 */
	public <P extends Plan> P search(ConjunctiveQuery query) throws PlannerException {
		return this.search(query,false);
	}
	
	/**
	 * Search a best plan for the given schema and query.
	 *
	 * @param <S> the generic type
	 * @param <P> the generic type
	 * @param query the query
	 * @param noDep if true, dependencies in the schema are disabled and
	 *         planning occur taking only into account access-based axioms.
	 * @return a pair whose first element is the best plan found if any, null
	 *         otherwise, and the second is a mapping from the variables of the
	 *         input query to the constant generated in the initial grounded
	 *         operation.
	 * @throws PlannerException the planner exception
	 */
	public <S extends AccessibleChaseState, P extends Plan> P search(ConjunctiveQuery query, boolean noDep) throws PlannerException {
		
		boolean collectStats = this.statsLogger != null;
		
		if (noDep) 
		{
			this.schema = Schema.builder(this.schema).disableDependencies().build();
			this.schema.updateConstants(query.getSchemaConstants());
			this.accessibleSchema = new AccessibleSchema(this.schema);
		}
		else
		{
			this.schema.updateConstants(query.getSchemaConstants());
			this.accessibleSchema.updateConstants(query.getSchemaConstants());
		}

<<<<<<< HEAD
		this.detector.addQuery(query);
=======
>>>>>>> b090fb32
		ConjunctiveQuery accessibleQuery = this.accessibleSchema.accessible(query, query.getGrounding());
		
		Explorer<P> explorer = null;
		try (HomomorphismDetector detector =
				new HomomorphismManagerFactory().getInstance(this.accessibleSchema, this.reasoningParams)) {
			// Top-level initialisations
			CostEstimator<P> costEstimator = (CostEstimator<P>) this.externalCostEstimator;
			if (costEstimator == null) {
				costEstimator = CostEstimatorFactory.getEstimator(this.costParams, this.schema);
			}
			Chaser reasoner = new ReasonerFactory(
					this.eventBus, 
					collectStats,
					this.reasoningParams).getInstance();
<<<<<<< HEAD
				
=======
>>>>>>> b090fb32
			
			explorer = ExplorerFactory.createExplorer(
					this.eventBus, 
					collectStats,
					this.schema,
					this.accessibleSchema,
					query,
					accessibleQuery,
					reasoner,
					detector,
					costEstimator,
					this.plannerParams);

			// Chain all statistics collectors
			if (collectStats) {
				// Explorer statistics
				EventDrivenExplorerStatistics es = new EventDrivenExplorerStatistics();
				this.registerEventHandler(es);
				this.statsLogger.addStatistics(es);

				// Constant statistics
				ConstantsStatistics cs = new ConstantsStatistics();
				this.registerEventHandler(cs);
				this.statsLogger.addStatistics(cs);

				// Append dynamic statistics to logs
				DynamicStatistics ds = new DynamicStatistics(ExplorationSetUp.displayColumns());
				this.registerEventHandler(ds);
				this.statsLogger.addStatistics(ds);
			}

			explorer.setExceptionOnLimit(this.plannerParams.getExceptionOnLimit());
			explorer.setMaxRounds(this.plannerParams.getMaxIterations().doubleValue());
			explorer.setMaxElapsedTime(this.plannerParams.getTimeout());
			explorer.explore();
			return explorer.getBestPlan();
		} catch (PlannerException e) {
			this.handleEarlyTermination(explorer);
			throw e;
		} catch (Exception e) {
			this.handleEarlyTermination(explorer);
			log.error(e.getMessage(),e);
			throw new PlannerException(e);
		} catch (Throwable e) {
			this.handleEarlyTermination(explorer);
			throw e;
		}
	}

	/**
	 * Display columns.
	 *
	 * @return StatKeys[]
	 */
	private static StatKey[] displayColumns() {
		return new StatKey[] {
				CostStatKeys.COST_ESTIMATION_COUNT, CostStatKeys.COST_ESTIMATION_TIME,
				PlannerStatKeys.GENERATED_FACTS, PlannerStatKeys.CANDIDATES,
				PlannerStatKeys.CUMULATED_CANDIDATES, PlannerStatKeys.EQUIVALENCE_CLASSES,
				PlannerStatKeys.AVG_EQUIVALENCE_CLASSES, PlannerStatKeys.MED_EQUIVALENCE_CLASSES,
				PlannerStatKeys.FILTERED, PlannerStatKeys.MILLI_REASONING, PlannerStatKeys.MILLI_UPDATE,
				PlannerStatKeys.MILLI_UPDATE_QUERY_DEPENDENCIES,
				PlannerStatKeys.MILLI_BLOCKING_CHECK, PlannerStatKeys.MILLI_SELECT_IC,
				PlannerStatKeys.MILLI_DETECT_CANDIDATES, PlannerStatKeys.MILLI_CLOSE,
				PlannerStatKeys.MILLI_QUERY_MATCH, PlannerStatKeys.MILLI_DOMINANCE,
				PlannerStatKeys.DOMINANCE_PRUNING, PlannerStatKeys.MILLI_EQUIVALENCE,
				PlannerStatKeys.EQUIVALENCE_PRUNING, PlannerStatKeys.HIGHER_COST_PRUNING
		};
	}

	/**
	 * Handle early termination.
	 *
	 * @param ex Explorer<?>
	 */
	private void handleEarlyTermination(Explorer<?> ex) {
		if (ex != null) {
			ex.updateClock();
			if (this.eventBus != null) {
				this.eventBus.post(ex);
			}
		}
	}

	/**
	 * Gets the schema.
	 *
	 * @return the planner's underlying schema
	 */
	public Schema getSchema() {
		return this.schema;
	}

	/**
	 * Performs a search as in search, and returns not only the best plan found
	 * but also the search node in which it is was found. The returned search
	 * node may be used later as parameters to the resumeSearch method.
	 *
	 * @return the best plan found and the search node in which it was found.
	 */
	public Pair<Plan, SearchNode> dynamicSearch() {
		throw new UnsupportedOperationException();
	}

	/**
	 * Resumes the search from the given node and return the new best plan
	 * found.
	 *
	 * @param node the node
	 * @return the best plan found from the given search node, after discarding
	 *         the plan that was previously found at that node, and the search
	 *         node where it was found.
	 */
	public Pair<Plan, SearchNode> resumeSearch(SearchNode node) {
		throw new UnsupportedOperationException();
	}
}<|MERGE_RESOLUTION|>--- conflicted
+++ resolved
@@ -10,10 +10,6 @@
 import uk.ac.ox.cs.pdq.cost.estimators.CostEstimator;
 import uk.ac.ox.cs.pdq.db.Schema;
 import uk.ac.ox.cs.pdq.fol.ConjunctiveQuery;
-<<<<<<< HEAD
-import uk.ac.ox.cs.pdq.fol.Query;
-=======
->>>>>>> b090fb32
 import uk.ac.ox.cs.pdq.logging.performance.ChainedStatistics;
 import uk.ac.ox.cs.pdq.logging.performance.DynamicStatistics;
 import uk.ac.ox.cs.pdq.logging.performance.StatKey;
@@ -188,10 +184,6 @@
 			this.accessibleSchema.updateConstants(query.getSchemaConstants());
 		}
 
-<<<<<<< HEAD
-		this.detector.addQuery(query);
-=======
->>>>>>> b090fb32
 		ConjunctiveQuery accessibleQuery = this.accessibleSchema.accessible(query, query.getGrounding());
 		
 		Explorer<P> explorer = null;
@@ -206,10 +198,6 @@
 					this.eventBus, 
 					collectStats,
 					this.reasoningParams).getInstance();
-<<<<<<< HEAD
-				
-=======
->>>>>>> b090fb32
 			
 			explorer = ExplorerFactory.createExplorer(
 					this.eventBus, 
