package uk.ac.ox.cs.pdq.planner;

import java.sql.SQLException;
import java.util.AbstractMap;
import java.util.ArrayList;
import java.util.Arrays;
import java.util.HashMap;
import java.util.LinkedHashMap;
import java.util.List;
import java.util.Map;
import java.util.Map.Entry;

import org.apache.log4j.Logger;

import com.google.common.eventbus.EventBus;

import uk.ac.ox.cs.pdq.algebra.RelationalTerm;
import uk.ac.ox.cs.pdq.cost.Cost;
import uk.ac.ox.cs.pdq.cost.CostEstimatorFactory;
import uk.ac.ox.cs.pdq.cost.CostParameters;
import uk.ac.ox.cs.pdq.cost.estimators.CostEstimator;
import uk.ac.ox.cs.pdq.cost.logging.CostStatKeys;
import uk.ac.ox.cs.pdq.db.Attribute;
import uk.ac.ox.cs.pdq.db.DatabaseConnection;
import uk.ac.ox.cs.pdq.db.DatabaseInstance;
import uk.ac.ox.cs.pdq.db.DatabaseParameters;
import uk.ac.ox.cs.pdq.db.Relation;
import uk.ac.ox.cs.pdq.db.Schema;
import uk.ac.ox.cs.pdq.fol.Atom;
import uk.ac.ox.cs.pdq.fol.ChaseConstantGenerator;
import uk.ac.ox.cs.pdq.fol.ConjunctiveQuery;
import uk.ac.ox.cs.pdq.fol.Constant;
import uk.ac.ox.cs.pdq.fol.Dependency;
import uk.ac.ox.cs.pdq.fol.Term;
import uk.ac.ox.cs.pdq.fol.UntypedConstant;
import uk.ac.ox.cs.pdq.fol.Variable;
import uk.ac.ox.cs.pdq.logging.ChainedStatistics;
import uk.ac.ox.cs.pdq.logging.DynamicStatistics;
import uk.ac.ox.cs.pdq.logging.StatKey;
import uk.ac.ox.cs.pdq.planner.accessibleschema.AccessibleSchema;
import uk.ac.ox.cs.pdq.planner.logging.performance.ConstantsStatistics;
import uk.ac.ox.cs.pdq.planner.logging.performance.EventDrivenExplorerStatistics;
import uk.ac.ox.cs.pdq.planner.logging.performance.PlannerStatKeys;
import uk.ac.ox.cs.pdq.planner.util.PlannerUtility;
import uk.ac.ox.cs.pdq.reasoning.ReasonerFactory;
import uk.ac.ox.cs.pdq.reasoning.ReasoningParameters;
import uk.ac.ox.cs.pdq.reasoning.chase.Chaser;
import uk.ac.ox.cs.pdq.util.EventHandler;

/**
 * Main entry point for chasing, where all properties are gathered and used to
 * create various objects like explorer,reasoner,cost estimator, etc...
 * <li>- implements an easy to use search function that has a query as input and
 * returns plans with costs for the given query over the previously configured
 * schema.</li><br>
 * <li>- Also creates and manages an eventBus.</li><br>
 * <li>- converts query into AccessibleQuery and maintains a map of its
 * variables to chase-constants.</li><br>
 * <li>- converts schema to add InstanceIDs</li><br>
 * 
 * @author Julien Leblay
 * @author Efthymia Tsamoura
 * @author George Konstantinidis
 * @author Gabor
 *
 */
public class ExplorationSetUp {

	/** The log. */
	protected static Logger log = Logger.getLogger(ExplorationSetUp.class);

	/** Input parameters. */
	private PlannerParameters plannerParams;

	/** Input parameters. */
	private CostParameters costParams;

	/**  */
	private ReasoningParameters reasoningParams;

	/**  */
	private DatabaseParameters databaseParams;

	/**   */
	private EventBus eventBus = new EventBus();

	/** Statistics collector. */
	private ChainedStatistics statsLogger;

	/**   */
	private Schema schema;

<<<<<<< HEAD
	/**
	 * For each query it stores a Map of variables to chase constants.
	 */
	private static Map<ConjunctiveQuery, Map<Variable, Constant>> canonicalSubstitution = new HashMap<>();
	/**
	 * Same as above but it contains substitution for free variables only.
	 */
	private static Map<ConjunctiveQuery, Map<Variable, Constant>> canonicalSubstitutionOfFreeVariables = new HashMap<>();

	/** The external cost estimator. */
	private CostEstimator externalCostEstimator = null;

	/** The auxiliary schema, including axioms capturing access methods */
=======
	/** The auxiliary schema, including axioms capturing access methods  */
>>>>>>> 28bfcbac
	private AccessibleSchema accessibleSchema;

	/**
	 * Instantiates a new exploration set up.
	 *
	 * @param planParams
	 *            the plan params
	 * @param costParams
	 *            the cost params
	 * @param reasoningParams
	 *            the reasoning params
	 * @param schema
	 *            the schema
	 */
	public ExplorationSetUp(PlannerParameters planParams, CostParameters costParams, ReasoningParameters reasoningParams, DatabaseParameters dbParams, Schema schema) {
		this(planParams, costParams, reasoningParams, dbParams, schema, null);
	}

	/**
	 * Instantiates a new exploration set up.
	 *
	 * @param params
	 *            the params
	 * @param costParams
	 *            the cost params
	 * @param reasoningParams
	 *            the reasoning params
	 * @param schema
	 *            the schema
	 * @param statsLogger
	 *            the stats logger
	 */
	public ExplorationSetUp(PlannerParameters params, CostParameters costParams, ReasoningParameters reasoningParams, DatabaseParameters databaseParams, Schema schema,
			ChainedStatistics statsLogger) {
		this.plannerParams = params;
		this.costParams = costParams;
		this.reasoningParams = reasoningParams;
		this.databaseParams = databaseParams;
		final Attribute Fact = Attribute.create(Integer.class, "InstanceID");
		this.schema = addAdditionalAttributeToSchema(schema, Fact);
		this.statsLogger = statsLogger;
		this.accessibleSchema = new AccessibleSchema(this.schema);
	}

	// add an extra attribute
	private Schema addAdditionalAttributeToSchema(Schema schema, Attribute atribute) {
		Relation[] relations = schema.getRelations();
		for (int index = 0; index < relations.length; ++index) {
			if (relations[index].getAttribute("InstanceID") == null) {
				relations[index] = Relation.appendAttribute(relations[index], atribute);
			}
		}
		List<Dependency> deps = new ArrayList<>();
		deps.addAll(Arrays.asList(schema.getDependencies()));
		deps.addAll(Arrays.asList(schema.getKeyDependencies()));
		return new Schema(relations, deps.toArray(new Dependency[deps.size()]));
	}

	/**
	 * Register event handler.
	 *
	 * @param handler
	 *            EventHandler
	 */
	public void registerEventHandler(EventHandler handler) {
		this.eventBus.register(handler);
	}

	/**
	 * Register the given event homoChecker.
	 *
	 * @param handler
	 *            EventHandler
	 */
	public void unregisterEventHandler(EventHandler handler) {
		this.eventBus.unregister(handler);
	}

	/**
<<<<<<< HEAD
	 * Sets the cost estimator.
	 *
	 * @param estimator
	 *            CostEstimator<?>
	 */
	public void setCostEstimator(CostEstimator estimator) {
		this.externalCostEstimator = estimator;
	}

	/**
=======
>>>>>>> 28bfcbac
	 * Search a best plan for the given schema and query.
	 *
	 * @param <P>
	 *            the generic type
	 * @param query
	 *            the query
	 * @return a pair whose first element is the best plan found if any, null
	 *         otherwise, and the second is a mapping from the variables of the
	 *         input query to the constant generated in the initial grounded
	 *         operation.
	 * @throws PlannerException
	 *             the planner exception
	 * @throws SQLException
	 */
	public Entry<RelationalTerm, Cost> search(ConjunctiveQuery query) throws PlannerException, SQLException {
		return this.search(query, false);
	}

	/**
	 * Search for a best plan for the given schema and query.
	 *
	 * @param <S>
	 *            the generic type
	 * @param <P>
	 *            the generic type
	 * @param query
	 *            the query
	 * @param noDep
	 *            if true, dependencies in the schema are disabled and planning
	 *            occur taking only into account access-based axioms.
	 * @return a pair whose first element is the best plan found if any, null
	 *         otherwise, and the second is a mapping from the variables of the
	 *         input query to the constant generated in the initial grounded
	 *         operation.
	 * @throws PlannerException
	 *             the planner exception
	 * @throws SQLException
	 */
	public Entry<RelationalTerm, Cost> search(ConjunctiveQuery query, boolean noDep) throws PlannerException, SQLException {
		boolean collectStats = this.statsLogger != null;
		if (noDep) {
			this.schema = new Schema(this.schema.getRelations());
			this.accessibleSchema = new AccessibleSchema(this.schema);
		}
		ConjunctiveQuery accessibleQuery = generateAccessibleQueryAndStoreSubstitutionToCanonicalVariables(query);

		Explorer explorer = null;
		DatabaseConnection databaseConnection = new DatabaseConnection(this.databaseParams, this.accessibleSchema);

		try {
			// Top-level initialisations
<<<<<<< HEAD
			CostEstimator costEstimator = this.externalCostEstimator;
			if (costEstimator == null)
				costEstimator = CostEstimatorFactory.getEstimator(this.costParams, this.schema);

			Chaser reasoner = new ReasonerFactory(this.eventBus, collectStats, this.reasoningParams).getInstance();

			explorer = ExplorerFactory.createExplorer(this.eventBus, collectStats, this.schema, this.accessibleSchema, query, accessibleQuery, reasoner, databaseConnection,
					costEstimator, this.plannerParams, this.reasoningParams, this.databaseParams);
=======
			CostEstimator costEstimator = CostEstimatorFactory.getEstimator(this.costParams, this.schema);

			Chaser reasoner = new ReasonerFactory(this.eventBus, collectStats, this.reasoningParams).getInstance();
			
			explorer = ExplorerFactory.createExplorer(
					this.eventBus, 
					collectStats,
					this.schema,
					this.accessibleSchema,
					query,
					accessibleQuery,
					reasoner,
					databaseConnection,
					costEstimator,
					this.plannerParams,
					this.reasoningParams);
>>>>>>> 28bfcbac

			// Chain all statistics collectors
			if (collectStats) {
				// Explorer statistics
				EventDrivenExplorerStatistics es = new EventDrivenExplorerStatistics();
				this.registerEventHandler(es);
				this.statsLogger.addStatistics(es);

				// Constant statistics
				ConstantsStatistics cs = new ConstantsStatistics();
				this.registerEventHandler(cs);
				this.statsLogger.addStatistics(cs);

				// Append dynamic statistics to logs
				DynamicStatistics ds = new DynamicStatistics(ExplorationSetUp.displayColumns());
				this.registerEventHandler(ds);
				this.statsLogger.addStatistics(ds);
			}
			explorer.setExceptionOnLimit(this.plannerParams.getExceptionOnLimit());
			explorer.setMaxRounds(this.plannerParams.getMaxIterations().doubleValue());
			explorer.setMaxElapsedTime(this.plannerParams.getTimeout());
			explorer.explore();
			if (explorer.getBestPlan() != null && explorer.getBestCost() != null)
				return new AbstractMap.SimpleEntry<RelationalTerm, Cost>(explorer.getBestPlan(), explorer.getBestCost());
			else
				return null;
		} catch (PlannerException e) {
			this.handleEarlyTermination(explorer);
			throw e;
		} catch (Exception e) {
			this.handleEarlyTermination(explorer);
			log.error(e.getMessage(), e);
			throw new PlannerException(e);
		} catch (Throwable e) {
			this.handleEarlyTermination(explorer);
			throw e;
		} finally {
			try {
				new DatabaseInstance(databaseConnection).close();
			} catch (Exception e) {
				this.handleEarlyTermination(explorer);
				e.printStackTrace();
			}
		}
	}

	/**
	 * Display columns.
	 *
	 * @return StatKeys[]
	 */
	private static StatKey[] displayColumns() {
		return new StatKey[] { CostStatKeys.COST_ESTIMATION_COUNT, CostStatKeys.COST_ESTIMATION_TIME, PlannerStatKeys.GENERATED_FACTS, PlannerStatKeys.CANDIDATES,
				PlannerStatKeys.CUMULATED_CANDIDATES, PlannerStatKeys.EQUIVALENCE_CLASSES, PlannerStatKeys.AVG_EQUIVALENCE_CLASSES, PlannerStatKeys.MED_EQUIVALENCE_CLASSES,
				PlannerStatKeys.FILTERED, PlannerStatKeys.MILLI_REASONING, PlannerStatKeys.MILLI_UPDATE, PlannerStatKeys.MILLI_UPDATE_QUERY_DEPENDENCIES,
				PlannerStatKeys.MILLI_BLOCKING_CHECK, PlannerStatKeys.MILLI_SELECT_IC, PlannerStatKeys.MILLI_DETECT_CANDIDATES, PlannerStatKeys.MILLI_CLOSE,
				PlannerStatKeys.MILLI_QUERY_MATCH, PlannerStatKeys.MILLI_DOMINANCE, PlannerStatKeys.DOMINANCE_PRUNING, PlannerStatKeys.MILLI_EQUIVALENCE,
				PlannerStatKeys.EQUIVALENCE_PRUNING, PlannerStatKeys.HIGHER_COST_PRUNING };
	}

	/**
	 * Handle early termination.
	 *
	 * @param ex
	 *            Explorer<?>
	 */
	private void handleEarlyTermination(Explorer ex) {
		if (ex != null) {
			ex.updateClock();
			if (this.eventBus != null) {
				this.eventBus.post(ex);
			}
		}
	}

	/**
	 * Generate canonical mapping.
	 *
	 * @param formula
	 *            the body
	 * @return a mapping of variables of the input conjunction to constants. A fresh
	 *         constant is created for each variable of the conjunction. This method
	 *         is invoked by the conjunctive query constructor when the constructor
	 *         is called with empty input canonical mapping.
	 */
	public static ConjunctiveQuery generateAccessibleQueryAndStoreSubstitutionToCanonicalVariables(ConjunctiveQuery query) {
		Map<Variable, Constant> canonicalMapping = new LinkedHashMap<>();
		for (Atom atom : query.getBody().getAtoms()) {
			for (Term t : atom.getTerms()) {
				if (t.isVariable()) {
					Constant c = canonicalMapping.get(t);
					if (c == null) {
						c = UntypedConstant.create(ChaseConstantGenerator.getName());
						canonicalMapping.put((Variable) t, c);
					}
				}
			}
		}
		Map<Variable, Constant> substitutionFiltered = new HashMap<>();
		substitutionFiltered.putAll(canonicalMapping);
		for (Variable variable : query.getBody().getBoundVariables())
			substitutionFiltered.remove(variable);
		canonicalSubstitution.put(query, canonicalMapping);
		canonicalSubstitutionOfFreeVariables.put(query, substitutionFiltered);
		ConjunctiveQuery accessibleQuery = PlannerUtility.createAccessibleQuery(query);
		canonicalSubstitution.put(accessibleQuery, canonicalMapping);
		canonicalSubstitutionOfFreeVariables.put(accessibleQuery, substitutionFiltered);
		return accessibleQuery;
	}

	public static Map<ConjunctiveQuery, Map<Variable, Constant>> getCanonicalSubstitution() {
		return canonicalSubstitution;
	}

	public static Map<ConjunctiveQuery, Map<Variable, Constant>> getCanonicalSubstitutionOfFreeVariables() {
		return canonicalSubstitutionOfFreeVariables;
	}
}<|MERGE_RESOLUTION|>--- conflicted
+++ resolved
@@ -4,10 +4,8 @@
 import java.util.AbstractMap;
 import java.util.ArrayList;
 import java.util.Arrays;
-import java.util.HashMap;
-import java.util.LinkedHashMap;
+import java.util.Collection;
 import java.util.List;
-import java.util.Map;
 import java.util.Map.Entry;
 
 import org.apache.log4j.Logger;
@@ -27,13 +25,8 @@
 import uk.ac.ox.cs.pdq.db.Relation;
 import uk.ac.ox.cs.pdq.db.Schema;
 import uk.ac.ox.cs.pdq.fol.Atom;
-import uk.ac.ox.cs.pdq.fol.ChaseConstantGenerator;
 import uk.ac.ox.cs.pdq.fol.ConjunctiveQuery;
-import uk.ac.ox.cs.pdq.fol.Constant;
 import uk.ac.ox.cs.pdq.fol.Dependency;
-import uk.ac.ox.cs.pdq.fol.Term;
-import uk.ac.ox.cs.pdq.fol.UntypedConstant;
-import uk.ac.ox.cs.pdq.fol.Variable;
 import uk.ac.ox.cs.pdq.logging.ChainedStatistics;
 import uk.ac.ox.cs.pdq.logging.DynamicStatistics;
 import uk.ac.ox.cs.pdq.logging.StatKey;
@@ -46,22 +39,15 @@
 import uk.ac.ox.cs.pdq.reasoning.ReasoningParameters;
 import uk.ac.ox.cs.pdq.reasoning.chase.Chaser;
 import uk.ac.ox.cs.pdq.util.EventHandler;
+import uk.ac.ox.cs.pdq.util.Utility;
 
 /**
- * Main entry point for chasing, where all properties are gathered and used to
- * create various objects like explorer,reasoner,cost estimator, etc...
- * <li>- implements an easy to use search function that has a query as input and
- * returns plans with costs for the given query over the previously configured
- * schema.</li><br>
- * <li>- Also creates and manages an eventBus.</li><br>
- * <li>- converts query into AccessibleQuery and maintains a map of its
- * variables to chase-constants.</li><br>
- * <li>- converts schema to add InstanceIDs</li><br>
- * 
+ * Provides high level functions for finding an optimal plan for a query with
+ * respect to a schema, dependencies and access restrictions.
+ *
  * @author Julien Leblay
  * @author Efthymia Tsamoura
  * @author George Konstantinidis
- * @author Gabor
  *
  */
 public class ExplorationSetUp {
@@ -69,57 +55,39 @@
 	/** The log. */
 	protected static Logger log = Logger.getLogger(ExplorationSetUp.class);
 
-	/** Input parameters. */
+	/**  Input parameters. */
 	private PlannerParameters plannerParams;
-
-	/** Input parameters. */
+	
+	/**  Input parameters. */
 	private CostParameters costParams;
-
+	
 	/**  */
 	private ReasoningParameters reasoningParams;
-
+	
 	/**  */
 	private DatabaseParameters databaseParams;
 
+
 	/**   */
 	private EventBus eventBus = new EventBus();
 
-	/** Statistics collector. */
+	/**  Statistics collector. */
 	private ChainedStatistics statsLogger;
 
 	/**   */
 	private Schema schema;
 
-<<<<<<< HEAD
-	/**
-	 * For each query it stores a Map of variables to chase constants.
-	 */
-	private static Map<ConjunctiveQuery, Map<Variable, Constant>> canonicalSubstitution = new HashMap<>();
-	/**
-	 * Same as above but it contains substitution for free variables only.
-	 */
-	private static Map<ConjunctiveQuery, Map<Variable, Constant>> canonicalSubstitutionOfFreeVariables = new HashMap<>();
-
-	/** The external cost estimator. */
-	private CostEstimator externalCostEstimator = null;
-
-	/** The auxiliary schema, including axioms capturing access methods */
-=======
 	/** The auxiliary schema, including axioms capturing access methods  */
->>>>>>> 28bfcbac
 	private AccessibleSchema accessibleSchema;
 
+	
 	/**
 	 * Instantiates a new exploration set up.
 	 *
-	 * @param planParams
-	 *            the plan params
-	 * @param costParams
-	 *            the cost params
-	 * @param reasoningParams
-	 *            the reasoning params
-	 * @param schema
-	 *            the schema
+	 * @param planParams the plan params
+	 * @param costParams the cost params
+	 * @param reasoningParams the reasoning params
+	 * @param schema the schema
 	 */
 	public ExplorationSetUp(PlannerParameters planParams, CostParameters costParams, ReasoningParameters reasoningParams, DatabaseParameters dbParams, Schema schema) {
 		this(planParams, costParams, reasoningParams, dbParams, schema, null);
@@ -128,19 +96,13 @@
 	/**
 	 * Instantiates a new exploration set up.
 	 *
-	 * @param params
-	 *            the params
-	 * @param costParams
-	 *            the cost params
-	 * @param reasoningParams
-	 *            the reasoning params
-	 * @param schema
-	 *            the schema
-	 * @param statsLogger
-	 *            the stats logger
-	 */
-	public ExplorationSetUp(PlannerParameters params, CostParameters costParams, ReasoningParameters reasoningParams, DatabaseParameters databaseParams, Schema schema,
-			ChainedStatistics statsLogger) {
+	 * @param params the params
+	 * @param costParams the cost params
+	 * @param reasoningParams the reasoning params
+	 * @param schema the schema
+	 * @param statsLogger the stats logger
+	 */
+	public ExplorationSetUp(PlannerParameters params, CostParameters costParams, ReasoningParameters reasoningParams, DatabaseParameters databaseParams, Schema schema, ChainedStatistics statsLogger) {
 		this.plannerParams = params;
 		this.costParams = costParams;
 		this.reasoningParams = reasoningParams;
@@ -151,25 +113,24 @@
 		this.accessibleSchema = new AccessibleSchema(this.schema);
 	}
 
-	// add an extra attribute
+	//add an extra attribute
 	private Schema addAdditionalAttributeToSchema(Schema schema, Attribute atribute) {
 		Relation[] relations = schema.getRelations();
-		for (int index = 0; index < relations.length; ++index) {
+		for(int index = 0; index < relations.length; ++index) {
 			if (relations[index].getAttribute("InstanceID") == null) {
-				relations[index] = Relation.appendAttribute(relations[index], atribute);
+				relations[index] = Relation.appendAttribute(relations[index],atribute);
 			}
 		}
 		List<Dependency> deps = new ArrayList<>();
 		deps.addAll(Arrays.asList(schema.getDependencies()));
 		deps.addAll(Arrays.asList(schema.getKeyDependencies()));
-		return new Schema(relations, deps.toArray(new Dependency[deps.size()]));
+		return new Schema(relations,deps.toArray(new Dependency[deps.size()]));
 	}
 
 	/**
 	 * Register event handler.
 	 *
-	 * @param handler
-	 *            EventHandler
+	 * @param handler EventHandler
 	 */
 	public void registerEventHandler(EventHandler handler) {
 		this.eventBus.register(handler);
@@ -178,88 +139,61 @@
 	/**
 	 * Register the given event homoChecker.
 	 *
-	 * @param handler
-	 *            EventHandler
+	 * @param handler EventHandler
 	 */
 	public void unregisterEventHandler(EventHandler handler) {
 		this.eventBus.unregister(handler);
 	}
 
 	/**
-<<<<<<< HEAD
-	 * Sets the cost estimator.
-	 *
-	 * @param estimator
-	 *            CostEstimator<?>
-	 */
-	public void setCostEstimator(CostEstimator estimator) {
-		this.externalCostEstimator = estimator;
-	}
-
-	/**
-=======
->>>>>>> 28bfcbac
 	 * Search a best plan for the given schema and query.
 	 *
-	 * @param <P>
-	 *            the generic type
-	 * @param query
-	 *            the query
+	 * @param <P> the generic type
+	 * @param query the query
 	 * @return a pair whose first element is the best plan found if any, null
 	 *         otherwise, and the second is a mapping from the variables of the
 	 *         input query to the constant generated in the initial grounded
 	 *         operation.
-	 * @throws PlannerException
-	 *             the planner exception
-	 * @throws SQLException
+	 * @throws PlannerException the planner exception
+	 * @throws SQLException 
 	 */
 	public Entry<RelationalTerm, Cost> search(ConjunctiveQuery query) throws PlannerException, SQLException {
-		return this.search(query, false);
-	}
-
+		return this.search(query,false);
+	}
+	
 	/**
 	 * Search for a best plan for the given schema and query.
 	 *
-	 * @param <S>
-	 *            the generic type
-	 * @param <P>
-	 *            the generic type
-	 * @param query
-	 *            the query
-	 * @param noDep
-	 *            if true, dependencies in the schema are disabled and planning
-	 *            occur taking only into account access-based axioms.
+	 * @param <S> the generic type
+	 * @param <P> the generic type
+	 * @param query the query
+	 * @param noDep if true, dependencies in the schema are disabled and
+	 *         planning occur taking only into account access-based axioms.
 	 * @return a pair whose first element is the best plan found if any, null
 	 *         otherwise, and the second is a mapping from the variables of the
 	 *         input query to the constant generated in the initial grounded
 	 *         operation.
-	 * @throws PlannerException
-	 *             the planner exception
-	 * @throws SQLException
+	 * @throws PlannerException the planner exception
+	 * @throws SQLException 
 	 */
 	public Entry<RelationalTerm, Cost> search(ConjunctiveQuery query, boolean noDep) throws PlannerException, SQLException {
 		boolean collectStats = this.statsLogger != null;
 		if (noDep) {
 			this.schema = new Schema(this.schema.getRelations());
+			this.schema.addConstants(Utility.getTypedConstants(query));
 			this.accessibleSchema = new AccessibleSchema(this.schema);
 		}
-		ConjunctiveQuery accessibleQuery = generateAccessibleQueryAndStoreSubstitutionToCanonicalVariables(query);
-
+		else {
+			this.schema.addConstants(Utility.getTypedConstants(query));
+			this.accessibleSchema.addConstants(Utility.getTypedConstants(query));
+		}
+
+		ConjunctiveQuery accessibleQuery = PlannerUtility.createAccessibleQuery(query, query.getSubstitutionOfFreeVariablesToCanonicalConstants());
 		Explorer explorer = null;
-		DatabaseConnection databaseConnection = new DatabaseConnection(this.databaseParams, this.accessibleSchema);
-
-		try {
+		DatabaseConnection databaseConnection = new DatabaseConnection(this.databaseParams,this.accessibleSchema);
+
+		try{
 			// Top-level initialisations
-<<<<<<< HEAD
-			CostEstimator costEstimator = this.externalCostEstimator;
-			if (costEstimator == null)
-				costEstimator = CostEstimatorFactory.getEstimator(this.costParams, this.schema);
-
-			Chaser reasoner = new ReasonerFactory(this.eventBus, collectStats, this.reasoningParams).getInstance();
-
-			explorer = ExplorerFactory.createExplorer(this.eventBus, collectStats, this.schema, this.accessibleSchema, query, accessibleQuery, reasoner, databaseConnection,
-					costEstimator, this.plannerParams, this.reasoningParams, this.databaseParams);
-=======
 			CostEstimator costEstimator = CostEstimatorFactory.getEstimator(this.costParams, this.schema);
 
 			Chaser reasoner = new ReasonerFactory(this.eventBus, collectStats, this.reasoningParams).getInstance();
@@ -276,7 +210,6 @@
 					costEstimator,
 					this.plannerParams,
 					this.reasoningParams);
->>>>>>> 28bfcbac
 
 			// Chain all statistics collectors
 			if (collectStats) {
@@ -299,7 +232,7 @@
 			explorer.setMaxRounds(this.plannerParams.getMaxIterations().doubleValue());
 			explorer.setMaxElapsedTime(this.plannerParams.getTimeout());
 			explorer.explore();
-			if (explorer.getBestPlan() != null && explorer.getBestCost() != null)
+			if(explorer.getBestPlan() != null && explorer.getBestCost() != null)
 				return new AbstractMap.SimpleEntry<RelationalTerm, Cost>(explorer.getBestPlan(), explorer.getBestCost());
 			else
 				return null;
@@ -308,14 +241,18 @@
 			throw e;
 		} catch (Exception e) {
 			this.handleEarlyTermination(explorer);
-			log.error(e.getMessage(), e);
+			log.error(e.getMessage(),e);
 			throw new PlannerException(e);
 		} catch (Throwable e) {
 			this.handleEarlyTermination(explorer);
 			throw e;
 		} finally {
 			try {
-				new DatabaseInstance(databaseConnection).close();
+				new DatabaseInstance(databaseConnection) {
+					@Override
+					public Collection<Atom> getFacts() {
+						return null;
+					}}.close();
 			} catch (Exception e) {
 				this.handleEarlyTermination(explorer);
 				e.printStackTrace();
@@ -329,19 +266,25 @@
 	 * @return StatKeys[]
 	 */
 	private static StatKey[] displayColumns() {
-		return new StatKey[] { CostStatKeys.COST_ESTIMATION_COUNT, CostStatKeys.COST_ESTIMATION_TIME, PlannerStatKeys.GENERATED_FACTS, PlannerStatKeys.CANDIDATES,
-				PlannerStatKeys.CUMULATED_CANDIDATES, PlannerStatKeys.EQUIVALENCE_CLASSES, PlannerStatKeys.AVG_EQUIVALENCE_CLASSES, PlannerStatKeys.MED_EQUIVALENCE_CLASSES,
-				PlannerStatKeys.FILTERED, PlannerStatKeys.MILLI_REASONING, PlannerStatKeys.MILLI_UPDATE, PlannerStatKeys.MILLI_UPDATE_QUERY_DEPENDENCIES,
-				PlannerStatKeys.MILLI_BLOCKING_CHECK, PlannerStatKeys.MILLI_SELECT_IC, PlannerStatKeys.MILLI_DETECT_CANDIDATES, PlannerStatKeys.MILLI_CLOSE,
-				PlannerStatKeys.MILLI_QUERY_MATCH, PlannerStatKeys.MILLI_DOMINANCE, PlannerStatKeys.DOMINANCE_PRUNING, PlannerStatKeys.MILLI_EQUIVALENCE,
-				PlannerStatKeys.EQUIVALENCE_PRUNING, PlannerStatKeys.HIGHER_COST_PRUNING };
+		return new StatKey[] {
+				CostStatKeys.COST_ESTIMATION_COUNT, CostStatKeys.COST_ESTIMATION_TIME,
+				PlannerStatKeys.GENERATED_FACTS, PlannerStatKeys.CANDIDATES,
+				PlannerStatKeys.CUMULATED_CANDIDATES, PlannerStatKeys.EQUIVALENCE_CLASSES,
+				PlannerStatKeys.AVG_EQUIVALENCE_CLASSES, PlannerStatKeys.MED_EQUIVALENCE_CLASSES,
+				PlannerStatKeys.FILTERED, PlannerStatKeys.MILLI_REASONING, PlannerStatKeys.MILLI_UPDATE,
+				PlannerStatKeys.MILLI_UPDATE_QUERY_DEPENDENCIES,
+				PlannerStatKeys.MILLI_BLOCKING_CHECK, PlannerStatKeys.MILLI_SELECT_IC,
+				PlannerStatKeys.MILLI_DETECT_CANDIDATES, PlannerStatKeys.MILLI_CLOSE,
+				PlannerStatKeys.MILLI_QUERY_MATCH, PlannerStatKeys.MILLI_DOMINANCE,
+				PlannerStatKeys.DOMINANCE_PRUNING, PlannerStatKeys.MILLI_EQUIVALENCE,
+				PlannerStatKeys.EQUIVALENCE_PRUNING, PlannerStatKeys.HIGHER_COST_PRUNING
+		};
 	}
 
 	/**
 	 * Handle early termination.
 	 *
-	 * @param ex
-	 *            Explorer<?>
+	 * @param ex Explorer<?>
 	 */
 	private void handleEarlyTermination(Explorer ex) {
 		if (ex != null) {
@@ -351,47 +294,4 @@
 			}
 		}
 	}
-
-	/**
-	 * Generate canonical mapping.
-	 *
-	 * @param formula
-	 *            the body
-	 * @return a mapping of variables of the input conjunction to constants. A fresh
-	 *         constant is created for each variable of the conjunction. This method
-	 *         is invoked by the conjunctive query constructor when the constructor
-	 *         is called with empty input canonical mapping.
-	 */
-	public static ConjunctiveQuery generateAccessibleQueryAndStoreSubstitutionToCanonicalVariables(ConjunctiveQuery query) {
-		Map<Variable, Constant> canonicalMapping = new LinkedHashMap<>();
-		for (Atom atom : query.getBody().getAtoms()) {
-			for (Term t : atom.getTerms()) {
-				if (t.isVariable()) {
-					Constant c = canonicalMapping.get(t);
-					if (c == null) {
-						c = UntypedConstant.create(ChaseConstantGenerator.getName());
-						canonicalMapping.put((Variable) t, c);
-					}
-				}
-			}
-		}
-		Map<Variable, Constant> substitutionFiltered = new HashMap<>();
-		substitutionFiltered.putAll(canonicalMapping);
-		for (Variable variable : query.getBody().getBoundVariables())
-			substitutionFiltered.remove(variable);
-		canonicalSubstitution.put(query, canonicalMapping);
-		canonicalSubstitutionOfFreeVariables.put(query, substitutionFiltered);
-		ConjunctiveQuery accessibleQuery = PlannerUtility.createAccessibleQuery(query);
-		canonicalSubstitution.put(accessibleQuery, canonicalMapping);
-		canonicalSubstitutionOfFreeVariables.put(accessibleQuery, substitutionFiltered);
-		return accessibleQuery;
-	}
-
-	public static Map<ConjunctiveQuery, Map<Variable, Constant>> getCanonicalSubstitution() {
-		return canonicalSubstitution;
-	}
-
-	public static Map<ConjunctiveQuery, Map<Variable, Constant>> getCanonicalSubstitutionOfFreeVariables() {
-		return canonicalSubstitutionOfFreeVariables;
-	}
 }