package uk.ac.ox.cs.pdq.planner.dag.explorer.parallel;

import java.util.ArrayList;
import java.util.Collection;
import java.util.Collections;
import java.util.List;
import java.util.Map;
import java.util.Queue;
import java.util.Set;
import java.util.concurrent.Callable;
import java.util.concurrent.ConcurrentHashMap;
import java.util.concurrent.ConcurrentLinkedQueue;
import java.util.concurrent.ExecutionException;
import java.util.concurrent.ExecutorService;
import java.util.concurrent.Executors;
import java.util.concurrent.Future;
import java.util.concurrent.TimeUnit;

import org.apache.commons.lang3.tuple.Pair;

import uk.ac.ox.cs.pdq.LimitReachedException;
import uk.ac.ox.cs.pdq.LimitReachedException.Reasons;
<<<<<<< HEAD
import uk.ac.ox.cs.pdq.db.Constraint;
=======
import uk.ac.ox.cs.pdq.db.Dependency;
>>>>>>> b090fb32
import uk.ac.ox.cs.pdq.fol.ConjunctiveQuery;
import uk.ac.ox.cs.pdq.fol.Query;
import uk.ac.ox.cs.pdq.planner.PlannerException;
import uk.ac.ox.cs.pdq.planner.dag.DAGChaseConfiguration;
import uk.ac.ox.cs.pdq.planner.dag.equivalence.DAGEquivalenceClasses;
import uk.ac.ox.cs.pdq.planner.dag.equivalence.SynchronizedEquivalenceClasses;

import com.google.common.collect.Lists;
import com.google.common.collect.Sets;

// TODO: Auto-generated Javadoc
/**
 * A IterativeExecutor that uses multi-threading on a single machine.
 *
 * @author Efthymia Tsamoura
 */
public class MultiThreadedExecutor extends IterativeExecutor {

	/** The mtcontext. */
	private final MultiThreadedContext mtcontext;

	/**
	 * Constructor for MultiThreadedExecutor.
	 * @param context MultiThreadedContext
	 */
	public MultiThreadedExecutor(MultiThreadedContext context) {
		super(context);
		this.mtcontext = context;
	}

	/**
	 * Creates new binary configurations by combining configurations from the input left and right collections.
	 * If twoWay=TRUE the output configurations are of the form BinaryConfiguration(L,R) and BinaryConfiguration(R,L), where L belongs to the
	 * left input collection and R to the right input collection, respectively.
	 * Otherwise, they are of the form  BinaryConfiguration(L,R)
	 *
	 * @param depth the target depth of the created configurations
	 * @param left 		The configurations to consider on the left
	 * @param right 		The configurations to consider on the right
	 * @param query the query
	 * @param dependencies the dependencies
	 * @param bestConfiguration 	 	The minimum cost closed and successful configuration found so far. The plans that correspond to the
	 * 		returned configurations have cost < the bestConfiguration
	 * @param equivalenceClasses the equivalence classes
	 * @param twoWay the two way
	 * @param timeout the timeout
	 * @param unit the unit
	 * @return Collection<DAGChaseConfiguration>
	 * @throws PlannerException the planner exception
	 * @throws LimitReachedException the limit reached exception
	 */
	@Override
	public Collection<DAGChaseConfiguration> reason(
			int depth,
			Queue<DAGChaseConfiguration> left,
			Collection<DAGChaseConfiguration> right,
<<<<<<< HEAD
			ConjunctiveQuery query,
			Collection<? extends Constraint> dependencies,
=======
			Query<?> query,
			Collection<? extends Dependency> dependencies,
>>>>>>> b090fb32
			DAGChaseConfiguration bestConfiguration,
			DAGEquivalenceClasses equivalenceClasses, 
			boolean twoWay,
			long timeout, TimeUnit unit) throws PlannerException, LimitReachedException {
		if (timeout <= 0) {
			throw new LimitReachedException(Reasons.TIMEOUT);
		}
		long start = System.currentTimeMillis();
		//Create a pool of threads to run in parallel
		ExecutorService executorService = Executors.newFixedThreadPool(this.mtcontext.getParallelThreads());
		//Map of representatives. For each configuration c = BinConfiguration(c_1,c_2) we create a map from the
		//equivalence classes of c and c' to c''. This map helps us reducing the chasing time, i.e.,
		//if c'_1 and c'_2 are structurally equivalent to c_1 and c_2, respectively,
		//and c = BinConfiguration(c_1,c_2) has already been fully chased,
		//then we copy the state of c to the state of c' = BinConfiguration(c'_1,c'_2).
		Representative representatives = new Representative();
		//The output configurations
		Map<Pair<DAGChaseConfiguration,DAGChaseConfiguration>,DAGChaseConfiguration> output = new ConcurrentHashMap<>();
		
		Collection<DAGChaseConfiguration> copy = Sets.newLinkedHashSet(left);

		try {
			Queue<DAGChaseConfiguration> leftInput = left;
			Collection<DAGChaseConfiguration> rightInput = right;
			do {
				List<Callable<Boolean>> threads = new ArrayList<>();
				for(int j = 0; j < this.mtcontext.getParallelThreads(); ++j) {
					//Create the threads that will create new binary configurations using the input left, right collections
					threads.add(new ReasoningThread(
							depth,
							leftInput,
							rightInput,
							query,
							dependencies,
							this.mtcontext.getReasoners()[j],
							this.mtcontext.getDetectors()[j],
							this.mtcontext.getCostEstimators()[j],
							this.mtcontext.getSuccessDominances()[j],
							bestConfiguration,
							this.mtcontext.getValidators()[j],
							equivalenceClasses,
							representatives,
							output
							));
				}
				List<Future<Boolean>> results = executorService.invokeAll(threads, timeout, unit);
				try {
					for(Future<Boolean> result: results){
						result.get();
					}
				} catch(java.util.concurrent.CancellationException e) {
					executorService.shutdownNow();
					if (timeout <= (System.currentTimeMillis() - start)) {
						throw new LimitReachedException(Reasons.TIMEOUT);
					}
					return null;
				}
				executorService.shutdown();

				//If twoWay = TRUE create also configurations BinaryConfiguration(R,L), where R and L belong to the right and left
				//input collections, respectively.
				if(twoWay) {
					executorService = Executors.newFixedThreadPool(this.mtcontext.getParallelThreads());
					leftInput = new ConcurrentLinkedQueue<>(right);
					rightInput = copy;
					twoWay = false;
				}
				else {
					copy.clear();
					break;
				}
			} while(true);
			return output.values();

		} catch (InterruptedException | ExecutionException e) {
			executorService.shutdownNow();
			handleExceptions(e);
			return null;
		}
	}

	/**
	 * Iterates over the input collection of configurations to identify the minimum-cost one.
	 *
	 * @param query the query
	 * @param input 		The input set of configurations
	 * @param equivalenceClasses 		Classes of structurally equivalent configurations
	 * @param bestConfiguration 		The minimum cost closed and successful configuration found so far. The plans that correspond to the
	 * 		returned configurations have cost < the bestConfiguration
	 * @param timeout the timeout
	 * @param unit the unit
	 * @return 		the non-dominated configurations (that could lead to the minimum-cost configuration),
	 * 		the minimum-cost configuration with cost < the cost of the input bestConfiguration and the successful configurations
	 * @throws PlannerException the planner exception
	 * @throws LimitReachedException the limit reached exception
	 */
	@Override
	public ExplorationResults explore(
			ConjunctiveQuery query,
			Queue<DAGChaseConfiguration> input,
			DAGEquivalenceClasses equivalenceClasses,
			DAGChaseConfiguration bestConfiguration,
			long timeout, TimeUnit unit) throws PlannerException, LimitReachedException {
		if (timeout <= 0) {
			throw new LimitReachedException(Reasons.TIMEOUT);
		}
		long start = System.currentTimeMillis();

		//Create a pool of threads to run in parallel
		ExecutorService executorService = Executors.newFixedThreadPool(this.mtcontext.getParallelThreads());
		try {

			//The output non-dominated configurations
			Set<DAGChaseConfiguration> output  =
					Collections.newSetFromMap(new ConcurrentHashMap<DAGChaseConfiguration, Boolean>());
			//The output non-dominated and successful (and not closed) configurations
			Set<DAGChaseConfiguration> successfulConfigurations =
					Collections.newSetFromMap(new ConcurrentHashMap<DAGChaseConfiguration, Boolean>());
			List<Callable<DAGChaseConfiguration>> threads = new ArrayList<>();
			for (int j = 0; j < this.mtcontext.getParallelThreads(); ++j) {
				//Create the threads that will iterate over the input configurations to find the non-dominated ones,
				//along with the minimum-cost successful and closed one
				threads.add(new ExplorationThread(
						query,
						input,
						equivalenceClasses,
						bestConfiguration,
						this.mtcontext.getDetectors()[j],
						this.mtcontext.getSuccessDominances()[j],
						this.mtcontext.getDominances()[j],
						output,
						successfulConfigurations
						));
			}

			List<Future<DAGChaseConfiguration>> results = executorService.invokeAll(threads, timeout, unit);
			DAGChaseConfiguration configuration = bestConfiguration;
			try {
				for (Future<DAGChaseConfiguration> result: results){
					DAGChaseConfiguration r = result.get();
					if(configuration == null
							|| (r != null
							&& configuration.getPlan().getCost().greaterThan(r.getPlan().getCost())))
					{
						configuration = r;
					}
				}

				if(equivalenceClasses instanceof SynchronizedEquivalenceClasses) {
					((SynchronizedEquivalenceClasses)equivalenceClasses).wakeupSleep(configuration != null ? configuration.getPlan() : null);
				}
			}
			catch(java.util.concurrent.CancellationException e) {
				executorService.shutdownNow();
				if (timeout <= (System.currentTimeMillis() - start)) {
					throw new LimitReachedException(Reasons.TIMEOUT);
				}
				return null;
			}

			executorService.shutdown();
			return new ExplorationResults(
					Lists.newArrayList(output),
					successfulConfigurations,
					configuration
					);
		} catch (InterruptedException | ExecutionException e) {
			executorService.shutdownNow();
			handleExceptions(e);
			return null;
		}
	}

	/**
	 * Handle exceptions.
	 *
	 * @param e Exception
	 * @throws PlannerException the planner exception
	 */
	private static void handleExceptions(Exception e) throws PlannerException {
		Throwable throwable = e.getCause();
		if (throwable != null) {
			if (throwable instanceof RuntimeException) {
				throw (RuntimeException) throwable;
			}
			if (throwable instanceof Error) {
				throw (Error) throwable;
			}
		}
		throw new PlannerException(e);
	}
}
<|MERGE_RESOLUTION|>--- conflicted
+++ resolved
@@ -1,282 +1,273 @@
-package uk.ac.ox.cs.pdq.planner.dag.explorer.parallel;
-
-import java.util.ArrayList;
-import java.util.Collection;
-import java.util.Collections;
-import java.util.List;
-import java.util.Map;
-import java.util.Queue;
-import java.util.Set;
-import java.util.concurrent.Callable;
-import java.util.concurrent.ConcurrentHashMap;
-import java.util.concurrent.ConcurrentLinkedQueue;
-import java.util.concurrent.ExecutionException;
-import java.util.concurrent.ExecutorService;
-import java.util.concurrent.Executors;
-import java.util.concurrent.Future;
-import java.util.concurrent.TimeUnit;
-
-import org.apache.commons.lang3.tuple.Pair;
-
-import uk.ac.ox.cs.pdq.LimitReachedException;
+package uk.ac.ox.cs.pdq.planner.dag.explorer.parallel;
+
+import java.util.ArrayList;
+import java.util.Collection;
+import java.util.Collections;
+import java.util.List;
+import java.util.Map;
+import java.util.Queue;
+import java.util.Set;
+import java.util.concurrent.Callable;
+import java.util.concurrent.ConcurrentHashMap;
+import java.util.concurrent.ConcurrentLinkedQueue;
+import java.util.concurrent.ExecutionException;
+import java.util.concurrent.ExecutorService;
+import java.util.concurrent.Executors;
+import java.util.concurrent.Future;
+import java.util.concurrent.TimeUnit;
+
+import org.apache.commons.lang3.tuple.Pair;
+
+import uk.ac.ox.cs.pdq.LimitReachedException;
 import uk.ac.ox.cs.pdq.LimitReachedException.Reasons;
-<<<<<<< HEAD
-import uk.ac.ox.cs.pdq.db.Constraint;
-=======
 import uk.ac.ox.cs.pdq.db.Dependency;
->>>>>>> b090fb32
-import uk.ac.ox.cs.pdq.fol.ConjunctiveQuery;
-import uk.ac.ox.cs.pdq.fol.Query;
-import uk.ac.ox.cs.pdq.planner.PlannerException;
-import uk.ac.ox.cs.pdq.planner.dag.DAGChaseConfiguration;
-import uk.ac.ox.cs.pdq.planner.dag.equivalence.DAGEquivalenceClasses;
-import uk.ac.ox.cs.pdq.planner.dag.equivalence.SynchronizedEquivalenceClasses;
-
-import com.google.common.collect.Lists;
-import com.google.common.collect.Sets;
-
-// TODO: Auto-generated Javadoc
-/**
- * A IterativeExecutor that uses multi-threading on a single machine.
- *
- * @author Efthymia Tsamoura
- */
-public class MultiThreadedExecutor extends IterativeExecutor {
-
-	/** The mtcontext. */
-	private final MultiThreadedContext mtcontext;
-
+import uk.ac.ox.cs.pdq.fol.ConjunctiveQuery;
+import uk.ac.ox.cs.pdq.fol.Query;
+import uk.ac.ox.cs.pdq.planner.PlannerException;
+import uk.ac.ox.cs.pdq.planner.dag.DAGChaseConfiguration;
+import uk.ac.ox.cs.pdq.planner.dag.equivalence.DAGEquivalenceClasses;
+import uk.ac.ox.cs.pdq.planner.dag.equivalence.SynchronizedEquivalenceClasses;
+
+import com.google.common.collect.Lists;
+import com.google.common.collect.Sets;
+
+// TODO: Auto-generated Javadoc
+/**
+ * A IterativeExecutor that uses multi-threading on a single machine.
+ *
+ * @author Efthymia Tsamoura
+ */
+public class MultiThreadedExecutor extends IterativeExecutor {
+
+	/** The mtcontext. */
+	private final MultiThreadedContext mtcontext;
+
 	/**
 	 * Constructor for MultiThreadedExecutor.
 	 * @param context MultiThreadedContext
 	 */
-	public MultiThreadedExecutor(MultiThreadedContext context) {
-		super(context);
-		this.mtcontext = context;
-	}
-
-	/**
-	 * Creates new binary configurations by combining configurations from the input left and right collections.
-	 * If twoWay=TRUE the output configurations are of the form BinaryConfiguration(L,R) and BinaryConfiguration(R,L), where L belongs to the
-	 * left input collection and R to the right input collection, respectively.
-	 * Otherwise, they are of the form  BinaryConfiguration(L,R)
-	 *
-	 * @param depth the target depth of the created configurations
-	 * @param left 		The configurations to consider on the left
-	 * @param right 		The configurations to consider on the right
-	 * @param query the query
-	 * @param dependencies the dependencies
-	 * @param bestConfiguration 	 	The minimum cost closed and successful configuration found so far. The plans that correspond to the
-	 * 		returned configurations have cost < the bestConfiguration
-	 * @param equivalenceClasses the equivalence classes
-	 * @param twoWay the two way
-	 * @param timeout the timeout
-	 * @param unit the unit
-	 * @return Collection<DAGChaseConfiguration>
-	 * @throws PlannerException the planner exception
-	 * @throws LimitReachedException the limit reached exception
+	public MultiThreadedExecutor(MultiThreadedContext context) {
+		super(context);
+		this.mtcontext = context;
+	}
+
+	/**
+	 * Creates new binary configurations by combining configurations from the input left and right collections.
+	 * If twoWay=TRUE the output configurations are of the form BinaryConfiguration(L,R) and BinaryConfiguration(R,L), where L belongs to the
+	 * left input collection and R to the right input collection, respectively.
+	 * Otherwise, they are of the form  BinaryConfiguration(L,R)
+	 *
+	 * @param depth the target depth of the created configurations
+	 * @param left 		The configurations to consider on the left
+	 * @param right 		The configurations to consider on the right
+	 * @param query the query
+	 * @param dependencies the dependencies
+	 * @param bestConfiguration 	 	The minimum cost closed and successful configuration found so far. The plans that correspond to the
+	 * 		returned configurations have cost < the bestConfiguration
+	 * @param equivalenceClasses the equivalence classes
+	 * @param twoWay the two way
+	 * @param timeout the timeout
+	 * @param unit the unit
+	 * @return Collection<DAGChaseConfiguration>
+	 * @throws PlannerException the planner exception
+	 * @throws LimitReachedException the limit reached exception
+	 */
+	@Override
+	public Collection<DAGChaseConfiguration> reason(
+			int depth,
+			Queue<DAGChaseConfiguration> left,
+			Collection<DAGChaseConfiguration> right,
+			Query<?> query,
+			Collection<? extends Dependency> dependencies,
+			DAGChaseConfiguration bestConfiguration,
+			DAGEquivalenceClasses equivalenceClasses, 
+			boolean twoWay,
+			long timeout, TimeUnit unit) throws PlannerException, LimitReachedException {
+		if (timeout <= 0) {
+			throw new LimitReachedException(Reasons.TIMEOUT);
+		}
+		long start = System.currentTimeMillis();
+		//Create a pool of threads to run in parallel
+		ExecutorService executorService = Executors.newFixedThreadPool(this.mtcontext.getParallelThreads());
+		//Map of representatives. For each configuration c = BinConfiguration(c_1,c_2) we create a map from the
+		//equivalence classes of c and c' to c''. This map helps us reducing the chasing time, i.e.,
+		//if c'_1 and c'_2 are structurally equivalent to c_1 and c_2, respectively,
+		//and c = BinConfiguration(c_1,c_2) has already been fully chased,
+		//then we copy the state of c to the state of c' = BinConfiguration(c'_1,c'_2).
+		Representative representatives = new Representative();
+		//The output configurations
+		Map<Pair<DAGChaseConfiguration,DAGChaseConfiguration>,DAGChaseConfiguration> output = new ConcurrentHashMap<>();
+		
+		Collection<DAGChaseConfiguration> copy = Sets.newLinkedHashSet(left);
+
+		try {
+			Queue<DAGChaseConfiguration> leftInput = left;
+			Collection<DAGChaseConfiguration> rightInput = right;
+			do {
+				List<Callable<Boolean>> threads = new ArrayList<>();
+				for(int j = 0; j < this.mtcontext.getParallelThreads(); ++j) {
+					//Create the threads that will create new binary configurations using the input left, right collections
+					threads.add(new ReasoningThread(
+							depth,
+							leftInput,
+							rightInput,
+							query,
+							dependencies,
+							this.mtcontext.getReasoners()[j],
+							this.mtcontext.getDetectors()[j],
+							this.mtcontext.getCostEstimators()[j],
+							this.mtcontext.getSuccessDominances()[j],
+							bestConfiguration,
+							this.mtcontext.getValidators()[j],
+							equivalenceClasses,
+							representatives,
+							output
+							));
+				}
+				List<Future<Boolean>> results = executorService.invokeAll(threads, timeout, unit);
+				try {
+					for(Future<Boolean> result: results){
+						result.get();
+					}
+				} catch(java.util.concurrent.CancellationException e) {
+					executorService.shutdownNow();
+					if (timeout <= (System.currentTimeMillis() - start)) {
+						throw new LimitReachedException(Reasons.TIMEOUT);
+					}
+					return null;
+				}
+				executorService.shutdown();
+
+				//If twoWay = TRUE create also configurations BinaryConfiguration(R,L), where R and L belong to the right and left
+				//input collections, respectively.
+				if(twoWay) {
+					executorService = Executors.newFixedThreadPool(this.mtcontext.getParallelThreads());
+					leftInput = new ConcurrentLinkedQueue<>(right);
+					rightInput = copy;
+					twoWay = false;
+				}
+				else {
+					copy.clear();
+					break;
+				}
+			} while(true);
+			return output.values();
+
+		} catch (InterruptedException | ExecutionException e) {
+			executorService.shutdownNow();
+			handleExceptions(e);
+			return null;
+		}
+	}
+
+	/**
+	 * Iterates over the input collection of configurations to identify the minimum-cost one.
+	 *
+	 * @param query the query
+	 * @param input 		The input set of configurations
+	 * @param equivalenceClasses 		Classes of structurally equivalent configurations
+	 * @param bestConfiguration 		The minimum cost closed and successful configuration found so far. The plans that correspond to the
+	 * 		returned configurations have cost < the bestConfiguration
+	 * @param timeout the timeout
+	 * @param unit the unit
+	 * @return 		the non-dominated configurations (that could lead to the minimum-cost configuration),
+	 * 		the minimum-cost configuration with cost < the cost of the input bestConfiguration and the successful configurations
+	 * @throws PlannerException the planner exception
+	 * @throws LimitReachedException the limit reached exception
+	 */
+	@Override
+	public ExplorationResults explore(
+			ConjunctiveQuery query,
+			Queue<DAGChaseConfiguration> input,
+			DAGEquivalenceClasses equivalenceClasses,
+			DAGChaseConfiguration bestConfiguration,
+			long timeout, TimeUnit unit) throws PlannerException, LimitReachedException {
+		if (timeout <= 0) {
+			throw new LimitReachedException(Reasons.TIMEOUT);
+		}
+		long start = System.currentTimeMillis();
+
+		//Create a pool of threads to run in parallel
+		ExecutorService executorService = Executors.newFixedThreadPool(this.mtcontext.getParallelThreads());
+		try {
+
+			//The output non-dominated configurations
+			Set<DAGChaseConfiguration> output  =
+					Collections.newSetFromMap(new ConcurrentHashMap<DAGChaseConfiguration, Boolean>());
+			//The output non-dominated and successful (and not closed) configurations
+			Set<DAGChaseConfiguration> successfulConfigurations =
+					Collections.newSetFromMap(new ConcurrentHashMap<DAGChaseConfiguration, Boolean>());
+			List<Callable<DAGChaseConfiguration>> threads = new ArrayList<>();
+			for (int j = 0; j < this.mtcontext.getParallelThreads(); ++j) {
+				//Create the threads that will iterate over the input configurations to find the non-dominated ones,
+				//along with the minimum-cost successful and closed one
+				threads.add(new ExplorationThread(
+						query,
+						input,
+						equivalenceClasses,
+						bestConfiguration,
+						this.mtcontext.getDetectors()[j],
+						this.mtcontext.getSuccessDominances()[j],
+						this.mtcontext.getDominances()[j],
+						output,
+						successfulConfigurations
+						));
+			}
+
+			List<Future<DAGChaseConfiguration>> results = executorService.invokeAll(threads, timeout, unit);
+			DAGChaseConfiguration configuration = bestConfiguration;
+			try {
+				for (Future<DAGChaseConfiguration> result: results){
+					DAGChaseConfiguration r = result.get();
+					if(configuration == null
+							|| (r != null
+							&& configuration.getPlan().getCost().greaterThan(r.getPlan().getCost())))
+					{
+						configuration = r;
+					}
+				}
+
+				if(equivalenceClasses instanceof SynchronizedEquivalenceClasses) {
+					((SynchronizedEquivalenceClasses)equivalenceClasses).wakeupSleep(configuration != null ? configuration.getPlan() : null);
+				}
+			}
+			catch(java.util.concurrent.CancellationException e) {
+				executorService.shutdownNow();
+				if (timeout <= (System.currentTimeMillis() - start)) {
+					throw new LimitReachedException(Reasons.TIMEOUT);
+				}
+				return null;
+			}
+
+			executorService.shutdown();
+			return new ExplorationResults(
+					Lists.newArrayList(output),
+					successfulConfigurations,
+					configuration
+					);
+		} catch (InterruptedException | ExecutionException e) {
+			executorService.shutdownNow();
+			handleExceptions(e);
+			return null;
+		}
+	}
+
+	/**
+	 * Handle exceptions.
+	 *
+	 * @param e Exception
+	 * @throws PlannerException the planner exception
 	 */
-	@Override
-	public Collection<DAGChaseConfiguration> reason(
-			int depth,
-			Queue<DAGChaseConfiguration> left,
-			Collection<DAGChaseConfiguration> right,
-<<<<<<< HEAD
-			ConjunctiveQuery query,
-			Collection<? extends Constraint> dependencies,
-=======
-			Query<?> query,
-			Collection<? extends Dependency> dependencies,
->>>>>>> b090fb32
-			DAGChaseConfiguration bestConfiguration,
-			DAGEquivalenceClasses equivalenceClasses, 
-			boolean twoWay,
-			long timeout, TimeUnit unit) throws PlannerException, LimitReachedException {
-		if (timeout <= 0) {
-			throw new LimitReachedException(Reasons.TIMEOUT);
-		}
-		long start = System.currentTimeMillis();
-		//Create a pool of threads to run in parallel
-		ExecutorService executorService = Executors.newFixedThreadPool(this.mtcontext.getParallelThreads());
-		//Map of representatives. For each configuration c = BinConfiguration(c_1,c_2) we create a map from the
-		//equivalence classes of c and c' to c''. This map helps us reducing the chasing time, i.e.,
-		//if c'_1 and c'_2 are structurally equivalent to c_1 and c_2, respectively,
-		//and c = BinConfiguration(c_1,c_2) has already been fully chased,
-		//then we copy the state of c to the state of c' = BinConfiguration(c'_1,c'_2).
-		Representative representatives = new Representative();
-		//The output configurations
-		Map<Pair<DAGChaseConfiguration,DAGChaseConfiguration>,DAGChaseConfiguration> output = new ConcurrentHashMap<>();
-		
-		Collection<DAGChaseConfiguration> copy = Sets.newLinkedHashSet(left);
-
-		try {
-			Queue<DAGChaseConfiguration> leftInput = left;
-			Collection<DAGChaseConfiguration> rightInput = right;
-			do {
-				List<Callable<Boolean>> threads = new ArrayList<>();
-				for(int j = 0; j < this.mtcontext.getParallelThreads(); ++j) {
-					//Create the threads that will create new binary configurations using the input left, right collections
-					threads.add(new ReasoningThread(
-							depth,
-							leftInput,
-							rightInput,
-							query,
-							dependencies,
-							this.mtcontext.getReasoners()[j],
-							this.mtcontext.getDetectors()[j],
-							this.mtcontext.getCostEstimators()[j],
-							this.mtcontext.getSuccessDominances()[j],
-							bestConfiguration,
-							this.mtcontext.getValidators()[j],
-							equivalenceClasses,
-							representatives,
-							output
-							));
-				}
-				List<Future<Boolean>> results = executorService.invokeAll(threads, timeout, unit);
-				try {
-					for(Future<Boolean> result: results){
-						result.get();
-					}
-				} catch(java.util.concurrent.CancellationException e) {
-					executorService.shutdownNow();
-					if (timeout <= (System.currentTimeMillis() - start)) {
-						throw new LimitReachedException(Reasons.TIMEOUT);
-					}
-					return null;
-				}
-				executorService.shutdown();
-
-				//If twoWay = TRUE create also configurations BinaryConfiguration(R,L), where R and L belong to the right and left
-				//input collections, respectively.
-				if(twoWay) {
-					executorService = Executors.newFixedThreadPool(this.mtcontext.getParallelThreads());
-					leftInput = new ConcurrentLinkedQueue<>(right);
-					rightInput = copy;
-					twoWay = false;
-				}
-				else {
-					copy.clear();
-					break;
-				}
-			} while(true);
-			return output.values();
-
-		} catch (InterruptedException | ExecutionException e) {
-			executorService.shutdownNow();
-			handleExceptions(e);
-			return null;
-		}
-	}
-
-	/**
-	 * Iterates over the input collection of configurations to identify the minimum-cost one.
-	 *
-	 * @param query the query
-	 * @param input 		The input set of configurations
-	 * @param equivalenceClasses 		Classes of structurally equivalent configurations
-	 * @param bestConfiguration 		The minimum cost closed and successful configuration found so far. The plans that correspond to the
-	 * 		returned configurations have cost < the bestConfiguration
-	 * @param timeout the timeout
-	 * @param unit the unit
-	 * @return 		the non-dominated configurations (that could lead to the minimum-cost configuration),
-	 * 		the minimum-cost configuration with cost < the cost of the input bestConfiguration and the successful configurations
-	 * @throws PlannerException the planner exception
-	 * @throws LimitReachedException the limit reached exception
-	 */
-	@Override
-	public ExplorationResults explore(
-			ConjunctiveQuery query,
-			Queue<DAGChaseConfiguration> input,
-			DAGEquivalenceClasses equivalenceClasses,
-			DAGChaseConfiguration bestConfiguration,
-			long timeout, TimeUnit unit) throws PlannerException, LimitReachedException {
-		if (timeout <= 0) {
-			throw new LimitReachedException(Reasons.TIMEOUT);
-		}
-		long start = System.currentTimeMillis();
-
-		//Create a pool of threads to run in parallel
-		ExecutorService executorService = Executors.newFixedThreadPool(this.mtcontext.getParallelThreads());
-		try {
-
-			//The output non-dominated configurations
-			Set<DAGChaseConfiguration> output  =
-					Collections.newSetFromMap(new ConcurrentHashMap<DAGChaseConfiguration, Boolean>());
-			//The output non-dominated and successful (and not closed) configurations
-			Set<DAGChaseConfiguration> successfulConfigurations =
-					Collections.newSetFromMap(new ConcurrentHashMap<DAGChaseConfiguration, Boolean>());
-			List<Callable<DAGChaseConfiguration>> threads = new ArrayList<>();
-			for (int j = 0; j < this.mtcontext.getParallelThreads(); ++j) {
-				//Create the threads that will iterate over the input configurations to find the non-dominated ones,
-				//along with the minimum-cost successful and closed one
-				threads.add(new ExplorationThread(
-						query,
-						input,
-						equivalenceClasses,
-						bestConfiguration,
-						this.mtcontext.getDetectors()[j],
-						this.mtcontext.getSuccessDominances()[j],
-						this.mtcontext.getDominances()[j],
-						output,
-						successfulConfigurations
-						));
-			}
-
-			List<Future<DAGChaseConfiguration>> results = executorService.invokeAll(threads, timeout, unit);
-			DAGChaseConfiguration configuration = bestConfiguration;
-			try {
-				for (Future<DAGChaseConfiguration> result: results){
-					DAGChaseConfiguration r = result.get();
-					if(configuration == null
-							|| (r != null
-							&& configuration.getPlan().getCost().greaterThan(r.getPlan().getCost())))
-					{
-						configuration = r;
-					}
-				}
-
-				if(equivalenceClasses instanceof SynchronizedEquivalenceClasses) {
-					((SynchronizedEquivalenceClasses)equivalenceClasses).wakeupSleep(configuration != null ? configuration.getPlan() : null);
-				}
-			}
-			catch(java.util.concurrent.CancellationException e) {
-				executorService.shutdownNow();
-				if (timeout <= (System.currentTimeMillis() - start)) {
-					throw new LimitReachedException(Reasons.TIMEOUT);
-				}
-				return null;
-			}
-
-			executorService.shutdown();
-			return new ExplorationResults(
-					Lists.newArrayList(output),
-					successfulConfigurations,
-					configuration
-					);
-		} catch (InterruptedException | ExecutionException e) {
-			executorService.shutdownNow();
-			handleExceptions(e);
-			return null;
-		}
-	}
-
-	/**
-	 * Handle exceptions.
-	 *
-	 * @param e Exception
-	 * @throws PlannerException the planner exception
-	 */
-	private static void handleExceptions(Exception e) throws PlannerException {
-		Throwable throwable = e.getCause();
-		if (throwable != null) {
-			if (throwable instanceof RuntimeException) {
-				throw (RuntimeException) throwable;
-			}
-			if (throwable instanceof Error) {
-				throw (Error) throwable;
-			}
-		}
-		throw new PlannerException(e);
-	}
-}
+	private static void handleExceptions(Exception e) throws PlannerException {
+		Throwable throwable = e.getCause();
+		if (throwable != null) {
+			if (throwable instanceof RuntimeException) {
+				throw (RuntimeException) throwable;
+			}
+			if (throwable instanceof Error) {
+				throw (Error) throwable;
+			}
+		}
+		throw new PlannerException(e);
+	}
+}