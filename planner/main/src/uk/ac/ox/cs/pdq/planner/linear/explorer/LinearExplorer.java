package uk.ac.ox.cs.pdq.planner.linear.explorer;

import java.util.List; 
import java.util.Set;

import org.jgrapht.graph.DefaultEdge;

import uk.ac.ox.cs.pdq.cost.estimators.CostEstimator;
import uk.ac.ox.cs.pdq.db.Schema;
import uk.ac.ox.cs.pdq.fol.ConjunctiveQuery;
import uk.ac.ox.cs.pdq.fol.Query;
import uk.ac.ox.cs.pdq.plan.LeftDeepPlan;
import uk.ac.ox.cs.pdq.planner.Explorer;
import uk.ac.ox.cs.pdq.planner.PlannerException;
import uk.ac.ox.cs.pdq.planner.accessibleschema.AccessibleSchema;
import uk.ac.ox.cs.pdq.planner.linear.LinearChaseConfiguration;
import uk.ac.ox.cs.pdq.planner.linear.explorer.node.NodeFactory;
import uk.ac.ox.cs.pdq.planner.linear.explorer.node.PlanTree;
import uk.ac.ox.cs.pdq.planner.linear.explorer.node.SearchNode;
import uk.ac.ox.cs.pdq.planner.linear.explorer.node.SearchNode.NodeStatus;
import uk.ac.ox.cs.pdq.planner.linear.explorer.node.metadata.CreationMetadata;
import uk.ac.ox.cs.pdq.planner.reasoning.chase.accessiblestate.AccessibleChaseState;
import uk.ac.ox.cs.pdq.planner.reasoning.chase.accessiblestate.AccessibleDatabaseListState;
import uk.ac.ox.cs.pdq.reasoning.chase.Chaser;
import uk.ac.ox.cs.pdq.reasoning.homomorphism.DatabaseHomomorphismManager;
import uk.ac.ox.cs.pdq.reasoning.homomorphism.HomomorphismDetector;

import com.google.common.base.Preconditions;
import com.google.common.collect.Lists;
import com.google.common.eventbus.EventBus;


// TODO: Auto-generated Javadoc
/**
 * Explores the linear space of configurations. 
 * The configurations that are explored are stored in a tree and each configuration maps to a plan. 
 * Exploration proceeds roughly as follows:
 * In each step of the exploration phase, select a configuration to expand.  
 * A partial proof can be expanded if it contains schema facts that are not already exposed, and their input chase constants are accessible. 
 * Create a new configuration with facts the facts of the parent configuration \sub the the newly exposed facts.
 * Saturate the new configuration using the constraints of the accessible schema. 
 * Finally, check if the newly configuration matches the accessible query and update the best configuration appropriately.    
 * 
 *
 * @author Efthymia Tsamoura
 *
 */
public abstract class LinearExplorer extends Explorer<LeftDeepPlan> {

	/**  The input user query *. */
<<<<<<< HEAD
	protected final ConjunctiveQuery query;
	
	/**  The accessible counterpart of the user query *. */
	protected final ConjunctiveQuery accessibleQuery;
=======
	protected final ConjunctiveQuery  query;
	
	/**  The accessible counterpart of the user query *. */
	protected final ConjunctiveQuery  accessibleQuery;
>>>>>>> b090fb32

	/**  The input schema *. */
	protected final Schema schema;
	
	/**  The accessible counterpart of the input schema *. */
	protected final AccessibleSchema accessibleSchema;

	/**  Runs the chase algorithm *. */
	protected final Chaser chaser;

	/**  Detects homomorphisms during chasing*. */
	protected final HomomorphismDetector detector;

	/**  Estimates the cost of a plan *. */
	protected final CostEstimator<LeftDeepPlan> costEstimator;

	/**  Creates new nodes. */
	private final NodeFactory nodeFactory;

	/**
	 * The tree of plans.
	 * A new node is appended to this tree at the end of each iteration.
	 * The SearchNode  can be either a SimpleNode, when simple plan propagation is employed,
	 * or a BlackBoxNode, when black box plan propagation is employed
	 */
	protected final PlanTree<SearchNode> planTree = new PlanTree<>(DefaultEdge.class);

	/**  Maximum exploration depth. */
	protected final int depth;
	
	/** The best configurations list. */
	protected List<LinearChaseConfiguration> bestConfigurationsList;

	/**
	 * Instantiates a new linear explorer.
	 *
	 * @param eventBus the event bus
	 * @param collectStats the collect stats
	 * @param query 		The input user query
	 * @param accessibleQuery 		The accessible counterpart of the user query
	 * @param schema 		The input schema
	 * @param accessibleSchema 		The accessible counterpart of the input schema
	 * @param chaser 		Runs the chase algorithm
	 * @param detector 		Detects homomorphisms during chasing
	 * @param costEstimator 		Estimates the cost of a plan
	 * @param nodeFactory the node factory
	 * @param depth 		Maximum exploration depth
	 * @throws PlannerException the planner exception
	 */
	public LinearExplorer(EventBus eventBus, 
			boolean collectStats,
			ConjunctiveQuery query,
			ConjunctiveQuery accessibleQuery,
			Schema schema,
			AccessibleSchema accessibleSchema, 
			Chaser chaser,
			HomomorphismDetector detector,
			CostEstimator<LeftDeepPlan> costEstimator,
			NodeFactory nodeFactory,
			int depth) throws PlannerException {
		super(eventBus, collectStats);
		Preconditions.checkArgument(eventBus != null);
		Preconditions.checkArgument(nodeFactory != null);
		Preconditions.checkArgument(query != null);
		Preconditions.checkArgument(accessibleQuery != null);
		Preconditions.checkArgument(schema != null);
		Preconditions.checkArgument(accessibleSchema != null);
		Preconditions.checkArgument(chaser != null);
		Preconditions.checkArgument(detector != null);
		Preconditions.checkArgument(costEstimator != null);

		this.query = query;
		this.accessibleQuery = accessibleQuery;
		this.schema = schema;
		this.accessibleSchema = accessibleSchema;
		this.chaser = chaser;
		this.detector = detector;
		this.costEstimator = costEstimator;
		this.nodeFactory = nodeFactory;
		this.depth = depth;
		this.initialise();
	}

	/**
	 * Initialises the plan tree.
	 *
	 * @throws PlannerException the planner exception
	 */
	private void initialise() throws PlannerException {
		AccessibleChaseState state = null;
		state = (uk.ac.ox.cs.pdq.planner.reasoning.chase.accessiblestate.AccessibleChaseState) 
				new AccessibleDatabaseListState(this.query, this.schema, (DatabaseHomomorphismManager) this.detector);
		this.chaser.reasonUntilTermination(state, this.schema.getDependencies());

		this.tick = System.nanoTime();
		SearchNode root = this.nodeFactory.getInstance(state);
		root.getConfiguration().detectCandidates(this.accessibleSchema);
		if (!root.getConfiguration().hasCandidates()) {
			root.setStatus(NodeStatus.TERMINAL);
		}
		this.elapsedTime += System.nanoTime() - this.tick;
		CreationMetadata metadata = new CreationMetadata(null, this.getElapsedTime());
		root.setMetadata(metadata);
		this.eventBus.post(root);
		this.planTree.addVertex(root);
	}

	/**
	 * Returns true if there does not exist at least one ongoing node (a node that has at least one unexplored candidate)
	 * or there does not exist at least one node with depth lower than the input depth-threshold.
	 *
	 * @return boolean
	 */
	@Override
	protected boolean terminates() {
		Set<SearchNode> nodes = this.planTree.vertexSet();
		if (nodes.size() == 0) {
			return false;
		}
		if (nodes.size() > 0) {
			for (SearchNode node:nodes) {
				if (node.getStatus() == NodeStatus.ONGOING && node.getDepth() < this.depth) {
					return false;
				}
			}
		}
		return true;
	}


	/**
	 * Choose node.
	 *
	 * @return a vertex in the plan tree that has status ONGOING and has maximal Id (this corresponds to exploring the nodes in DFS order)
	 */
	protected SearchNode chooseNode() {
		int maxId = -1;
		SearchNode selection = null;
		for (SearchNode snode:this.planTree.vertexSet()) {
			if (snode.getStatus() == NodeStatus.ONGOING && snode.getId() > maxId) {
				selection = snode;
				maxId = snode.getId();
			}
		}
		return selection;
	}

	/**
	 * Gets the node factory.
	 *
	 * @return the node factory
	 */
	public NodeFactory getNodeFactory() {
		return this.nodeFactory;
	}
	
	/**
	 * Gets the configurations.
	 *
	 * @param path the path
	 * @return 		the configuration of each node in the input path.
	 * 		The nodes are indexed using their ids.
	 */
	protected List<LinearChaseConfiguration> getConfigurations(List<Integer> path) {
		Preconditions.checkArgument(path != null && !path.isEmpty());
		List<LinearChaseConfiguration> configurations = Lists.newArrayList();
		for (Integer n: path) {
			SearchNode node = this.planTree.getVertex(n);
			Preconditions.checkNotNull(node);
			configurations.add(node.getConfiguration());
		}
		return configurations;
	}
	
	/**
	 * Gets the best configurations list.
	 *
	 * @return the best configurations list
	 */
	public List<LinearChaseConfiguration> getBestConfigurationsList() {
		return this.bestConfigurationsList;
	}
	
}<|MERGE_RESOLUTION|>--- conflicted
+++ resolved
@@ -1,245 +1,238 @@
-package uk.ac.ox.cs.pdq.planner.linear.explorer;
-
-import java.util.List; 
-import java.util.Set;
-
-import org.jgrapht.graph.DefaultEdge;
-
-import uk.ac.ox.cs.pdq.cost.estimators.CostEstimator;
-import uk.ac.ox.cs.pdq.db.Schema;
-import uk.ac.ox.cs.pdq.fol.ConjunctiveQuery;
-import uk.ac.ox.cs.pdq.fol.Query;
-import uk.ac.ox.cs.pdq.plan.LeftDeepPlan;
-import uk.ac.ox.cs.pdq.planner.Explorer;
-import uk.ac.ox.cs.pdq.planner.PlannerException;
-import uk.ac.ox.cs.pdq.planner.accessibleschema.AccessibleSchema;
-import uk.ac.ox.cs.pdq.planner.linear.LinearChaseConfiguration;
-import uk.ac.ox.cs.pdq.planner.linear.explorer.node.NodeFactory;
-import uk.ac.ox.cs.pdq.planner.linear.explorer.node.PlanTree;
-import uk.ac.ox.cs.pdq.planner.linear.explorer.node.SearchNode;
-import uk.ac.ox.cs.pdq.planner.linear.explorer.node.SearchNode.NodeStatus;
-import uk.ac.ox.cs.pdq.planner.linear.explorer.node.metadata.CreationMetadata;
-import uk.ac.ox.cs.pdq.planner.reasoning.chase.accessiblestate.AccessibleChaseState;
-import uk.ac.ox.cs.pdq.planner.reasoning.chase.accessiblestate.AccessibleDatabaseListState;
-import uk.ac.ox.cs.pdq.reasoning.chase.Chaser;
-import uk.ac.ox.cs.pdq.reasoning.homomorphism.DatabaseHomomorphismManager;
-import uk.ac.ox.cs.pdq.reasoning.homomorphism.HomomorphismDetector;
-
-import com.google.common.base.Preconditions;
-import com.google.common.collect.Lists;
-import com.google.common.eventbus.EventBus;
-
-
-// TODO: Auto-generated Javadoc
-/**
- * Explores the linear space of configurations. 
- * The configurations that are explored are stored in a tree and each configuration maps to a plan. 
- * Exploration proceeds roughly as follows:
- * In each step of the exploration phase, select a configuration to expand.  
- * A partial proof can be expanded if it contains schema facts that are not already exposed, and their input chase constants are accessible. 
- * Create a new configuration with facts the facts of the parent configuration \sub the the newly exposed facts.
- * Saturate the new configuration using the constraints of the accessible schema. 
- * Finally, check if the newly configuration matches the accessible query and update the best configuration appropriately.    
- * 
- *
- * @author Efthymia Tsamoura
- *
- */
-public abstract class LinearExplorer extends Explorer<LeftDeepPlan> {
-
+package uk.ac.ox.cs.pdq.planner.linear.explorer;
+
+import java.util.List; 
+import java.util.Set;
+
+import org.jgrapht.graph.DefaultEdge;
+
+import uk.ac.ox.cs.pdq.cost.estimators.CostEstimator;
+import uk.ac.ox.cs.pdq.db.Schema;
+import uk.ac.ox.cs.pdq.fol.ConjunctiveQuery;
+import uk.ac.ox.cs.pdq.fol.Query;
+import uk.ac.ox.cs.pdq.plan.LeftDeepPlan;
+import uk.ac.ox.cs.pdq.planner.Explorer;
+import uk.ac.ox.cs.pdq.planner.PlannerException;
+import uk.ac.ox.cs.pdq.planner.accessibleschema.AccessibleSchema;
+import uk.ac.ox.cs.pdq.planner.linear.LinearChaseConfiguration;
+import uk.ac.ox.cs.pdq.planner.linear.explorer.node.NodeFactory;
+import uk.ac.ox.cs.pdq.planner.linear.explorer.node.PlanTree;
+import uk.ac.ox.cs.pdq.planner.linear.explorer.node.SearchNode;
+import uk.ac.ox.cs.pdq.planner.linear.explorer.node.SearchNode.NodeStatus;
+import uk.ac.ox.cs.pdq.planner.linear.explorer.node.metadata.CreationMetadata;
+import uk.ac.ox.cs.pdq.planner.reasoning.chase.accessiblestate.AccessibleChaseState;
+import uk.ac.ox.cs.pdq.planner.reasoning.chase.accessiblestate.AccessibleDatabaseListState;
+import uk.ac.ox.cs.pdq.reasoning.chase.Chaser;
+import uk.ac.ox.cs.pdq.reasoning.homomorphism.DatabaseHomomorphismManager;
+import uk.ac.ox.cs.pdq.reasoning.homomorphism.HomomorphismDetector;
+
+import com.google.common.base.Preconditions;
+import com.google.common.collect.Lists;
+import com.google.common.eventbus.EventBus;
+
+
+// TODO: Auto-generated Javadoc
+/**
+ * Explores the linear space of configurations. 
+ * The configurations that are explored are stored in a tree and each configuration maps to a plan. 
+ * Exploration proceeds roughly as follows:
+ * In each step of the exploration phase, select a configuration to expand.  
+ * A partial proof can be expanded if it contains schema facts that are not already exposed, and their input chase constants are accessible. 
+ * Create a new configuration with facts the facts of the parent configuration \sub the the newly exposed facts.
+ * Saturate the new configuration using the constraints of the accessible schema. 
+ * Finally, check if the newly configuration matches the accessible query and update the best configuration appropriately.    
+ * 
+ *
+ * @author Efthymia Tsamoura
+ *
+ */
+public abstract class LinearExplorer extends Explorer<LeftDeepPlan> {
+
 	/**  The input user query *. */
-<<<<<<< HEAD
-	protected final ConjunctiveQuery query;
-	
-	/**  The accessible counterpart of the user query *. */
-	protected final ConjunctiveQuery accessibleQuery;
-=======
 	protected final ConjunctiveQuery  query;
-	
+	
 	/**  The accessible counterpart of the user query *. */
 	protected final ConjunctiveQuery  accessibleQuery;
->>>>>>> b090fb32
-
-	/**  The input schema *. */
-	protected final Schema schema;
-	
-	/**  The accessible counterpart of the input schema *. */
-	protected final AccessibleSchema accessibleSchema;
-
-	/**  Runs the chase algorithm *. */
-	protected final Chaser chaser;
-
-	/**  Detects homomorphisms during chasing*. */
-	protected final HomomorphismDetector detector;
-
-	/**  Estimates the cost of a plan *. */
-	protected final CostEstimator<LeftDeepPlan> costEstimator;
-
-	/**  Creates new nodes. */
-	private final NodeFactory nodeFactory;
-
-	/**
-	 * The tree of plans.
-	 * A new node is appended to this tree at the end of each iteration.
-	 * The SearchNode  can be either a SimpleNode, when simple plan propagation is employed,
-	 * or a BlackBoxNode, when black box plan propagation is employed
+
+	/**  The input schema *. */
+	protected final Schema schema;
+	
+	/**  The accessible counterpart of the input schema *. */
+	protected final AccessibleSchema accessibleSchema;
+
+	/**  Runs the chase algorithm *. */
+	protected final Chaser chaser;
+
+	/**  Detects homomorphisms during chasing*. */
+	protected final HomomorphismDetector detector;
+
+	/**  Estimates the cost of a plan *. */
+	protected final CostEstimator<LeftDeepPlan> costEstimator;
+
+	/**  Creates new nodes. */
+	private final NodeFactory nodeFactory;
+
+	/**
+	 * The tree of plans.
+	 * A new node is appended to this tree at the end of each iteration.
+	 * The SearchNode  can be either a SimpleNode, when simple plan propagation is employed,
+	 * or a BlackBoxNode, when black box plan propagation is employed
+	 */
+	protected final PlanTree<SearchNode> planTree = new PlanTree<>(DefaultEdge.class);
+
+	/**  Maximum exploration depth. */
+	protected final int depth;
+	
+	/** The best configurations list. */
+	protected List<LinearChaseConfiguration> bestConfigurationsList;
+
+	/**
+	 * Instantiates a new linear explorer.
+	 *
+	 * @param eventBus the event bus
+	 * @param collectStats the collect stats
+	 * @param query 		The input user query
+	 * @param accessibleQuery 		The accessible counterpart of the user query
+	 * @param schema 		The input schema
+	 * @param accessibleSchema 		The accessible counterpart of the input schema
+	 * @param chaser 		Runs the chase algorithm
+	 * @param detector 		Detects homomorphisms during chasing
+	 * @param costEstimator 		Estimates the cost of a plan
+	 * @param nodeFactory the node factory
+	 * @param depth 		Maximum exploration depth
+	 * @throws PlannerException the planner exception
 	 */
-	protected final PlanTree<SearchNode> planTree = new PlanTree<>(DefaultEdge.class);
-
-	/**  Maximum exploration depth. */
-	protected final int depth;
-	
-	/** The best configurations list. */
-	protected List<LinearChaseConfiguration> bestConfigurationsList;
-
-	/**
-	 * Instantiates a new linear explorer.
-	 *
-	 * @param eventBus the event bus
-	 * @param collectStats the collect stats
-	 * @param query 		The input user query
-	 * @param accessibleQuery 		The accessible counterpart of the user query
-	 * @param schema 		The input schema
-	 * @param accessibleSchema 		The accessible counterpart of the input schema
-	 * @param chaser 		Runs the chase algorithm
-	 * @param detector 		Detects homomorphisms during chasing
-	 * @param costEstimator 		Estimates the cost of a plan
-	 * @param nodeFactory the node factory
-	 * @param depth 		Maximum exploration depth
-	 * @throws PlannerException the planner exception
+	public LinearExplorer(EventBus eventBus, 
+			boolean collectStats,
+			ConjunctiveQuery query,
+			ConjunctiveQuery accessibleQuery,
+			Schema schema,
+			AccessibleSchema accessibleSchema, 
+			Chaser chaser,
+			HomomorphismDetector detector,
+			CostEstimator<LeftDeepPlan> costEstimator,
+			NodeFactory nodeFactory,
+			int depth) throws PlannerException {
+		super(eventBus, collectStats);
+		Preconditions.checkArgument(eventBus != null);
+		Preconditions.checkArgument(nodeFactory != null);
+		Preconditions.checkArgument(query != null);
+		Preconditions.checkArgument(accessibleQuery != null);
+		Preconditions.checkArgument(schema != null);
+		Preconditions.checkArgument(accessibleSchema != null);
+		Preconditions.checkArgument(chaser != null);
+		Preconditions.checkArgument(detector != null);
+		Preconditions.checkArgument(costEstimator != null);
+
+		this.query = query;
+		this.accessibleQuery = accessibleQuery;
+		this.schema = schema;
+		this.accessibleSchema = accessibleSchema;
+		this.chaser = chaser;
+		this.detector = detector;
+		this.costEstimator = costEstimator;
+		this.nodeFactory = nodeFactory;
+		this.depth = depth;
+		this.initialise();
+	}
+
+	/**
+	 * Initialises the plan tree.
+	 *
+	 * @throws PlannerException the planner exception
+	 */
+	private void initialise() throws PlannerException {
+		AccessibleChaseState state = null;
+		state = (uk.ac.ox.cs.pdq.planner.reasoning.chase.accessiblestate.AccessibleChaseState) 
+				new AccessibleDatabaseListState(this.query, this.schema, (DatabaseHomomorphismManager) this.detector);
+		this.chaser.reasonUntilTermination(state, this.schema.getDependencies());
+
+		this.tick = System.nanoTime();
+		SearchNode root = this.nodeFactory.getInstance(state);
+		root.getConfiguration().detectCandidates(this.accessibleSchema);
+		if (!root.getConfiguration().hasCandidates()) {
+			root.setStatus(NodeStatus.TERMINAL);
+		}
+		this.elapsedTime += System.nanoTime() - this.tick;
+		CreationMetadata metadata = new CreationMetadata(null, this.getElapsedTime());
+		root.setMetadata(metadata);
+		this.eventBus.post(root);
+		this.planTree.addVertex(root);
+	}
+
+	/**
+	 * Returns true if there does not exist at least one ongoing node (a node that has at least one unexplored candidate)
+	 * or there does not exist at least one node with depth lower than the input depth-threshold.
+	 *
+	 * @return boolean
+	 */
+	@Override
+	protected boolean terminates() {
+		Set<SearchNode> nodes = this.planTree.vertexSet();
+		if (nodes.size() == 0) {
+			return false;
+		}
+		if (nodes.size() > 0) {
+			for (SearchNode node:nodes) {
+				if (node.getStatus() == NodeStatus.ONGOING && node.getDepth() < this.depth) {
+					return false;
+				}
+			}
+		}
+		return true;
+	}
+
+
+	/**
+	 * Choose node.
+	 *
+	 * @return a vertex in the plan tree that has status ONGOING and has maximal Id (this corresponds to exploring the nodes in DFS order)
+	 */
+	protected SearchNode chooseNode() {
+		int maxId = -1;
+		SearchNode selection = null;
+		for (SearchNode snode:this.planTree.vertexSet()) {
+			if (snode.getStatus() == NodeStatus.ONGOING && snode.getId() > maxId) {
+				selection = snode;
+				maxId = snode.getId();
+			}
+		}
+		return selection;
+	}
+
+	/**
+	 * Gets the node factory.
+	 *
+	 * @return the node factory
 	 */
-	public LinearExplorer(EventBus eventBus, 
-			boolean collectStats,
-			ConjunctiveQuery query,
-			ConjunctiveQuery accessibleQuery,
-			Schema schema,
-			AccessibleSchema accessibleSchema, 
-			Chaser chaser,
-			HomomorphismDetector detector,
-			CostEstimator<LeftDeepPlan> costEstimator,
-			NodeFactory nodeFactory,
-			int depth) throws PlannerException {
-		super(eventBus, collectStats);
-		Preconditions.checkArgument(eventBus != null);
-		Preconditions.checkArgument(nodeFactory != null);
-		Preconditions.checkArgument(query != null);
-		Preconditions.checkArgument(accessibleQuery != null);
-		Preconditions.checkArgument(schema != null);
-		Preconditions.checkArgument(accessibleSchema != null);
-		Preconditions.checkArgument(chaser != null);
-		Preconditions.checkArgument(detector != null);
-		Preconditions.checkArgument(costEstimator != null);
-
-		this.query = query;
-		this.accessibleQuery = accessibleQuery;
-		this.schema = schema;
-		this.accessibleSchema = accessibleSchema;
-		this.chaser = chaser;
-		this.detector = detector;
-		this.costEstimator = costEstimator;
-		this.nodeFactory = nodeFactory;
-		this.depth = depth;
-		this.initialise();
-	}
-
-	/**
-	 * Initialises the plan tree.
-	 *
-	 * @throws PlannerException the planner exception
-	 */
-	private void initialise() throws PlannerException {
-		AccessibleChaseState state = null;
-		state = (uk.ac.ox.cs.pdq.planner.reasoning.chase.accessiblestate.AccessibleChaseState) 
-				new AccessibleDatabaseListState(this.query, this.schema, (DatabaseHomomorphismManager) this.detector);
-		this.chaser.reasonUntilTermination(state, this.schema.getDependencies());
-
-		this.tick = System.nanoTime();
-		SearchNode root = this.nodeFactory.getInstance(state);
-		root.getConfiguration().detectCandidates(this.accessibleSchema);
-		if (!root.getConfiguration().hasCandidates()) {
-			root.setStatus(NodeStatus.TERMINAL);
-		}
-		this.elapsedTime += System.nanoTime() - this.tick;
-		CreationMetadata metadata = new CreationMetadata(null, this.getElapsedTime());
-		root.setMetadata(metadata);
-		this.eventBus.post(root);
-		this.planTree.addVertex(root);
-	}
-
-	/**
-	 * Returns true if there does not exist at least one ongoing node (a node that has at least one unexplored candidate)
-	 * or there does not exist at least one node with depth lower than the input depth-threshold.
-	 *
-	 * @return boolean
-	 */
-	@Override
-	protected boolean terminates() {
-		Set<SearchNode> nodes = this.planTree.vertexSet();
-		if (nodes.size() == 0) {
-			return false;
-		}
-		if (nodes.size() > 0) {
-			for (SearchNode node:nodes) {
-				if (node.getStatus() == NodeStatus.ONGOING && node.getDepth() < this.depth) {
-					return false;
-				}
-			}
-		}
-		return true;
-	}
-
-
-	/**
-	 * Choose node.
-	 *
-	 * @return a vertex in the plan tree that has status ONGOING and has maximal Id (this corresponds to exploring the nodes in DFS order)
-	 */
-	protected SearchNode chooseNode() {
-		int maxId = -1;
-		SearchNode selection = null;
-		for (SearchNode snode:this.planTree.vertexSet()) {
-			if (snode.getStatus() == NodeStatus.ONGOING && snode.getId() > maxId) {
-				selection = snode;
-				maxId = snode.getId();
-			}
-		}
-		return selection;
-	}
-
-	/**
-	 * Gets the node factory.
-	 *
-	 * @return the node factory
-	 */
-	public NodeFactory getNodeFactory() {
-		return this.nodeFactory;
-	}
-	
-	/**
-	 * Gets the configurations.
-	 *
-	 * @param path the path
-	 * @return 		the configuration of each node in the input path.
-	 * 		The nodes are indexed using their ids.
-	 */
-	protected List<LinearChaseConfiguration> getConfigurations(List<Integer> path) {
-		Preconditions.checkArgument(path != null && !path.isEmpty());
-		List<LinearChaseConfiguration> configurations = Lists.newArrayList();
-		for (Integer n: path) {
-			SearchNode node = this.planTree.getVertex(n);
-			Preconditions.checkNotNull(node);
-			configurations.add(node.getConfiguration());
-		}
-		return configurations;
-	}
-	
-	/**
-	 * Gets the best configurations list.
-	 *
-	 * @return the best configurations list
-	 */
-	public List<LinearChaseConfiguration> getBestConfigurationsList() {
-		return this.bestConfigurationsList;
-	}
-	
+	public NodeFactory getNodeFactory() {
+		return this.nodeFactory;
+	}
+	
+	/**
+	 * Gets the configurations.
+	 *
+	 * @param path the path
+	 * @return 		the configuration of each node in the input path.
+	 * 		The nodes are indexed using their ids.
+	 */
+	protected List<LinearChaseConfiguration> getConfigurations(List<Integer> path) {
+		Preconditions.checkArgument(path != null && !path.isEmpty());
+		List<LinearChaseConfiguration> configurations = Lists.newArrayList();
+		for (Integer n: path) {
+			SearchNode node = this.planTree.getVertex(n);
+			Preconditions.checkNotNull(node);
+			configurations.add(node.getConfiguration());
+		}
+		return configurations;
+	}
+	
+	/**
+	 * Gets the best configurations list.
+	 *
+	 * @return the best configurations list
+	 */
+	public List<LinearChaseConfiguration> getBestConfigurationsList() {
+		return this.bestConfigurationsList;
+	}
+	
 }