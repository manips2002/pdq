package uk.ac.ox.cs.pdq.planner.linear.explorer;

import java.sql.SQLException;
import java.util.Set;

import org.jgrapht.graph.DefaultEdge;
import org.junit.Assert;

import com.google.common.eventbus.EventBus;

import uk.ac.ox.cs.pdq.cost.estimators.CostEstimator;
import uk.ac.ox.cs.pdq.db.DatabaseConnection;
import uk.ac.ox.cs.pdq.fol.ConjunctiveQuery;
import uk.ac.ox.cs.pdq.planner.Explorer;
import uk.ac.ox.cs.pdq.planner.PlannerException;
import uk.ac.ox.cs.pdq.planner.accessibleschema.AccessibleSchema;
import uk.ac.ox.cs.pdq.planner.linear.explorer.node.NodeFactory;
import uk.ac.ox.cs.pdq.planner.linear.explorer.node.SearchNode;
import uk.ac.ox.cs.pdq.planner.linear.explorer.node.SearchNode.NodeStatus;
import uk.ac.ox.cs.pdq.planner.reasoning.chase.accessiblestate.AccessibleChaseInstance;
import uk.ac.ox.cs.pdq.planner.reasoning.chase.accessiblestate.AccessibleDatabaseChaseInstance;
import uk.ac.ox.cs.pdq.planner.util.PlanTree;
import uk.ac.ox.cs.pdq.reasoning.chase.Chaser;


// TODO: Auto-generated Javadoc
/**
 * Explores the linear space of configurations. 
 * The configurations that are explored are stored in a tree and each configuration maps to a plan. 
 * Exploration proceeds roughly as follows:
 * In each step of the exploration phase, select a configuration to expand.  
 * A partial proof can be expanded if it contains schema facts that are not already exposed, and their input chase constants are accessible. 
 * Create a new configuration with facts the facts of the parent configuration \sub the the newly exposed facts.
 * Saturate the new configuration using the constraints of the accessible schema. 
 * Finally, check if the newly configuration matches the accessible query and update the best configuration appropriately.    
 * 
 *
 * @author Efthymia Tsamoura
 *
 */
public abstract class LinearExplorer extends Explorer {

	/**  The input user query *. */
	protected final ConjunctiveQuery  query;

	/**  The accessible counterpart of the user query *. */
	protected final ConjunctiveQuery  accessibleQuery;

	/**  The accessible counterpart of the input schema *. */
	protected final AccessibleSchema accessibleSchema;

	/**  Runs the chase algorithm *. */
	protected final Chaser chaser;

	/**  Detects homomorphisms during chasing*. */
	protected final DatabaseConnection connection;

	/**  Estimates the cost of a plan *. */
	protected final CostEstimator costEstimator;

	/**  Creates new nodes. */
	protected final NodeFactory nodeFactory;

	/**  Maximum exploration depth. */
	protected final int depth;
	
	/**
	 * The tree of plans.
	 * A new node is appended to this tree at the end of each iteration.
	 * The SearchNode  can be either a SimpleNode, when simple plan propagation is employed,
	 * or a BlackBoxNode, when black box plan propagation is employed
	 */
	protected final PlanTree<SearchNode> planTree = new PlanTree<>(DefaultEdge.class);


	/**
	 * Instantiates a new linear explorer.
	 *
	 * @param eventBus the event bus
	 * @param collectStats the collect stats
	 * @param query 		The input user query
	 * @param accessibleQuery 		The accessible counterpart of the user query
	 * @param schema 		The input schema
	 * @param accessibleSchema 		The accessible counterpart of the input schema
	 * @param chaser 		Runs the chase algorithm
	 * @param detector 		Detects homomorphisms during chasing
	 * @param costEstimator 		Estimates the cost of a plan
	 * @param nodeFactory the node factory
	 * @param depth 		Maximum exploration depth
	 * @throws PlannerException the planner exception
	 * @throws SQLException 
	 */
	public LinearExplorer(EventBus eventBus, 
			boolean collectStats,
			ConjunctiveQuery query,
			ConjunctiveQuery accessibleQuery,
			AccessibleSchema accessibleSchema, 
			Chaser chaser,
			DatabaseConnection connection,
			CostEstimator costEstimator,
			NodeFactory nodeFactory,
			int depth
			) throws PlannerException, SQLException {
		super(eventBus, collectStats);
		Assert.assertNotNull(eventBus);
		Assert.assertNotNull(nodeFactory);
		Assert.assertNotNull(query);
		Assert.assertNotNull(accessibleQuery);
		Assert.assertNotNull(accessibleSchema);
		Assert.assertNotNull(chaser);
		Assert.assertNotNull(connection);
		Assert.assertNotNull(costEstimator);

		this.query = query;
		this.accessibleQuery = accessibleQuery;
		this.accessibleSchema = accessibleSchema;
		this.chaser = chaser;
		this.connection = connection;
		this.costEstimator = costEstimator;
		this.nodeFactory = nodeFactory;
		this.depth = depth;
		this.initialisePlanTree();
	}

	/**
	 * Initialises the plan tree.
	 *
	 * @throws PlannerException the planner exception
	 * @throws SQLException 
	 */
	private void initialisePlanTree() throws PlannerException, SQLException {
		AccessibleChaseInstance state = (uk.ac.ox.cs.pdq.planner.reasoning.chase.accessiblestate.AccessibleChaseInstance) 
				new AccessibleDatabaseChaseInstance(this.query, this.accessibleSchema, this.connection, true);
		this.chaser.reasonUntilTermination(state, this.accessibleSchema.getOriginalDependencies());
		this.tick = System.nanoTime();
		SearchNode root = this.nodeFactory.getInstance(state);
		root.getConfiguration().detectCandidates(this.accessibleSchema);
		if (!root.getConfiguration().hasCandidates()) 
			root.setStatus(NodeStatus.TERMINAL);
		this.elapsedTime += System.nanoTime() - this.tick;
		this.eventBus.post(root);
		this.planTree.addVertex(root);
	}

	/**
	 * Returns true if there does not exist at least one ongoing node (a node that has at least one unexplored candidate)
	 * or there does not exist at least one node with depth lower than the input depth-threshold.
	 *
	 * @return boolean
	 */
	@Override
	protected boolean terminates() {
		Set<SearchNode> nodes = this.planTree.vertexSet();
		if (nodes.size() == 0) 
			return false;
		if (nodes.size() > 0) {
			for (SearchNode node:nodes) {
				if (node.getStatus() == NodeStatus.ONGOING && node.getDepth() < this.depth) 
					return false;
			}
		}
		return true;
	}


	/**
	 * Choose node.
	 *
	 * @return a vertex in the plan tree that has status ONGOING and has maximal Id (this corresponds to exploring the nodes in DFS order)
	 */
	protected SearchNode chooseNode() {
		int maxId = -1;
		SearchNode selection = null;
<<<<<<< HEAD
		for (SearchNode snode:this.planTree.vertexSet()) {
			if (snode.getStatus().equals(NodeStatus.ONGOING) && snode.getId() > maxId) {
				selection = snode;
				maxId = snode.getId();
=======
		for (SearchNode node:this.planTree.vertexSet()) {
			if (node.getConfiguration().hasCandidates() && node.getId() > maxId && node.getDepth() < this.depth) {
				selection = node;
				maxId = node.getId();
>>>>>>> 0c466933
			}
		}
		return selection;
	}
	
	public PlanTree<SearchNode> getPlanTree() {
		return this.planTree;
	}

}<|MERGE_RESOLUTION|>--- conflicted
+++ resolved
@@ -1,194 +1,187 @@
-package uk.ac.ox.cs.pdq.planner.linear.explorer;
-
-import java.sql.SQLException;
-import java.util.Set;
-
-import org.jgrapht.graph.DefaultEdge;
-import org.junit.Assert;
-
-import com.google.common.eventbus.EventBus;
-
-import uk.ac.ox.cs.pdq.cost.estimators.CostEstimator;
-import uk.ac.ox.cs.pdq.db.DatabaseConnection;
-import uk.ac.ox.cs.pdq.fol.ConjunctiveQuery;
-import uk.ac.ox.cs.pdq.planner.Explorer;
-import uk.ac.ox.cs.pdq.planner.PlannerException;
-import uk.ac.ox.cs.pdq.planner.accessibleschema.AccessibleSchema;
-import uk.ac.ox.cs.pdq.planner.linear.explorer.node.NodeFactory;
-import uk.ac.ox.cs.pdq.planner.linear.explorer.node.SearchNode;
-import uk.ac.ox.cs.pdq.planner.linear.explorer.node.SearchNode.NodeStatus;
-import uk.ac.ox.cs.pdq.planner.reasoning.chase.accessiblestate.AccessibleChaseInstance;
-import uk.ac.ox.cs.pdq.planner.reasoning.chase.accessiblestate.AccessibleDatabaseChaseInstance;
-import uk.ac.ox.cs.pdq.planner.util.PlanTree;
-import uk.ac.ox.cs.pdq.reasoning.chase.Chaser;
-
-
-// TODO: Auto-generated Javadoc
-/**
- * Explores the linear space of configurations. 
- * The configurations that are explored are stored in a tree and each configuration maps to a plan. 
- * Exploration proceeds roughly as follows:
- * In each step of the exploration phase, select a configuration to expand.  
- * A partial proof can be expanded if it contains schema facts that are not already exposed, and their input chase constants are accessible. 
- * Create a new configuration with facts the facts of the parent configuration \sub the the newly exposed facts.
- * Saturate the new configuration using the constraints of the accessible schema. 
- * Finally, check if the newly configuration matches the accessible query and update the best configuration appropriately.    
- * 
- *
- * @author Efthymia Tsamoura
- *
- */
-public abstract class LinearExplorer extends Explorer {
-
+package uk.ac.ox.cs.pdq.planner.linear.explorer;
+
+import java.sql.SQLException;
+import java.util.Set;
+
+import org.jgrapht.graph.DefaultEdge;
+import org.junit.Assert;
+
+import com.google.common.eventbus.EventBus;
+
+import uk.ac.ox.cs.pdq.cost.estimators.CostEstimator;
+import uk.ac.ox.cs.pdq.db.DatabaseConnection;
+import uk.ac.ox.cs.pdq.fol.ConjunctiveQuery;
+import uk.ac.ox.cs.pdq.planner.Explorer;
+import uk.ac.ox.cs.pdq.planner.PlannerException;
+import uk.ac.ox.cs.pdq.planner.accessibleschema.AccessibleSchema;
+import uk.ac.ox.cs.pdq.planner.linear.explorer.node.NodeFactory;
+import uk.ac.ox.cs.pdq.planner.linear.explorer.node.SearchNode;
+import uk.ac.ox.cs.pdq.planner.linear.explorer.node.SearchNode.NodeStatus;
+import uk.ac.ox.cs.pdq.planner.reasoning.chase.accessiblestate.AccessibleChaseInstance;
+import uk.ac.ox.cs.pdq.planner.reasoning.chase.accessiblestate.AccessibleDatabaseChaseInstance;
+import uk.ac.ox.cs.pdq.planner.util.PlanTree;
+import uk.ac.ox.cs.pdq.reasoning.chase.Chaser;
+
+
+// TODO: Auto-generated Javadoc
+/**
+ * Explores the linear space of configurations. 
+ * The configurations that are explored are stored in a tree and each configuration maps to a plan. 
+ * Exploration proceeds roughly as follows:
+ * In each step of the exploration phase, select a configuration to expand.  
+ * A partial proof can be expanded if it contains schema facts that are not already exposed, and their input chase constants are accessible. 
+ * Create a new configuration with facts the facts of the parent configuration \sub the the newly exposed facts.
+ * Saturate the new configuration using the constraints of the accessible schema. 
+ * Finally, check if the newly configuration matches the accessible query and update the best configuration appropriately.    
+ * 
+ *
+ * @author Efthymia Tsamoura
+ *
+ */
+public abstract class LinearExplorer extends Explorer {
+
 	/**  The input user query *. */
 	protected final ConjunctiveQuery  query;
-
+
 	/**  The accessible counterpart of the user query *. */
-	protected final ConjunctiveQuery  accessibleQuery;
-
-	/**  The accessible counterpart of the input schema *. */
-	protected final AccessibleSchema accessibleSchema;
-
-	/**  Runs the chase algorithm *. */
-	protected final Chaser chaser;
-
-	/**  Detects homomorphisms during chasing*. */
-	protected final DatabaseConnection connection;
-
-	/**  Estimates the cost of a plan *. */
-	protected final CostEstimator costEstimator;
-
-	/**  Creates new nodes. */
-	protected final NodeFactory nodeFactory;
-
-	/**  Maximum exploration depth. */
-	protected final int depth;
-	
-	/**
-	 * The tree of plans.
-	 * A new node is appended to this tree at the end of each iteration.
-	 * The SearchNode  can be either a SimpleNode, when simple plan propagation is employed,
-	 * or a BlackBoxNode, when black box plan propagation is employed
+	protected final ConjunctiveQuery  accessibleQuery;
+
+	/**  The accessible counterpart of the input schema *. */
+	protected final AccessibleSchema accessibleSchema;
+
+	/**  Runs the chase algorithm *. */
+	protected final Chaser chaser;
+
+	/**  Detects homomorphisms during chasing*. */
+	protected final DatabaseConnection connection;
+
+	/**  Estimates the cost of a plan *. */
+	protected final CostEstimator costEstimator;
+
+	/**  Creates new nodes. */
+	protected final NodeFactory nodeFactory;
+
+	/**  Maximum exploration depth. */
+	protected final int depth;
+	
+	/**
+	 * The tree of plans.
+	 * A new node is appended to this tree at the end of each iteration.
+	 * The SearchNode  can be either a SimpleNode, when simple plan propagation is employed,
+	 * or a BlackBoxNode, when black box plan propagation is employed
+	 */
+	protected final PlanTree<SearchNode> planTree = new PlanTree<>(DefaultEdge.class);
+
+
+	/**
+	 * Instantiates a new linear explorer.
+	 *
+	 * @param eventBus the event bus
+	 * @param collectStats the collect stats
+	 * @param query 		The input user query
+	 * @param accessibleQuery 		The accessible counterpart of the user query
+	 * @param schema 		The input schema
+	 * @param accessibleSchema 		The accessible counterpart of the input schema
+	 * @param chaser 		Runs the chase algorithm
+	 * @param detector 		Detects homomorphisms during chasing
+	 * @param costEstimator 		Estimates the cost of a plan
+	 * @param nodeFactory the node factory
+	 * @param depth 		Maximum exploration depth
+	 * @throws PlannerException the planner exception
+	 * @throws SQLException 
 	 */
-	protected final PlanTree<SearchNode> planTree = new PlanTree<>(DefaultEdge.class);
-
-
-	/**
-	 * Instantiates a new linear explorer.
-	 *
-	 * @param eventBus the event bus
-	 * @param collectStats the collect stats
-	 * @param query 		The input user query
-	 * @param accessibleQuery 		The accessible counterpart of the user query
-	 * @param schema 		The input schema
-	 * @param accessibleSchema 		The accessible counterpart of the input schema
-	 * @param chaser 		Runs the chase algorithm
-	 * @param detector 		Detects homomorphisms during chasing
-	 * @param costEstimator 		Estimates the cost of a plan
-	 * @param nodeFactory the node factory
-	 * @param depth 		Maximum exploration depth
-	 * @throws PlannerException the planner exception
-	 * @throws SQLException 
-	 */
-	public LinearExplorer(EventBus eventBus, 
-			boolean collectStats,
-			ConjunctiveQuery query,
-			ConjunctiveQuery accessibleQuery,
-			AccessibleSchema accessibleSchema, 
-			Chaser chaser,
-			DatabaseConnection connection,
-			CostEstimator costEstimator,
-			NodeFactory nodeFactory,
-			int depth
-			) throws PlannerException, SQLException {
-		super(eventBus, collectStats);
-		Assert.assertNotNull(eventBus);
-		Assert.assertNotNull(nodeFactory);
-		Assert.assertNotNull(query);
-		Assert.assertNotNull(accessibleQuery);
-		Assert.assertNotNull(accessibleSchema);
-		Assert.assertNotNull(chaser);
-		Assert.assertNotNull(connection);
-		Assert.assertNotNull(costEstimator);
-
-		this.query = query;
-		this.accessibleQuery = accessibleQuery;
-		this.accessibleSchema = accessibleSchema;
-		this.chaser = chaser;
-		this.connection = connection;
-		this.costEstimator = costEstimator;
-		this.nodeFactory = nodeFactory;
-		this.depth = depth;
-		this.initialisePlanTree();
-	}
-
-	/**
-	 * Initialises the plan tree.
-	 *
-	 * @throws PlannerException the planner exception
-	 * @throws SQLException 
-	 */
-	private void initialisePlanTree() throws PlannerException, SQLException {
-		AccessibleChaseInstance state = (uk.ac.ox.cs.pdq.planner.reasoning.chase.accessiblestate.AccessibleChaseInstance) 
-				new AccessibleDatabaseChaseInstance(this.query, this.accessibleSchema, this.connection, true);
-		this.chaser.reasonUntilTermination(state, this.accessibleSchema.getOriginalDependencies());
-		this.tick = System.nanoTime();
-		SearchNode root = this.nodeFactory.getInstance(state);
-		root.getConfiguration().detectCandidates(this.accessibleSchema);
-		if (!root.getConfiguration().hasCandidates()) 
-			root.setStatus(NodeStatus.TERMINAL);
-		this.elapsedTime += System.nanoTime() - this.tick;
-		this.eventBus.post(root);
-		this.planTree.addVertex(root);
-	}
-
-	/**
-	 * Returns true if there does not exist at least one ongoing node (a node that has at least one unexplored candidate)
-	 * or there does not exist at least one node with depth lower than the input depth-threshold.
-	 *
-	 * @return boolean
-	 */
-	@Override
-	protected boolean terminates() {
-		Set<SearchNode> nodes = this.planTree.vertexSet();
-		if (nodes.size() == 0) 
-			return false;
-		if (nodes.size() > 0) {
-			for (SearchNode node:nodes) {
-				if (node.getStatus() == NodeStatus.ONGOING && node.getDepth() < this.depth) 
-					return false;
-			}
-		}
-		return true;
-	}
-
-
-	/**
-	 * Choose node.
-	 *
-	 * @return a vertex in the plan tree that has status ONGOING and has maximal Id (this corresponds to exploring the nodes in DFS order)
-	 */
-	protected SearchNode chooseNode() {
-		int maxId = -1;
+	public LinearExplorer(EventBus eventBus, 
+			boolean collectStats,
+			ConjunctiveQuery query,
+			ConjunctiveQuery accessibleQuery,
+			AccessibleSchema accessibleSchema, 
+			Chaser chaser,
+			DatabaseConnection connection,
+			CostEstimator costEstimator,
+			NodeFactory nodeFactory,
+			int depth
+			) throws PlannerException, SQLException {
+		super(eventBus, collectStats);
+		Assert.assertNotNull(eventBus);
+		Assert.assertNotNull(nodeFactory);
+		Assert.assertNotNull(query);
+		Assert.assertNotNull(accessibleQuery);
+		Assert.assertNotNull(accessibleSchema);
+		Assert.assertNotNull(chaser);
+		Assert.assertNotNull(connection);
+		Assert.assertNotNull(costEstimator);
+
+		this.query = query;
+		this.accessibleQuery = accessibleQuery;
+		this.accessibleSchema = accessibleSchema;
+		this.chaser = chaser;
+		this.connection = connection;
+		this.costEstimator = costEstimator;
+		this.nodeFactory = nodeFactory;
+		this.depth = depth;
+		this.initialisePlanTree();
+	}
+
+	/**
+	 * Initialises the plan tree.
+	 *
+	 * @throws PlannerException the planner exception
+	 * @throws SQLException 
+	 */
+	private void initialisePlanTree() throws PlannerException, SQLException {
+		AccessibleChaseInstance state = (uk.ac.ox.cs.pdq.planner.reasoning.chase.accessiblestate.AccessibleChaseInstance) 
+				new AccessibleDatabaseChaseInstance(this.query, this.accessibleSchema, this.connection, true);
+		this.chaser.reasonUntilTermination(state, this.accessibleSchema.getOriginalDependencies());
+		this.tick = System.nanoTime();
+		SearchNode root = this.nodeFactory.getInstance(state);
+		root.getConfiguration().detectCandidates(this.accessibleSchema);
+		if (!root.getConfiguration().hasCandidates()) 
+			root.setStatus(NodeStatus.TERMINAL);
+		this.elapsedTime += System.nanoTime() - this.tick;
+		this.eventBus.post(root);
+		this.planTree.addVertex(root);
+	}
+
+	/**
+	 * Returns true if there does not exist at least one ongoing node (a node that has at least one unexplored candidate)
+	 * or there does not exist at least one node with depth lower than the input depth-threshold.
+	 *
+	 * @return boolean
+	 */
+	@Override
+	protected boolean terminates() {
+		Set<SearchNode> nodes = this.planTree.vertexSet();
+		if (nodes.size() == 0) 
+			return false;
+		if (nodes.size() > 0) {
+			for (SearchNode node:nodes) {
+				if (node.getStatus() == NodeStatus.ONGOING && node.getDepth() < this.depth) 
+					return false;
+			}
+		}
+		return true;
+	}
+
+
+	/**
+	 * Choose node.
+	 *
+	 * @return a vertex in the plan tree that has status ONGOING and has maximal Id (this corresponds to exploring the nodes in DFS order)
+	 */
+	protected SearchNode chooseNode() {
+		int maxId = -1;
 		SearchNode selection = null;
-<<<<<<< HEAD
-		for (SearchNode snode:this.planTree.vertexSet()) {
-			if (snode.getStatus().equals(NodeStatus.ONGOING) && snode.getId() > maxId) {
-				selection = snode;
-				maxId = snode.getId();
-=======
-		for (SearchNode node:this.planTree.vertexSet()) {
-			if (node.getConfiguration().hasCandidates() && node.getId() > maxId && node.getDepth() < this.depth) {
-				selection = node;
+		for (SearchNode node:this.planTree.vertexSet()) {
+			if (node.getStatus().equals(NodeStatus.ONGOING) && node.getId() > maxId && node.getDepth() < this.depth) {
+				selection = node;
 				maxId = node.getId();
->>>>>>> 0c466933
-			}
-		}
-		return selection;
-	}
-	
-	public PlanTree<SearchNode> getPlanTree() {
-		return this.planTree;
-	}
-
+			}
+		}
+		return selection;
+	}
+	
+	public PlanTree<SearchNode> getPlanTree() {
+		return this.planTree;
+	}
+
 }