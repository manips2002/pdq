--- conflicted
+++ resolved
@@ -1,165 +1,159 @@
-package uk.ac.ox.cs.pdq.planner.linear.explorer;
-
-import java.sql.SQLException;
-import java.util.AbstractMap;
-import java.util.ArrayList;
-import java.util.List;
-import java.util.Map.Entry;
-import java.util.Set;
-
-import org.jgrapht.graph.DefaultEdge;
-
-import com.google.common.eventbus.EventBus;
-
-import uk.ac.ox.cs.pdq.algebra.RelationalTerm;
-import uk.ac.ox.cs.pdq.cost.Cost;
-import uk.ac.ox.cs.pdq.cost.estimators.CostEstimator;
-import uk.ac.ox.cs.pdq.db.Match;
-import uk.ac.ox.cs.pdq.exceptions.LimitReachedException;
-import uk.ac.ox.cs.pdq.fol.ConjunctiveQuery;
-import uk.ac.ox.cs.pdq.planner.PlannerException;
-import uk.ac.ox.cs.pdq.planner.accessibleschema.AccessibleSchema;
-import uk.ac.ox.cs.pdq.planner.linear.LinearChaseConfiguration;
-import uk.ac.ox.cs.pdq.planner.linear.LinearConfiguration;
-<<<<<<< HEAD
-import uk.ac.ox.cs.pdq.planner.linear.explorer.SearchNode.NodeStatus;
-=======
-import uk.ac.ox.cs.pdq.planner.linear.explorer.node.NodeFactory;
-import uk.ac.ox.cs.pdq.planner.linear.explorer.node.SearchNode;
-import uk.ac.ox.cs.pdq.planner.linear.explorer.node.SearchNode.NodeStatus;
-import uk.ac.ox.cs.pdq.planner.linear.explorer.node.metadata.BestPlanMetadata;
-import uk.ac.ox.cs.pdq.planner.linear.explorer.node.metadata.CreationMetadata;
-import uk.ac.ox.cs.pdq.planner.linear.explorer.node.metadata.Metadata;
->>>>>>> 544954d9
-import uk.ac.ox.cs.pdq.reasoning.chase.Chaser;
-import uk.ac.ox.cs.pdq.reasoningdatabase.DatabaseManager;
-
-
-/**
- * Exhaustively searches the proof space
- *
- * @author Efthymia Tsamoura
- */
-public class LinearGeneric extends LinearExplorer {
-
-	protected List<Entry<RelationalTerm, Cost>> exploredPlans = new ArrayList<>();
-	
-	/**
-	 * Instantiates a new linear generic.
-	 *
-	 * @param eventBus the event bus
-	 * @param collectStats the collect stats
-	 * @param query 		The input user query
-	 * @param accessibleQuery 		The accessible counterpart of the user query
-	 * @param accessibleSchema 		The accessible counterpart of the input schema
-	 * @param chaser 		Runs the chase algorithm
-	 * @param detector 		Detects homomorphisms during chasing
-	 * @param costEstimator 		Estimates the cost of a plan
-	 * @param nodeFactory the node factory
-	 * @param depth the depth
-	 * @param reasoningParameters 
-	 * @throws PlannerException the planner exception
-	 * @throws SQLException 
+package uk.ac.ox.cs.pdq.planner.linear.explorer;
+
+import java.sql.SQLException;
+import java.util.AbstractMap;
+import java.util.ArrayList;
+import java.util.List;
+import java.util.Map.Entry;
+import java.util.Set;
+
+import org.jgrapht.graph.DefaultEdge;
+
+import com.google.common.eventbus.EventBus;
+
+import uk.ac.ox.cs.pdq.algebra.RelationalTerm;
+import uk.ac.ox.cs.pdq.cost.Cost;
+import uk.ac.ox.cs.pdq.cost.estimators.CostEstimator;
+import uk.ac.ox.cs.pdq.db.Match;
+import uk.ac.ox.cs.pdq.exceptions.LimitReachedException;
+import uk.ac.ox.cs.pdq.fol.ConjunctiveQuery;
+import uk.ac.ox.cs.pdq.planner.PlannerException;
+import uk.ac.ox.cs.pdq.planner.accessibleschema.AccessibleSchema;
+import uk.ac.ox.cs.pdq.planner.linear.LinearChaseConfiguration;
+import uk.ac.ox.cs.pdq.planner.linear.LinearConfiguration;
+import uk.ac.ox.cs.pdq.planner.linear.explorer.SearchNode.NodeStatus;
+import uk.ac.ox.cs.pdq.planner.linear.explorer.node.metadata.BestPlanMetadata;
+import uk.ac.ox.cs.pdq.planner.linear.explorer.node.metadata.CreationMetadata;
+import uk.ac.ox.cs.pdq.planner.linear.explorer.node.metadata.Metadata;
+import uk.ac.ox.cs.pdq.reasoning.chase.Chaser;
+import uk.ac.ox.cs.pdq.reasoningdatabase.DatabaseManager;
+
+
+/**
+ * Exhaustively searches the proof space
+ *
+ * @author Efthymia Tsamoura
+ */
+public class LinearGeneric extends LinearExplorer {
+
+	protected List<Entry<RelationalTerm, Cost>> exploredPlans = new ArrayList<>();
+	
+	/**
+	 * Instantiates a new linear generic.
+	 *
+	 * @param eventBus the event bus
+	 * @param collectStats the collect stats
+	 * @param query 		The input user query
+	 * @param accessibleQuery 		The accessible counterpart of the user query
+	 * @param accessibleSchema 		The accessible counterpart of the input schema
+	 * @param chaser 		Runs the chase algorithm
+	 * @param detector 		Detects homomorphisms during chasing
+	 * @param costEstimator 		Estimates the cost of a plan
+	 * @param nodeFactory the node factory
+	 * @param depth the depth
+	 * @param reasoningParameters 
+	 * @throws PlannerException the planner exception
+	 * @throws SQLException 
+	 */
+	public LinearGeneric(
+			EventBus eventBus, 
+			ConjunctiveQuery query,
+			AccessibleSchema accessibleSchema, 
+			Chaser chaser,
+			DatabaseManager connection,
+			CostEstimator costEstimator,
+			int depth) throws PlannerException, SQLException {
+		super(eventBus, query, accessibleSchema, chaser, connection, costEstimator, depth);
+	}
+
+	/**
+	 * _explore.
+	 *
+	 * @throws PlannerException the planner exception
+	 * @throws LimitReachedException the limit reached exception
 	 */
-	public LinearGeneric(
-			EventBus eventBus, 
-			ConjunctiveQuery query,
-			AccessibleSchema accessibleSchema, 
-			Chaser chaser,
-			DatabaseManager connection,
-			CostEstimator costEstimator,
-			int depth) throws PlannerException, SQLException {
-		super(eventBus, query, accessibleSchema, chaser, connection, costEstimator, depth);
-	}
-
-	/**
-	 * _explore.
-	 *
-	 * @throws PlannerException the planner exception
-	 * @throws LimitReachedException the limit reached exception
-	 */
-	@Override
-	public void performSingleExplorationStep() throws PlannerException, LimitReachedException {
-		_performSingleExplorationStep();
-	}
-	
-	/**
-	 * @returns null or the fresh node that was created in this step
-	 */
-	public SearchNode _performSingleExplorationStep() throws PlannerException, LimitReachedException {
-		// Choose the next node to explore below it
-		SearchNode selectedNode = this.chooseNode();
-		if (selectedNode == null) 
-			return null;
-		
-		LinearConfiguration selectedConfiguration = selectedNode.getConfiguration();
-
-		/*
-		 * Choose a new candidate fact. A candidate fact F(c1,c2,...,cN) is one for which
-		 * (i) there exists Accessible(c_i) facts for any c_i
-		 * (ii) AccessedF(c_1,c_2,...,c_N) does not exist in the current configuration
-		 */
-		Candidate selectedCandidate = selectedConfiguration.chooseCandidate();
-		if(selectedCandidate == null) {
-			selectedNode.setStatus(NodeStatus.TERMINAL);
-			return null;
-		}
-		
-		// Search for other candidate facts that could be exposed along with the selected candidate.
-		Set<Candidate> similarCandidates = selectedConfiguration.getSimilarCandidates(selectedCandidate);
-		selectedConfiguration.removeCandidates(similarCandidates);
-		if (!selectedConfiguration.hasCandidates()) 
-			selectedNode.setStatus(NodeStatus.TERMINAL);
-		
-
-		// Create a new node from the exposed facts and add it to the plan tree
-		LinearChaseConfiguration newConfiguration = new LinearChaseConfiguration(
-				selectedNode.getConfiguration(),
-				similarCandidates);
-		SearchNode freshNode = new LinearConfigurationNode((LinearConfigurationNode) selectedNode, newConfiguration);
-		
-		freshNode.getConfiguration().detectCandidates(this.accessibleSchema);
-		if (!freshNode.getConfiguration().hasCandidates()) 
-			freshNode.setStatus(NodeStatus.TERMINAL);
-	
-		Cost cost = this.costEstimator.cost(freshNode.getConfiguration().getPlan());
-		freshNode.getConfiguration().setCost(cost);
-		
-		freshNode.close(this.chaser, this.accessibleSchema.getInferredAccessibilityAxioms());
-		
-		Metadata metadata = new CreationMetadata(selectedNode, this.getElapsedTime());
-		freshNode.setMetadata(metadata);
-		this.eventBus.post(freshNode);
-		
-		this.planTree.addVertex(freshNode);
-		this.planTree.addEdge(selectedNode, freshNode, new DefaultEdge());
-
-		// Check for query match
-		List<Match> matches = freshNode.matchesQuery(this.accessibleQuery);
-
-		// If there exists at least one query match
-		if (!matches.isEmpty()) {
-			freshNode.setStatus(NodeStatus.SUCCESSFUL);
-			this.exploredPlans.add(new AbstractMap.SimpleEntry<RelationalTerm, Cost>(freshNode.getConfiguration().getPlan(), freshNode.getConfiguration().getCost()));
-			// Update the best plan found so far
-			if (this.bestPlan == null || (this.bestPlan != null && freshNode.getConfiguration().getCost().lessThan(this.bestCost))) {
-				this.bestPlan =  freshNode.getConfiguration().getPlan();
-				this.bestCost = freshNode.getConfiguration().getCost();
-				this.bestConfigurationsList = this.getConfigurations(freshNode.getBestPathFromRoot());
-				this.bestNode = freshNode;
-				metadata = new BestPlanMetadata(selectedNode, this.bestPlan, freshNode.getBestPathFromRoot(), 
-						this.bestConfigurationsList, this.getElapsedTime());
-				freshNode.setMetadata(metadata);
-				this.eventBus.post(freshNode);
-			}
-		}
-		this.rounds++;
-		return freshNode;
-		
-	}
-	
-	public List<Entry<RelationalTerm, Cost>> getExploredPlans() {
-		return this.exploredPlans;
-	}
-	
+	@Override
+	public void performSingleExplorationStep() throws PlannerException, LimitReachedException {
+		_performSingleExplorationStep();
+	}
+	
+	/**
+	 * @returns null or the fresh node that was created in this step
+	 */
+	public SearchNode _performSingleExplorationStep() throws PlannerException, LimitReachedException {
+		// Choose the next node to explore below it
+		SearchNode selectedNode = this.chooseNode();
+		if (selectedNode == null) 
+			return null;
+		
+		LinearConfiguration selectedConfiguration = selectedNode.getConfiguration();
+
+		/*
+		 * Choose a new candidate fact. A candidate fact F(c1,c2,...,cN) is one for which
+		 * (i) there exists Accessible(c_i) facts for any c_i
+		 * (ii) AccessedF(c_1,c_2,...,c_N) does not exist in the current configuration
+		 */
+		Candidate selectedCandidate = selectedConfiguration.chooseCandidate();
+		if(selectedCandidate == null) {
+			selectedNode.setStatus(NodeStatus.TERMINAL);
+			return null;
+		}
+		
+		// Search for other candidate facts that could be exposed along with the selected candidate.
+		Set<Candidate> similarCandidates = selectedConfiguration.getSimilarCandidates(selectedCandidate);
+		selectedConfiguration.removeCandidates(similarCandidates);
+		if (!selectedConfiguration.hasCandidates()) 
+			selectedNode.setStatus(NodeStatus.TERMINAL);
+		
+
+		// Create a new node from the exposed facts and add it to the plan tree
+		LinearChaseConfiguration newConfiguration = new LinearChaseConfiguration(
+				selectedNode.getConfiguration(),
+				similarCandidates);
+		SearchNode freshNode = new LinearConfigurationNode((LinearConfigurationNode) selectedNode, newConfiguration);
+		
+		freshNode.getConfiguration().detectCandidates(this.accessibleSchema);
+		if (!freshNode.getConfiguration().hasCandidates()) 
+			freshNode.setStatus(NodeStatus.TERMINAL);
+	
+		Cost cost = this.costEstimator.cost(freshNode.getConfiguration().getPlan());
+		freshNode.getConfiguration().setCost(cost);
+		
+		freshNode.close(this.chaser, this.accessibleSchema.getInferredAccessibilityAxioms());
+		
+		Metadata metadata = new CreationMetadata(selectedNode, this.getElapsedTime());
+		freshNode.setMetadata(metadata);
+		this.eventBus.post(freshNode);
+		
+		this.planTree.addVertex(freshNode);
+		this.planTree.addEdge(selectedNode, freshNode, new DefaultEdge());
+
+		// Check for query match
+		List<Match> matches = freshNode.matchesQuery(this.accessibleQuery);
+
+		// If there exists at least one query match
+		if (!matches.isEmpty()) {
+			freshNode.setStatus(NodeStatus.SUCCESSFUL);
+			this.exploredPlans.add(new AbstractMap.SimpleEntry<RelationalTerm, Cost>(freshNode.getConfiguration().getPlan(), freshNode.getConfiguration().getCost()));
+			// Update the best plan found so far
+			if (this.bestPlan == null || (this.bestPlan != null && freshNode.getConfiguration().getCost().lessThan(this.bestCost))) {
+				this.bestPlan =  freshNode.getConfiguration().getPlan();
+				this.bestCost = freshNode.getConfiguration().getCost();
+				this.bestConfigurationsList = this.getConfigurations(freshNode.getBestPathFromRoot());
+				this.bestNode = freshNode;
+				metadata = new BestPlanMetadata(selectedNode, this.bestPlan, freshNode.getBestPathFromRoot(), 
+						this.bestConfigurationsList, this.getElapsedTime());
+				freshNode.setMetadata(metadata);
+				this.eventBus.post(freshNode);
+			}
+		}
+		this.rounds++;
+		return freshNode;
+		
+	}
+	
+	public List<Entry<RelationalTerm, Cost>> getExploredPlans() {
+		return this.exploredPlans;
+	}
+	
 }