--- conflicted
+++ resolved
@@ -1,60 +1,52 @@
-package uk.ac.ox.cs.pdq.reasoning.chase;
-
-import java.util.Collection;
-
-import org.apache.log4j.Logger;
-
-<<<<<<< HEAD
-import uk.ac.ox.cs.pdq.db.Dependency;
-=======
-import uk.ac.ox.cs.pdq.fol.ConjunctiveQuery;
-import uk.ac.ox.cs.pdq.fol.Constant;
-import uk.ac.ox.cs.pdq.fol.Dependency;
-import uk.ac.ox.cs.pdq.fol.Query;
-import uk.ac.ox.cs.pdq.fol.Variable;
->>>>>>> ed9108e1
-import uk.ac.ox.cs.pdq.logging.performance.StatisticsCollector;
-import uk.ac.ox.cs.pdq.reasoning.chase.state.ChaseInstance;
-
-// TODO: Auto-generated Javadoc
-/**
- * (From A. C. Onet) 
- * The chase procedure is an iteration of steps that either adds a new tuple to satisfy
-	a TGD, either changes the instance to model some equality-generating-dependency,
-	or fails when the instance could not be changed to satisfy an equality-generating dependency. 
- * @author Efthymia Tsamoura
- */
-public abstract class Chaser {
-
-	/** The log. */
-	protected static Logger log = Logger.getLogger(Chaser.class);
-
-	/**  Collects statistics related to chasing *. */
-	protected final StatisticsCollector statistics;
-
-	/**
-	 * Constructor for Chaser.
-	 *
-	 * @param statistics the statistics
-	 */
-	public Chaser(StatisticsCollector statistics) {
-		this.statistics = statistics;
-	}
-	
-
-	/**
-	 * Chases the input state until termination.
-	 *
-	 * @param <S> the generic type
-	 * @param instance the instance
-	 * @param dependencies the dependencies
-	 */
-	public abstract <S extends ChaseInstance> void reasonUntilTermination(S instance, Collection<? extends Dependency> dependencies);
-	
-	
-
-	/* (non-Javadoc)
-	 * @see java.lang.Object#clone()
-	 */
-	public abstract Chaser clone();
-}
+package uk.ac.ox.cs.pdq.reasoning.chase;
+
+import java.util.Collection;
+
+import org.apache.log4j.Logger;
+
+import uk.ac.ox.cs.pdq.fol.Dependency;
+import uk.ac.ox.cs.pdq.logging.performance.StatisticsCollector;
+import uk.ac.ox.cs.pdq.reasoning.chase.state.ChaseInstance;
+
+// TODO: Auto-generated Javadoc
+/**
+ * (From A. C. Onet) 
+ * The chase procedure is an iteration of steps that either adds a new tuple to satisfy
+	a TGD, either changes the instance to model some equality-generating-dependency,
+	or fails when the instance could not be changed to satisfy an equality-generating dependency. 
+ * @author Efthymia Tsamoura
+ */
+public abstract class Chaser {
+
+	/** The log. */
+	protected static Logger log = Logger.getLogger(Chaser.class);
+
+	/**  Collects statistics related to chasing *. */
+	protected final StatisticsCollector statistics;
+
+	/**
+	 * Constructor for Chaser.
+	 *
+	 * @param statistics the statistics
+	 */
+	public Chaser(StatisticsCollector statistics) {
+		this.statistics = statistics;
+	}
+	
+
+	/**
+	 * Chases the input state until termination.
+	 *
+	 * @param <S> the generic type
+	 * @param instance the instance
+	 * @param dependencies the dependencies
+	 */
+	public abstract <S extends ChaseInstance> void reasonUntilTermination(S instance, Collection<? extends Dependency> dependencies);
+	
+	
+
+	/* (non-Javadoc)
+	 * @see java.lang.Object#clone()
+	 */
+	public abstract Chaser clone();
+}