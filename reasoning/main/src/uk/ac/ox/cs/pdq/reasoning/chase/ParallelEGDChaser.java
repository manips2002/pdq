package uk.ac.ox.cs.pdq.reasoning.chase;

import java.util.Collection;
import java.util.List;
import java.util.Map;

import uk.ac.ox.cs.pdq.db.Dependency;
import uk.ac.ox.cs.pdq.db.EGD;
import uk.ac.ox.cs.pdq.db.TGD;
import uk.ac.ox.cs.pdq.fol.ConjunctiveQuery;
import uk.ac.ox.cs.pdq.fol.Constant;
import uk.ac.ox.cs.pdq.fol.Query;
import uk.ac.ox.cs.pdq.fol.Variable;
import uk.ac.ox.cs.pdq.logging.performance.StatisticsCollector;
import uk.ac.ox.cs.pdq.reasoning.chase.state.ChaseState;
import uk.ac.ox.cs.pdq.reasoning.chase.state.DatabaseChaseListState;
import uk.ac.ox.cs.pdq.reasoning.chase.state.ListState;
import uk.ac.ox.cs.pdq.reasoning.homomorphism.DatabaseHomomorphismManager;
import uk.ac.ox.cs.pdq.reasoning.homomorphism.HomomorphismDetector;
import uk.ac.ox.cs.pdq.reasoning.homomorphism.HomomorphismProperty;
import uk.ac.ox.cs.pdq.reasoning.utility.DefaultParallelEGDChaseDependencyAssessor;
import uk.ac.ox.cs.pdq.reasoning.utility.Match;
import uk.ac.ox.cs.pdq.reasoning.utility.ParallelEGDChaseDependencyAssessor;
import uk.ac.ox.cs.pdq.reasoning.utility.ParallelEGDChaseDependencyAssessor.EGDROUND;
import uk.ac.ox.cs.pdq.reasoning.utility.ReasonerUtility;

import com.google.common.base.Preconditions;
import com.google.common.collect.Sets;


// TODO: Auto-generated Javadoc
/**
 * Runs EGD chase using parallel chase steps.
 * (From modern dependency theory notes)
 * 
 * A trigger for and EGD \delta = \sigma --> x_i = x_j in I is again a homomorphism h in
	\sigma into I. A trigger is active if it does not extend to a homomorphism h0 into I.
	Given trigger h
	for \delta in I, a chase pre-step marks the pair h(x_i) and h(x_j) as equal. Formally,
	it appends the pair h(x_i), h(x_j) to a set of pairs MarkedEqual.
	An EGD parallel chase step on instance I for a set of constraints C is performed
	as follows.
	i. A chase pre-step is performed for every constraint \delta in C and every active
	trigger h in I.
	ii. The resulting set of marked pairs is closed under reflexivity and transitivity
	to get an equivalence relation.
	iii. If we try to equate two different schema constants, then the chase fails. 
	The facts that are generated during chasing are stored in a list.
	
 * @author Efthymia Tsamoura
 *
 */
public class ParallelEGDChaser extends Chaser {


	/**
	 * Constructor for EGDChaser.
	 * @param statistics StatisticsCollector
	 */
	public ParallelEGDChaser(
			StatisticsCollector statistics) {
		super(statistics);
	}

	/**
	 * Chases the input state until termination.
	 * The EGDs and the TGDs are applied in rounds, i.e., during even round we apply parallel EGD chase steps,
	 * while during odd rounds we apply parallel TGD chase steps.  
	 *
	 * @param <S> the generic type
	 * @param instance the instance
	 * @param target the target
	 * @param dependencies the dependencies
	 */
	@Override
	public <S extends ChaseState> void reasonUntilTermination(S instance,  Collection<? extends Dependency> dependencies) {
		Preconditions.checkArgument(instance instanceof ListState);
		ParallelEGDChaseDependencyAssessor accessor = new DefaultParallelEGDChaseDependencyAssessor(dependencies);
		
		Collection<TGD> tgds = Sets.newHashSet();
		Collection<EGD> egds = Sets.newHashSet();
		for(Dependency constraint:dependencies) {
			if(constraint instanceof EGD) {
				egds.add((EGD) constraint);
			}
			else if(constraint instanceof TGD) {
				tgds.add((TGD) constraint);
			}
			else {
				throw new java.lang.IllegalArgumentException("Unsupported constraint type");
			}
		}

		int step = 0;
		//True if at the end of the internal for loop at least one dependency has been fired
		boolean appliedOddStep = false;
		boolean appliedEvenStep = false;
		do {
			++step;
			//Find all active triggers
			Collection<? extends Dependency> d = step % 2 == 0 ? accessor.getDependencies(instance, EGDROUND.TGD):accessor.getDependencies(instance, EGDROUND.EGD);
			List<Match> activeTriggers = instance.getMatches(d, HomomorphismProperty.createActiveTriggerProperty());
			boolean succeeds = instance.chaseStep(activeTriggers);
			if(!succeeds) {
				break;
			}
			if(succeeds && !activeTriggers.isEmpty()) {
				if(step % 2 == 0) {
					appliedEvenStep = true;
				}
				else {
					appliedOddStep = true;
				}
			}
			
			if(activeTriggers.isEmpty()) {
				if(step % 2 == 0) {
					appliedEvenStep = false;
				}
				else {
					appliedOddStep = false;
				}
			}
			
		} while (!(appliedOddStep == false && appliedEvenStep == false && step > 1));
	}


	/**
	 * Entails.
	 *
	 * @param <S> the generic type
	 * @param instance the instance
	 * @param free 		Mapping of query's free variables to constants
	 * @param target the target
	 * @param constraints the constraints
	 * @return 		true if the input instance with the given set of free variables and constraints implies the target query.
	 */
	@Override
	public <S extends ChaseState> boolean entails(S instance, Map<Variable, Constant> free, ConjunctiveQuery target,
<<<<<<< HEAD
			Collection<? extends Constraint<?,?>> constraints) {
		Collection<? extends Constraint<?, ?>> relevantDependencies = new ReasonerUtility().findRelevant(target, constraints);
=======
			Collection<? extends Dependency<?,?>> constraints) {
		Collection<? extends Dependency<?, ?>> relevantDependencies = new ReasonerUtility().findRelevant(target, constraints);
>>>>>>> b090fb32
		this.reasonUntilTermination(instance, relevantDependencies);
		if(!instance.isFailed()) {
			HomomorphismProperty[] c = {
					HomomorphismProperty.createTopKProperty(1),
					HomomorphismProperty.createMapProperty(free)};

			return !instance.getMatches(target,c).isEmpty(); 
		}
		return false;
	}

	/**
	 * Entails.
	 *
	 * @param <S> the generic type
	 * @param source the source
	 * @param target the target
	 * @param constraints the constraints
	 * @return 		true if the source query entails the target query
	 */
	@Override
	public boolean entails(ConjunctiveQuery source, ConjunctiveQuery target,
<<<<<<< HEAD
			Collection<? extends Constraint<?,?>> constraints, HomomorphismDetector detector) {
		Collection<? extends Constraint<?, ?>> relevantDependencies = new ReasonerUtility().findRelevant(target, constraints);
		DatabaseChaseListState instance = new DatabaseChaseListState(source, (DBHomomorphismManager)detector);
=======
			Collection<? extends Dependency<?,?>> constraints, HomomorphismDetector detector) {
		Collection<? extends Dependency<?, ?>> relevantDependencies = new ReasonerUtility().findRelevant(target, constraints);
		DatabaseChaseListState instance = new DatabaseChaseListState(source, (DatabaseHomomorphismManager)detector);
>>>>>>> b090fb32
		this.reasonUntilTermination(instance, relevantDependencies);
		if(!instance.isFailed()) {
			HomomorphismProperty[] c = {
					HomomorphismProperty.createTopKProperty(1)};
			return !instance.getMatches(target,c).isEmpty(); 
		}
		return false;
	}

	/* (non-Javadoc)
	 * @see uk.ac.ox.cs.pdq.reasoning.chase.Chaser#clone()
	 */
	@Override
	public ParallelEGDChaser clone() {
		return new ParallelEGDChaser(this.statistics);
	}

}
<|MERGE_RESOLUTION|>--- conflicted
+++ resolved
@@ -1,196 +1,185 @@
-package uk.ac.ox.cs.pdq.reasoning.chase;
-
-import java.util.Collection;
-import java.util.List;
-import java.util.Map;
-
-import uk.ac.ox.cs.pdq.db.Dependency;
-import uk.ac.ox.cs.pdq.db.EGD;
-import uk.ac.ox.cs.pdq.db.TGD;
-import uk.ac.ox.cs.pdq.fol.ConjunctiveQuery;
-import uk.ac.ox.cs.pdq.fol.Constant;
-import uk.ac.ox.cs.pdq.fol.Query;
-import uk.ac.ox.cs.pdq.fol.Variable;
-import uk.ac.ox.cs.pdq.logging.performance.StatisticsCollector;
-import uk.ac.ox.cs.pdq.reasoning.chase.state.ChaseState;
-import uk.ac.ox.cs.pdq.reasoning.chase.state.DatabaseChaseListState;
-import uk.ac.ox.cs.pdq.reasoning.chase.state.ListState;
-import uk.ac.ox.cs.pdq.reasoning.homomorphism.DatabaseHomomorphismManager;
-import uk.ac.ox.cs.pdq.reasoning.homomorphism.HomomorphismDetector;
-import uk.ac.ox.cs.pdq.reasoning.homomorphism.HomomorphismProperty;
-import uk.ac.ox.cs.pdq.reasoning.utility.DefaultParallelEGDChaseDependencyAssessor;
-import uk.ac.ox.cs.pdq.reasoning.utility.Match;
-import uk.ac.ox.cs.pdq.reasoning.utility.ParallelEGDChaseDependencyAssessor;
-import uk.ac.ox.cs.pdq.reasoning.utility.ParallelEGDChaseDependencyAssessor.EGDROUND;
-import uk.ac.ox.cs.pdq.reasoning.utility.ReasonerUtility;
-
-import com.google.common.base.Preconditions;
-import com.google.common.collect.Sets;
-
-
-// TODO: Auto-generated Javadoc
-/**
- * Runs EGD chase using parallel chase steps.
- * (From modern dependency theory notes)
- * 
- * A trigger for and EGD \delta = \sigma --> x_i = x_j in I is again a homomorphism h in
-	\sigma into I. A trigger is active if it does not extend to a homomorphism h0 into I.
-	Given trigger h
-	for \delta in I, a chase pre-step marks the pair h(x_i) and h(x_j) as equal. Formally,
-	it appends the pair h(x_i), h(x_j) to a set of pairs MarkedEqual.
-	An EGD parallel chase step on instance I for a set of constraints C is performed
-	as follows.
-	i. A chase pre-step is performed for every constraint \delta in C and every active
-	trigger h in I.
-	ii. The resulting set of marked pairs is closed under reflexivity and transitivity
-	to get an equivalence relation.
-	iii. If we try to equate two different schema constants, then the chase fails. 
-	The facts that are generated during chasing are stored in a list.
-	
- * @author Efthymia Tsamoura
- *
- */
-public class ParallelEGDChaser extends Chaser {
-
-
-	/**
-	 * Constructor for EGDChaser.
-	 * @param statistics StatisticsCollector
-	 */
-	public ParallelEGDChaser(
-			StatisticsCollector statistics) {
-		super(statistics);
-	}
-
-	/**
-	 * Chases the input state until termination.
-	 * The EGDs and the TGDs are applied in rounds, i.e., during even round we apply parallel EGD chase steps,
-	 * while during odd rounds we apply parallel TGD chase steps.  
-	 *
-	 * @param <S> the generic type
-	 * @param instance the instance
-	 * @param target the target
-	 * @param dependencies the dependencies
-	 */
-	@Override
-	public <S extends ChaseState> void reasonUntilTermination(S instance,  Collection<? extends Dependency> dependencies) {
-		Preconditions.checkArgument(instance instanceof ListState);
-		ParallelEGDChaseDependencyAssessor accessor = new DefaultParallelEGDChaseDependencyAssessor(dependencies);
-		
-		Collection<TGD> tgds = Sets.newHashSet();
-		Collection<EGD> egds = Sets.newHashSet();
-		for(Dependency constraint:dependencies) {
-			if(constraint instanceof EGD) {
-				egds.add((EGD) constraint);
-			}
-			else if(constraint instanceof TGD) {
-				tgds.add((TGD) constraint);
-			}
-			else {
-				throw new java.lang.IllegalArgumentException("Unsupported constraint type");
-			}
-		}
-
-		int step = 0;
-		//True if at the end of the internal for loop at least one dependency has been fired
-		boolean appliedOddStep = false;
-		boolean appliedEvenStep = false;
-		do {
-			++step;
-			//Find all active triggers
-			Collection<? extends Dependency> d = step % 2 == 0 ? accessor.getDependencies(instance, EGDROUND.TGD):accessor.getDependencies(instance, EGDROUND.EGD);
-			List<Match> activeTriggers = instance.getMatches(d, HomomorphismProperty.createActiveTriggerProperty());
-			boolean succeeds = instance.chaseStep(activeTriggers);
-			if(!succeeds) {
-				break;
-			}
-			if(succeeds && !activeTriggers.isEmpty()) {
-				if(step % 2 == 0) {
-					appliedEvenStep = true;
-				}
-				else {
-					appliedOddStep = true;
-				}
-			}
-			
-			if(activeTriggers.isEmpty()) {
-				if(step % 2 == 0) {
-					appliedEvenStep = false;
-				}
-				else {
-					appliedOddStep = false;
-				}
-			}
-			
-		} while (!(appliedOddStep == false && appliedEvenStep == false && step > 1));
-	}
-
-
-	/**
-	 * Entails.
-	 *
-	 * @param <S> the generic type
-	 * @param instance the instance
-	 * @param free 		Mapping of query's free variables to constants
-	 * @param target the target
-	 * @param constraints the constraints
-	 * @return 		true if the input instance with the given set of free variables and constraints implies the target query.
-	 */
-	@Override
+package uk.ac.ox.cs.pdq.reasoning.chase;
+
+import java.util.Collection;
+import java.util.List;
+import java.util.Map;
+
+import uk.ac.ox.cs.pdq.db.Dependency;
+import uk.ac.ox.cs.pdq.db.EGD;
+import uk.ac.ox.cs.pdq.db.TGD;
+import uk.ac.ox.cs.pdq.fol.ConjunctiveQuery;
+import uk.ac.ox.cs.pdq.fol.Constant;
+import uk.ac.ox.cs.pdq.fol.Query;
+import uk.ac.ox.cs.pdq.fol.Variable;
+import uk.ac.ox.cs.pdq.logging.performance.StatisticsCollector;
+import uk.ac.ox.cs.pdq.reasoning.chase.state.ChaseState;
+import uk.ac.ox.cs.pdq.reasoning.chase.state.DatabaseChaseListState;
+import uk.ac.ox.cs.pdq.reasoning.chase.state.ListState;
+import uk.ac.ox.cs.pdq.reasoning.homomorphism.DatabaseHomomorphismManager;
+import uk.ac.ox.cs.pdq.reasoning.homomorphism.HomomorphismDetector;
+import uk.ac.ox.cs.pdq.reasoning.homomorphism.HomomorphismProperty;
+import uk.ac.ox.cs.pdq.reasoning.utility.DefaultParallelEGDChaseDependencyAssessor;
+import uk.ac.ox.cs.pdq.reasoning.utility.Match;
+import uk.ac.ox.cs.pdq.reasoning.utility.ParallelEGDChaseDependencyAssessor;
+import uk.ac.ox.cs.pdq.reasoning.utility.ParallelEGDChaseDependencyAssessor.EGDROUND;
+import uk.ac.ox.cs.pdq.reasoning.utility.ReasonerUtility;
+
+import com.google.common.base.Preconditions;
+import com.google.common.collect.Sets;
+
+
+// TODO: Auto-generated Javadoc
+/**
+ * Runs EGD chase using parallel chase steps.
+ * (From modern dependency theory notes)
+ * 
+ * A trigger for and EGD \delta = \sigma --> x_i = x_j in I is again a homomorphism h in
+	\sigma into I. A trigger is active if it does not extend to a homomorphism h0 into I.
+	Given trigger h
+	for \delta in I, a chase pre-step marks the pair h(x_i) and h(x_j) as equal. Formally,
+	it appends the pair h(x_i), h(x_j) to a set of pairs MarkedEqual.
+	An EGD parallel chase step on instance I for a set of constraints C is performed
+	as follows.
+	i. A chase pre-step is performed for every constraint \delta in C and every active
+	trigger h in I.
+	ii. The resulting set of marked pairs is closed under reflexivity and transitivity
+	to get an equivalence relation.
+	iii. If we try to equate two different schema constants, then the chase fails. 
+	The facts that are generated during chasing are stored in a list.
+
+ * @author Efthymia Tsamoura
+ *
+ */
+public class ParallelEGDChaser extends Chaser {
+
+
+	/**
+	 * Constructor for EGDChaser.
+	 * @param statistics StatisticsCollector
+	 */
+	public ParallelEGDChaser(
+			StatisticsCollector statistics) {
+		super(statistics);
+	}
+
+	/**
+	 * Chases the input state until termination.
+	 * The EGDs and the TGDs are applied in rounds, i.e., during even round we apply parallel EGD chase steps,
+	 * while during odd rounds we apply parallel TGD chase steps.  
+	 *
+	 * @param <S> the generic type
+	 * @param instance the instance
+	 * @param target the target
+	 * @param dependencies the dependencies
+	 */
+	@Override
+	public <S extends ChaseState> void reasonUntilTermination(S instance,  Collection<? extends Dependency> dependencies) {
+		Preconditions.checkArgument(instance instanceof ListState);
+		ParallelEGDChaseDependencyAssessor accessor = new DefaultParallelEGDChaseDependencyAssessor(dependencies);
+
+		Collection<TGD> tgds = Sets.newHashSet();
+		Collection<EGD> egds = Sets.newHashSet();
+		for(Dependency constraint:dependencies) {
+			if(constraint instanceof EGD) {
+				egds.add((EGD) constraint);
+			}
+			else if(constraint instanceof TGD) {
+				tgds.add((TGD) constraint);
+			}
+			else {
+				throw new java.lang.IllegalArgumentException("Unsupported constraint type");
+			}
+		}
+
+		int step = 0;
+		//True if at the end of the internal for loop at least one dependency has been fired
+		boolean appliedOddStep = false;
+		boolean appliedEvenStep = false;
+		do {
+			++step;
+			//Find all active triggers
+			Collection<? extends Dependency> d = step % 2 == 0 ? accessor.getDependencies(instance, EGDROUND.TGD):accessor.getDependencies(instance, EGDROUND.EGD);
+			List<Match> activeTriggers = instance.getMatches(d, HomomorphismProperty.createActiveTriggerProperty());
+			boolean succeeds = instance.chaseStep(activeTriggers);
+			if(!succeeds) {
+				break;
+			}
+			if(succeeds && !activeTriggers.isEmpty()) {
+				if(step % 2 == 0) {
+					appliedEvenStep = true;
+				}
+				else {
+					appliedOddStep = true;
+				}
+			}
+
+			if(activeTriggers.isEmpty()) {
+				if(step % 2 == 0) {
+					appliedEvenStep = false;
+				}
+				else {
+					appliedOddStep = false;
+				}
+			}
+
+		} while (!(appliedOddStep == false && appliedEvenStep == false && step > 1));
+	}
+
+
+	/**
+	 * Entails.
+	 *
+	 * @param <S> the generic type
+	 * @param instance the instance
+	 * @param free 		Mapping of query's free variables to constants
+	 * @param target the target
+	 * @param constraints the constraints
+	 * @return 		true if the input instance with the given set of free variables and constraints implies the target query.
+	 */
+	@Override
 	public <S extends ChaseState> boolean entails(S instance, Map<Variable, Constant> free, ConjunctiveQuery target,
-<<<<<<< HEAD
-			Collection<? extends Constraint<?,?>> constraints) {
-		Collection<? extends Constraint<?, ?>> relevantDependencies = new ReasonerUtility().findRelevant(target, constraints);
-=======
-			Collection<? extends Dependency<?,?>> constraints) {
+			Collection<? extends Dependency<?,?>> constraints) {
 		Collection<? extends Dependency<?, ?>> relevantDependencies = new ReasonerUtility().findRelevant(target, constraints);
->>>>>>> b090fb32
-		this.reasonUntilTermination(instance, relevantDependencies);
-		if(!instance.isFailed()) {
-			HomomorphismProperty[] c = {
-					HomomorphismProperty.createTopKProperty(1),
-					HomomorphismProperty.createMapProperty(free)};
-
-			return !instance.getMatches(target,c).isEmpty(); 
-		}
-		return false;
-	}
-
-	/**
-	 * Entails.
-	 *
-	 * @param <S> the generic type
-	 * @param source the source
-	 * @param target the target
-	 * @param constraints the constraints
-	 * @return 		true if the source query entails the target query
-	 */
-	@Override
+		this.reasonUntilTermination(instance, relevantDependencies);
+		if(!instance.isFailed()) {
+			HomomorphismProperty[] c = {
+					HomomorphismProperty.createTopKProperty(1),
+					HomomorphismProperty.createMapProperty(free)};
+
+			return !instance.getMatches(target,c).isEmpty(); 
+		}
+		return false;
+	}
+
+	/**
+	 * Entails.
+	 *
+	 * @param <S> the generic type
+	 * @param source the source
+	 * @param target the target
+	 * @param constraints the constraints
+	 * @return 		true if the source query entails the target query
+	 */
+	@Override
 	public boolean entails(ConjunctiveQuery source, ConjunctiveQuery target,
-<<<<<<< HEAD
-			Collection<? extends Constraint<?,?>> constraints, HomomorphismDetector detector) {
-		Collection<? extends Constraint<?, ?>> relevantDependencies = new ReasonerUtility().findRelevant(target, constraints);
-		DatabaseChaseListState instance = new DatabaseChaseListState(source, (DBHomomorphismManager)detector);
-=======
-			Collection<? extends Dependency<?,?>> constraints, HomomorphismDetector detector) {
-		Collection<? extends Dependency<?, ?>> relevantDependencies = new ReasonerUtility().findRelevant(target, constraints);
+			Collection<? extends Dependency<?,?>> constraints, HomomorphismDetector detector) {
+		Collection<? extends Dependency<?, ?>> relevantDependencies = new ReasonerUtility().findRelevant(target, constraints);
 		DatabaseChaseListState instance = new DatabaseChaseListState(source, (DatabaseHomomorphismManager)detector);
->>>>>>> b090fb32
-		this.reasonUntilTermination(instance, relevantDependencies);
-		if(!instance.isFailed()) {
-			HomomorphismProperty[] c = {
-					HomomorphismProperty.createTopKProperty(1)};
-			return !instance.getMatches(target,c).isEmpty(); 
-		}
-		return false;
-	}
-
-	/* (non-Javadoc)
-	 * @see uk.ac.ox.cs.pdq.reasoning.chase.Chaser#clone()
-	 */
-	@Override
-	public ParallelEGDChaser clone() {
-		return new ParallelEGDChaser(this.statistics);
-	}
-
-}
+		this.reasonUntilTermination(instance, relevantDependencies);
+		if(!instance.isFailed()) {
+			HomomorphismProperty[] c = {
+					HomomorphismProperty.createTopKProperty(1)};
+			return !instance.getMatches(target,c).isEmpty(); 
+		}
+		return false;
+	}
+
+	/* (non-Javadoc)
+	 * @see uk.ac.ox.cs.pdq.reasoning.chase.Chaser#clone()
+	 */
+	@Override
+	public ParallelEGDChaser clone() {
+		return new ParallelEGDChaser(this.statistics);
+	}
+
+}