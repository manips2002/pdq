package uk.ac.ox.cs.pdq.reasoning.chase;

import java.util.Collection;
import java.util.List;

import uk.ac.ox.cs.pdq.db.Match;
<<<<<<< HEAD
import uk.ac.ox.cs.pdq.db.TGD;
import uk.ac.ox.cs.pdq.db.homomorphism.TriggerProperty;
import uk.ac.ox.cs.pdq.logging.performance.StatisticsCollector;
import uk.ac.ox.cs.pdq.reasoning.chase.state.ChaseState;
=======
import uk.ac.ox.cs.pdq.db.homomorphism.HomomorphismProperty;
import uk.ac.ox.cs.pdq.fol.ConjunctiveQuery;
import uk.ac.ox.cs.pdq.fol.Constant;
import uk.ac.ox.cs.pdq.fol.Dependency;
import uk.ac.ox.cs.pdq.fol.EGD;
import uk.ac.ox.cs.pdq.fol.Query;
import uk.ac.ox.cs.pdq.fol.TGD;
import uk.ac.ox.cs.pdq.fol.Variable;
import uk.ac.ox.cs.pdq.logging.performance.StatisticsCollector;
import uk.ac.ox.cs.pdq.reasoning.chase.state.ChaseInstance;
import uk.ac.ox.cs.pdq.reasoning.chase.state.DatabaseChaseInstance;
import uk.ac.ox.cs.pdq.reasoning.chase.state.TriggerProperty;
import uk.ac.ox.cs.pdq.reasoning.chase.state.DatabaseChaseInstance.LimitTofacts;
>>>>>>> ed9108e1
import uk.ac.ox.cs.pdq.reasoning.utility.DefaultParallelEGDChaseDependencyAssessor;
import uk.ac.ox.cs.pdq.reasoning.utility.ParallelEGDChaseDependencyAssessor;
import uk.ac.ox.cs.pdq.reasoning.utility.ParallelEGDChaseDependencyAssessor.EGDROUND;

import com.google.common.base.Preconditions;
import com.google.common.collect.Sets;


// TODO: Auto-generated Javadoc
/**
 * Runs EGD and TGD chase using parallel chase steps.
 * (From modern dependency theory notes)
 * 
 * A trigger for and EGD \delta = \sigma --> x_i = x_j in I is again a homomorphism h in
	\sigma into I. A trigger is active if it does not extend to a homomorphism h0 into I.
	Given trigger h
	for \delta in I, a chase pre-step marks the pair h(x_i) and h(x_j) as equal. Formally,
	it appends the pair h(x_i), h(x_j) to a set of pairs MarkedEqual.
	An EGD parallel chase step on instance I for a set of constraints C is performed
	as follows.
	i. A chase pre-step is performed for every constraint \delta in C and every active
	trigger h in I.
	ii. The resulting set of marked pairs is closed under reflexivity and transitivity
	to get an equivalence relation.
	iii. If we try to equate two different schema constants, then the chase fails. 
	The facts that are generated during chasing are stored in a list.

 * @author Efthymia Tsamoura
 *
 */
public class ParallelEGDChaser extends Chaser {


	/**
	 * Constructor for EGDChaser.
	 * @param statistics StatisticsCollector
	 */
	public ParallelEGDChaser(
			StatisticsCollector statistics) {
		super(statistics);
	}

	/**
	 * Chases the input state until termination.
	 * The EGDs and the TGDs are applied in rounds, i.e., during even round we apply parallel EGD chase steps,
	 * while during odd rounds we apply parallel TGD chase steps.  
	 *
	 * @param <S> the generic type
	 * @param instance the instance
	 * @param target the target
	 * @param dependencies the dependencies
	 */
	@Override
	public <S extends ChaseInstance> void reasonUntilTermination(S instance,  Collection<? extends Dependency> dependencies) {
		Preconditions.checkArgument(instance instanceof ChaseInstance);
		ParallelEGDChaseDependencyAssessor accessor = new DefaultParallelEGDChaseDependencyAssessor(dependencies);

		Collection<TGD> tgds = Sets.newHashSet();
		Collection<EGD> egds = Sets.newHashSet();
		for(Dependency constraint:dependencies) {
			if(constraint instanceof EGD) {
				egds.add((EGD) constraint);
			}
			else if(constraint instanceof TGD) {
				tgds.add((TGD) constraint);
			}
			else {
				throw new java.lang.IllegalArgumentException("Unsupported constraint type");
			}
		}

		int step = 0;
		//True if at the end of the internal for loop at least one dependency has been fired
		boolean appliedOddStep = false;
		boolean appliedEvenStep = false;
		do {
			++step;
			//Find all active triggers
<<<<<<< HEAD
			Collection<Dependency> d = step % 2 == 0 ? accessor.getDependencies(instance, EGDROUND.TGD):accessor.getDependencies(instance, EGDROUND.EGD);
			List<Match> activeTriggers = instance.getTriggers(d,TriggerProperty.ACTIVE);
=======
			Collection<? extends Dependency> d = step % 2 == 0 ? accessor.getDependencies(instance, EGDROUND.TGD):accessor.getDependencies(instance, EGDROUND.EGD);
			List<Match> activeTriggers = instance.getTriggers(d,TriggerProperty.ACTIVE,LimitTofacts.THIS);
>>>>>>> ed9108e1
			boolean succeeds = instance.chaseStep(activeTriggers);
			if(!succeeds) {
				break;
			}
			if(succeeds && !activeTriggers.isEmpty()) {
				if(step % 2 == 0) {
					appliedEvenStep = true;
				}
				else {
					appliedOddStep = true;
				}
			}

			if(activeTriggers.isEmpty()) {
				if(step % 2 == 0) {
					appliedEvenStep = false;
				}
				else {
					appliedOddStep = false;
				}
			}

		} while (!(appliedOddStep == false && appliedEvenStep == false && step > 1));
	}

	/* (non-Javadoc)
	 * @see uk.ac.ox.cs.pdq.reasoning.chase.Chaser#clone()
	 */
	@Override
	public ParallelEGDChaser clone() {
		return new ParallelEGDChaser(this.statistics);
	}

}
<|MERGE_RESOLUTION|>--- conflicted
+++ resolved
@@ -1,145 +1,127 @@
-package uk.ac.ox.cs.pdq.reasoning.chase;
-
-import java.util.Collection;
-import java.util.List;
-
-import uk.ac.ox.cs.pdq.db.Match;
-<<<<<<< HEAD
-import uk.ac.ox.cs.pdq.db.TGD;
-import uk.ac.ox.cs.pdq.db.homomorphism.TriggerProperty;
-import uk.ac.ox.cs.pdq.logging.performance.StatisticsCollector;
-import uk.ac.ox.cs.pdq.reasoning.chase.state.ChaseState;
-=======
-import uk.ac.ox.cs.pdq.db.homomorphism.HomomorphismProperty;
-import uk.ac.ox.cs.pdq.fol.ConjunctiveQuery;
-import uk.ac.ox.cs.pdq.fol.Constant;
-import uk.ac.ox.cs.pdq.fol.Dependency;
-import uk.ac.ox.cs.pdq.fol.EGD;
-import uk.ac.ox.cs.pdq.fol.Query;
-import uk.ac.ox.cs.pdq.fol.TGD;
-import uk.ac.ox.cs.pdq.fol.Variable;
-import uk.ac.ox.cs.pdq.logging.performance.StatisticsCollector;
-import uk.ac.ox.cs.pdq.reasoning.chase.state.ChaseInstance;
-import uk.ac.ox.cs.pdq.reasoning.chase.state.DatabaseChaseInstance;
-import uk.ac.ox.cs.pdq.reasoning.chase.state.TriggerProperty;
-import uk.ac.ox.cs.pdq.reasoning.chase.state.DatabaseChaseInstance.LimitTofacts;
->>>>>>> ed9108e1
-import uk.ac.ox.cs.pdq.reasoning.utility.DefaultParallelEGDChaseDependencyAssessor;
-import uk.ac.ox.cs.pdq.reasoning.utility.ParallelEGDChaseDependencyAssessor;
-import uk.ac.ox.cs.pdq.reasoning.utility.ParallelEGDChaseDependencyAssessor.EGDROUND;
-
-import com.google.common.base.Preconditions;
-import com.google.common.collect.Sets;
-
-
-// TODO: Auto-generated Javadoc
-/**
- * Runs EGD and TGD chase using parallel chase steps.
- * (From modern dependency theory notes)
- * 
- * A trigger for and EGD \delta = \sigma --> x_i = x_j in I is again a homomorphism h in
-	\sigma into I. A trigger is active if it does not extend to a homomorphism h0 into I.
-	Given trigger h
-	for \delta in I, a chase pre-step marks the pair h(x_i) and h(x_j) as equal. Formally,
-	it appends the pair h(x_i), h(x_j) to a set of pairs MarkedEqual.
-	An EGD parallel chase step on instance I for a set of constraints C is performed
-	as follows.
-	i. A chase pre-step is performed for every constraint \delta in C and every active
-	trigger h in I.
-	ii. The resulting set of marked pairs is closed under reflexivity and transitivity
-	to get an equivalence relation.
-	iii. If we try to equate two different schema constants, then the chase fails. 
-	The facts that are generated during chasing are stored in a list.
-
- * @author Efthymia Tsamoura
- *
- */
-public class ParallelEGDChaser extends Chaser {
-
-
-	/**
-	 * Constructor for EGDChaser.
-	 * @param statistics StatisticsCollector
-	 */
-	public ParallelEGDChaser(
-			StatisticsCollector statistics) {
-		super(statistics);
-	}
-
-	/**
-	 * Chases the input state until termination.
-	 * The EGDs and the TGDs are applied in rounds, i.e., during even round we apply parallel EGD chase steps,
-	 * while during odd rounds we apply parallel TGD chase steps.  
-	 *
-	 * @param <S> the generic type
-	 * @param instance the instance
-	 * @param target the target
-	 * @param dependencies the dependencies
-	 */
-	@Override
-	public <S extends ChaseInstance> void reasonUntilTermination(S instance,  Collection<? extends Dependency> dependencies) {
-		Preconditions.checkArgument(instance instanceof ChaseInstance);
-		ParallelEGDChaseDependencyAssessor accessor = new DefaultParallelEGDChaseDependencyAssessor(dependencies);
-
-		Collection<TGD> tgds = Sets.newHashSet();
-		Collection<EGD> egds = Sets.newHashSet();
-		for(Dependency constraint:dependencies) {
-			if(constraint instanceof EGD) {
-				egds.add((EGD) constraint);
-			}
-			else if(constraint instanceof TGD) {
-				tgds.add((TGD) constraint);
-			}
-			else {
-				throw new java.lang.IllegalArgumentException("Unsupported constraint type");
-			}
-		}
-
-		int step = 0;
-		//True if at the end of the internal for loop at least one dependency has been fired
-		boolean appliedOddStep = false;
-		boolean appliedEvenStep = false;
-		do {
-			++step;
+package uk.ac.ox.cs.pdq.reasoning.chase;
+
+import java.util.Collection;
+import java.util.List;
+
+import uk.ac.ox.cs.pdq.db.Match;
+import uk.ac.ox.cs.pdq.fol.Dependency;
+import uk.ac.ox.cs.pdq.fol.EGD;
+import uk.ac.ox.cs.pdq.fol.TGD;
+import uk.ac.ox.cs.pdq.logging.performance.StatisticsCollector;
+import uk.ac.ox.cs.pdq.reasoning.chase.state.ChaseInstance;
+import uk.ac.ox.cs.pdq.reasoning.chase.state.DatabaseChaseInstance.LimitTofacts;
+import uk.ac.ox.cs.pdq.reasoning.chase.state.TriggerProperty;
+import uk.ac.ox.cs.pdq.reasoning.utility.DefaultParallelEGDChaseDependencyAssessor;
+import uk.ac.ox.cs.pdq.reasoning.utility.ParallelEGDChaseDependencyAssessor;
+import uk.ac.ox.cs.pdq.reasoning.utility.ParallelEGDChaseDependencyAssessor.EGDROUND;
+
+import com.google.common.base.Preconditions;
+import com.google.common.collect.Sets;
+
+
+// TODO: Auto-generated Javadoc
+/**
+ * Runs EGD and TGD chase using parallel chase steps.
+ * (From modern dependency theory notes)
+ * 
+ * A trigger for and EGD \delta = \sigma --> x_i = x_j in I is again a homomorphism h in
+	\sigma into I. A trigger is active if it does not extend to a homomorphism h0 into I.
+	Given trigger h
+	for \delta in I, a chase pre-step marks the pair h(x_i) and h(x_j) as equal. Formally,
+	it appends the pair h(x_i), h(x_j) to a set of pairs MarkedEqual.
+	An EGD parallel chase step on instance I for a set of constraints C is performed
+	as follows.
+	i. A chase pre-step is performed for every constraint \delta in C and every active
+	trigger h in I.
+	ii. The resulting set of marked pairs is closed under reflexivity and transitivity
+	to get an equivalence relation.
+	iii. If we try to equate two different schema constants, then the chase fails. 
+	The facts that are generated during chasing are stored in a list.
+
+ * @author Efthymia Tsamoura
+ *
+ */
+public class ParallelEGDChaser extends Chaser {
+
+
+	/**
+	 * Constructor for EGDChaser.
+	 * @param statistics StatisticsCollector
+	 */
+	public ParallelEGDChaser(
+			StatisticsCollector statistics) {
+		super(statistics);
+	}
+
+	/**
+	 * Chases the input state until termination.
+	 * The EGDs and the TGDs are applied in rounds, i.e., during even round we apply parallel EGD chase steps,
+	 * while during odd rounds we apply parallel TGD chase steps.  
+	 *
+	 * @param <S> the generic type
+	 * @param instance the instance
+	 * @param target the target
+	 * @param dependencies the dependencies
+	 */
+	@Override
+	public <S extends ChaseInstance> void reasonUntilTermination(S instance,  Collection<? extends Dependency> dependencies) {
+		Preconditions.checkArgument(instance instanceof ChaseInstance);
+		ParallelEGDChaseDependencyAssessor accessor = new DefaultParallelEGDChaseDependencyAssessor(dependencies);
+
+		Collection<TGD> tgds = Sets.newHashSet();
+		Collection<EGD> egds = Sets.newHashSet();
+		for(Dependency constraint:dependencies) {
+			if(constraint instanceof EGD) {
+				egds.add((EGD) constraint);
+			}
+			else if(constraint instanceof TGD) {
+				tgds.add((TGD) constraint);
+			}
+			else {
+				throw new java.lang.IllegalArgumentException("Unsupported constraint type");
+			}
+		}
+
+		int step = 0;
+		//True if at the end of the internal for loop at least one dependency has been fired
+		boolean appliedOddStep = false;
+		boolean appliedEvenStep = false;
+		do {
+			++step;
 			//Find all active triggers
-<<<<<<< HEAD
-			Collection<Dependency> d = step % 2 == 0 ? accessor.getDependencies(instance, EGDROUND.TGD):accessor.getDependencies(instance, EGDROUND.EGD);
-			List<Match> activeTriggers = instance.getTriggers(d,TriggerProperty.ACTIVE);
-=======
-			Collection<? extends Dependency> d = step % 2 == 0 ? accessor.getDependencies(instance, EGDROUND.TGD):accessor.getDependencies(instance, EGDROUND.EGD);
+			Collection<? extends Dependency> d = step % 2 == 0 ? accessor.getDependencies(instance, EGDROUND.TGD):accessor.getDependencies(instance, EGDROUND.EGD);
 			List<Match> activeTriggers = instance.getTriggers(d,TriggerProperty.ACTIVE,LimitTofacts.THIS);
->>>>>>> ed9108e1
-			boolean succeeds = instance.chaseStep(activeTriggers);
-			if(!succeeds) {
-				break;
-			}
-			if(succeeds && !activeTriggers.isEmpty()) {
-				if(step % 2 == 0) {
-					appliedEvenStep = true;
-				}
-				else {
-					appliedOddStep = true;
-				}
-			}
-
-			if(activeTriggers.isEmpty()) {
-				if(step % 2 == 0) {
-					appliedEvenStep = false;
-				}
-				else {
-					appliedOddStep = false;
-				}
-			}
-
-		} while (!(appliedOddStep == false && appliedEvenStep == false && step > 1));
-	}
-
-	/* (non-Javadoc)
-	 * @see uk.ac.ox.cs.pdq.reasoning.chase.Chaser#clone()
-	 */
-	@Override
-	public ParallelEGDChaser clone() {
-		return new ParallelEGDChaser(this.statistics);
-	}
-
-}
+			boolean succeeds = instance.chaseStep(activeTriggers);
+			if(!succeeds) {
+				break;
+			}
+			if(succeeds && !activeTriggers.isEmpty()) {
+				if(step % 2 == 0) {
+					appliedEvenStep = true;
+				}
+				else {
+					appliedOddStep = true;
+				}
+			}
+
+			if(activeTriggers.isEmpty()) {
+				if(step % 2 == 0) {
+					appliedEvenStep = false;
+				}
+				else {
+					appliedOddStep = false;
+				}
+			}
+
+		} while (!(appliedOddStep == false && appliedEvenStep == false && step > 1));
+	}
+
+	/* (non-Javadoc)
+	 * @see uk.ac.ox.cs.pdq.reasoning.chase.Chaser#clone()
+	 */
+	@Override
+	public ParallelEGDChaser clone() {
+		return new ParallelEGDChaser(this.statistics);
+	}
+
+}