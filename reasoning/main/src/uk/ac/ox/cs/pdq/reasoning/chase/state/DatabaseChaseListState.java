package uk.ac.ox.cs.pdq.reasoning.chase.state;

import java.util.Collection;
import java.util.LinkedHashSet;
import java.util.List;
import java.util.Map;

import uk.ac.ox.cs.pdq.db.Dependency;
import uk.ac.ox.cs.pdq.db.EGD;
import uk.ac.ox.cs.pdq.db.TGD;
import uk.ac.ox.cs.pdq.fol.Atom;
import uk.ac.ox.cs.pdq.fol.Conjunction;
import uk.ac.ox.cs.pdq.fol.ConjunctiveQuery;
import uk.ac.ox.cs.pdq.fol.Constant;
import uk.ac.ox.cs.pdq.fol.Equality;
import uk.ac.ox.cs.pdq.fol.Formula;
import uk.ac.ox.cs.pdq.fol.Query;
import uk.ac.ox.cs.pdq.fol.Term;
import uk.ac.ox.cs.pdq.fol.Variable;
import uk.ac.ox.cs.pdq.reasoning.homomorphism.DatabaseHomomorphismManager;
import uk.ac.ox.cs.pdq.reasoning.homomorphism.HomomorphismProperty;
import uk.ac.ox.cs.pdq.reasoning.utility.EqualConstantsClass;
import uk.ac.ox.cs.pdq.reasoning.utility.EqualConstantsClasses;
import uk.ac.ox.cs.pdq.reasoning.utility.Match;
import uk.ac.ox.cs.pdq.util.Utility;

import com.beust.jcommander.internal.Lists;
import com.beust.jcommander.internal.Maps;
import com.google.common.base.Preconditions;
import com.google.common.collect.HashMultimap;
import com.google.common.collect.Multimap;
import com.google.common.collect.Sets;

// TODO: Auto-generated Javadoc
/**
 *
 * 	Organises the facts during chasing into a list. 
 *	This type of state is used in terminating chase implementations.
 *	It also maintains the classes of equal chase constants that are derived after chasing with EGDs.
 *	This implementation does not store equality facts into the database, but when a class of equal constants is created
 *	the database facts are updated; update includes replacing every chase constant c, with a constant c' that is equal to c
 *	under the constraints and c' is a representative.
 *	The database is cleared from the obsolete facts after a chase step is applied.
 *	 
 *
 * @author Efthymia Tsamoura
 *
 */
public class DatabaseChaseListState extends DatabaseChaseState implements ListState {

	/** The _is failed. */
	private boolean _isFailed = false;

	/**  The state's facts. */
	protected Collection<Atom> facts;

	/**  Keeps the classes of equal constants. */
	protected EqualConstantsClasses classes;

	/** The canonical names. */
	protected final boolean canonicalNames = true;

	/** Maps each constant to the atom and the position inside this atom where it appears. 
	 * We need this table when we are applying an EGD chase step. **/
	protected final Multimap<Constant, Atom> constantsToAtoms;

	/**
	 * Instantiates a new database list state.
	 *
	 * @param query the query
	 * @param manager the manager
	 */
<<<<<<< HEAD
	public DatabaseChaseListState(ConjunctiveQuery query, DBHomomorphismManager manager) {
		this(manager, Sets.newHashSet(query.ground(ConjunctiveQuery.generateCanonicalMapping(query.getBody())).getAtoms()), new MapFiringGraph(), inferEqualConstantsClasses(query.ground(ConjunctiveQuery.generateCanonicalMapping(query.getBody())).getAtoms()));
=======
	public DatabaseChaseListState(ConjunctiveQuery query, 
			DatabaseHomomorphismManager manager) {
		super(manager);
		this.facts = Sets.newHashSet(query.ground(ConjunctiveQuery.generateCanonicalMapping(query.getBody())).getAtoms());
		this.classes = new EqualConstantsClasses();
		this.constantsToAtoms = inferConstantsMap(this.facts);
>>>>>>> b090fb32
		this.manager.addFacts(this.facts);
	}

	/**
	 * Instantiates a new database list state.
	 *
	 * @param manager the manager
	 * @param facts the facts
	 */
	public DatabaseChaseListState(
			DatabaseHomomorphismManager manager,
			Collection<Atom> facts) {
		super(manager);
		Preconditions.checkNotNull(facts);
		this.facts = facts;
		this.classes = new EqualConstantsClasses();
		this.constantsToAtoms = inferConstantsMap(this.facts);
		this.manager.addFacts(this.facts);
	}

	/**
	 * Instantiates a new database list state.
	 *
	 * @param manager the manager
	 * @param facts the facts
	 * @param graph the graph
	 * @param classes the constant classes
	 */
	protected DatabaseChaseListState(
			DatabaseHomomorphismManager manager,
			Collection<Atom> facts,
			EqualConstantsClasses classes,
			Multimap<Constant,Atom> constants
			) {
		super(manager);
		Preconditions.checkNotNull(facts);
		Preconditions.checkNotNull(classes);
		Preconditions.checkNotNull(constants);
		this.facts = facts;
		this.classes = classes;
		this.constantsToAtoms = constants; 
	}

	/**
	 * 
	 * @param facts
	 * @return a map of each constant to the atom and the position inside this atom where it appears. 
	 * An exception is thrown when there is an equality in the input
	 */
	protected static Multimap<Constant,Atom> inferConstantsMap(Collection<Atom> facts) {
		Multimap<Constant, Atom> constantsToAtoms = HashMultimap.create();
		for(Atom fact:facts) {
			Preconditions.checkArgument(!(fact instanceof Equality));
			for(Term term:fact.getTerms()) {
				constantsToAtoms.put((Constant)term, fact);
			}
		}
		return constantsToAtoms;
	}

	/**
	 * Updates that state given the input match. 
	 *
	 * @param match the match
	 * @return true, if successful
	 */
	@Override
	public boolean chaseStep(Match match) {	
		return this.chaseStep(Sets.newHashSet(match));
	}

	/* 
	 * 
	 * (non-Javadoc)
	 * @see uk.ac.ox.cs.pdq.reasoning.chase.state.ChaseState#chaseStep(java.util.Collection)
	 */
	@Override
	public boolean chaseStep(Collection<Match> matches) {
		Preconditions.checkNotNull(matches);
		if(!matches.isEmpty()) {
			Match match = matches.iterator().next();
			if(match.getQuery() instanceof EGD) {
				return this.EGDchaseStep(matches);
			}
			else if(match.getQuery() instanceof TGD) {
				return this.TGDchaseStep(matches);
			}
		}
		return false;
	}

	/**
	 * Applies chase steps for TGDs. 
	 * An exception is thrown when a match does not come from a TGD
	 * @param matches
	 * @return
	 */
	public boolean TGDchaseStep(Collection<Match> matches) {
		Preconditions.checkNotNull(matches);
		Collection<Atom> newFacts = new LinkedHashSet<>();
		for(Match match:matches) {
			Dependency dependency = (Dependency) match.getQuery();
			Preconditions.checkArgument(dependency instanceof TGD, "EGDs are not allowed inside TGDchaseStep");
			Map<Variable, Constant> mapping = match.getMapping();
			Dependency grounded = dependency.fire(mapping, true);
			Formula left = grounded.getLeft();
			Formula right = grounded.getRight();
			//Add information about new facts to constantsToAtoms
			for(Atom atom:right.getAtoms()) {
				for(Term term:atom.getTerms()) {
					this.constantsToAtoms.put((Constant)term, atom);
				}
			}
			newFacts.addAll(right.getAtoms());
		}
		//Add the newly created facts to the database
		this.addFacts(newFacts);
		return !this._isFailed;
	}

	/** 
	 * TODO we need to think what will happen with a map firing graph in the presence of EGDs.
	 * 
	 * Applies chase steps for EGDs. 
	 * An exception is thrown when a match does not come from an EGD or from different EGDs.
	 * The following steps are performed:
	 * The classes of equal constants are updated according to the input equalities 
	 * The constants whose representatives will change are detected.
	 * We create new facts based on the updated representatives. 
	 * We delete the facts with obsolete representatives  
	 */
	public boolean EGDchaseStep(Collection<Match> matches) {
		Preconditions.checkNotNull(matches);
		Collection<Atom> newFacts = new LinkedHashSet<>();
		//For each fired EGD update the classes of equal constants
		//and find all constants with updated representatives
		//Maps each constant to its new representative  
		Map<Constant,Constant> obsoleteToRepresentative = Maps.newHashMap();
		for(Match match:matches) {
			Dependency dependency = (Dependency) match.getQuery();
			Preconditions.checkArgument(dependency instanceof EGD, "TGDs are not allowed inside EGDchaseStep");
			Map<Variable, Constant> mapping = match.getMapping();
			Dependency grounded = dependency.fire(mapping, true);
			Formula left = grounded.getLeft();
			Formula right = grounded.getRight();
			for(Atom atom:right.getAtoms()) {
				//Find all the constants that each constant in the equality is representing 
				Equality equality = (Equality)atom;
				obsoleteToRepresentative.putAll(this.updateEqualConstantClasses(equality));
				if(this._isFailed) {
					return false;
				}
				//Equalities should be added into the database 
				newFacts.addAll(right.getAtoms());
			}	
		}

		//Remove all outdated facts from the database
		//Find all database facts that should be updated  
		Collection<Atom> obsoleteFacts = Sets.newHashSet(); 
		//Find the facts with the obsolete constant 
		for(Constant obsoleteConstant:obsoleteToRepresentative.keySet()) {
			obsoleteFacts.addAll((Collection<? extends Atom>) this.constantsToAtoms.get(obsoleteConstant));
		}

		for(Atom fact:obsoleteFacts) {
			List<Term> newTerms = Lists.newArrayList();
			for(Term term:fact.getTerms()) {
				EqualConstantsClass cls = this.classes.getClass(term);
				newTerms.add(cls != null ? cls.getRepresentative() : term);
			}
			Atom newFact = new Atom(fact.getPredicate(), newTerms);
			newFacts.add(newFact);

			//Add information about new facts to constantsToAtoms
			for(Term term:newTerms) {
				this.constantsToAtoms.put((Constant)term, newFact);
			}
		}

		//Delete all obsolete constants from constantsToAtoms
		for(Constant obsoleteConstant:obsoleteToRepresentative.keySet()) {
			this.constantsToAtoms.removeAll(obsoleteConstant);
		}
		
		this.facts.removeAll(obsoleteFacts);
		this.manager.deleteFacts(obsoleteFacts);
		this.addFacts(newFacts);
		return !this._isFailed;
	}

	/**
	 * Updates the classes of equal constants and returns the constants whose representative changed. 
	 * @param atom
	 * @return
	 */
	public Map<Constant,Constant> updateEqualConstantClasses(Equality atom) {
		//Maps each constant to its new representative  
		Map<Constant,Constant> obsoleteToRepresentative = Maps.newHashMap();

		Constant c_l = (Constant) atom.getTerm(0);
		//Find the class of the first input constant and its representative
		EqualConstantsClass class_l = this.classes.getClass(c_l);
		//Find all constants of this class and its representative
		Collection<Term> constants_l = Sets.newHashSet();
		Term representative_l = null;
		if(class_l != null) {
			constants_l.addAll(class_l.getConstants());
			representative_l = class_l.getRepresentative().clone();
		}

		Constant c_r = (Constant) atom.getTerm(1);
		//Find the class of the first input constant and its representative
		EqualConstantsClass class_r = this.classes.getClass(c_r);
		//Find all constants of this class and its representative
		Collection<Term> constants_r = Sets.newHashSet();
		Term representative_r = null;
		if(class_r != null) {
			constants_r.addAll(class_r.getConstants());
			representative_r = class_r.getRepresentative().clone();
		}

		boolean successfull;
		if(class_r != null && class_l != null && class_r.equals(class_l)) {
			successfull = true;
		}
		else {
			successfull = this.classes.add((Equality)atom);
			if(!successfull) {
				this._isFailed = true;
				return Maps.newHashMap();
			}
			//Detect all constants whose representative will change 
			if(representative_l == null && representative_r == null) {
				if(this.classes.getClass(c_l).getRepresentative().equals(c_l)) {
					obsoleteToRepresentative.put(c_r, c_l);
				}
				else if(this.classes.getClass(c_r).getRepresentative().equals(c_r)) {
					obsoleteToRepresentative.put(c_l, c_r);
				}
			}
			else if(representative_l == null && !this.classes.getClass(c_l).getRepresentative().equals(c_l) || 
					!this.classes.getClass(c_l).getRepresentative().equals(representative_l)) {
				for(Term term:constants_l) {
					obsoleteToRepresentative.put((Constant)term, (Constant)this.classes.getClass(c_l).getRepresentative());
				}
				obsoleteToRepresentative.put(c_l, (Constant)this.classes.getClass(c_l).getRepresentative());
			}
			else if(representative_r == null && !this.classes.getClass(c_r).getRepresentative().equals(c_r) || 
					!this.classes.getClass(c_r).getRepresentative().equals(representative_r)) {
				for(Term term:constants_r) {
					obsoleteToRepresentative.put((Constant)term, (Constant)this.classes.getClass(c_r).getRepresentative());
				}
				obsoleteToRepresentative.put(c_r, (Constant)this.classes.getClass(c_r).getRepresentative());
			}
		}
		return obsoleteToRepresentative;
	}

	/**
	 * Gets the constant classes.
	 *
	 * @return the constant classes
	 */
	public EqualConstantsClasses getConstantClasses() {
		return this.classes;
	}

	/* (non-Javadoc)
	 * @see uk.ac.ox.cs.pdq.reasoning.chase.state.ChaseState#isFailed()
	 */
	@Override
	public boolean isFailed() {
		return this._isFailed;
	}

	/* (non-Javadoc)
	 * @see uk.ac.ox.cs.pdq.reasoning.chase.state.ChaseState#isSuccessful(uk.ac.ox.cs.pdq.fol.Query)
	 */
	@Override
	public boolean isSuccessful(ConjunctiveQuery query) {
		return !this.getMatches(query).isEmpty();
	}

	/* (non-Javadoc)
	 * @see uk.ac.ox.cs.pdq.reasoning.chase.state.ChaseState#getFacts()
	 */
	@Override
	public Collection<Atom> getFacts() {
		return this.facts;
	}
	
	public Multimap<Constant, Atom> getConstantsToAtoms() {
		return this.constantsToAtoms;
	}

	/* (non-Javadoc)
	 * @see uk.ac.ox.cs.pdq.reasoning.chase.state.ListState#addFacts(java.util.Collection)
	 */
	@Override
	public void addFacts(Collection<Atom> facts) {
		this.manager.addFacts(facts);
		this.facts.addAll(facts);
	}

	/* (non-Javadoc)
	 * @see uk.ac.ox.cs.pdq.reasoning.chase.state.DatabaseChaseState#clone()
	 */
	@Override
	public DatabaseChaseListState clone() {
		Multimap<Constant, Atom> constantsToAtoms = HashMultimap.create();
		constantsToAtoms.putAll(this.constantsToAtoms);
		return new DatabaseChaseListState(this.manager, Sets.newHashSet(this.facts), this.classes.clone(), constantsToAtoms);
	}	
	
	/* (non-Javadoc)
	 * @see uk.ac.ox.cs.pdq.reasoning.chase.state.ChaseState#merge(uk.ac.ox.cs.pdq.reasoning.chase.state.ChaseState)
	 */
	@Override
	public ChaseState merge(ChaseState s) {
		Preconditions.checkState(s instanceof DatabaseChaseListState);
		Collection<Atom> facts =  new LinkedHashSet<>(this.facts);
		facts.addAll(s.getFacts());

		EqualConstantsClasses classes = this.classes.clone();
		if(!classes.merge(((DatabaseChaseListState)s).classes)) {
			return null;
		}

		Multimap<Constant, Atom> constantsToAtoms = HashMultimap.create();
		constantsToAtoms.putAll(this.constantsToAtoms);
		constantsToAtoms.putAll(((DatabaseChaseListState)s).constantsToAtoms);

		return new DatabaseChaseListState(
				this.getManager(),
				facts, 
				classes,
				constantsToAtoms);
	}

	/**
	 * Calls the manager to detect homomorphisms of the input query to facts in this state.
	 * The manager detects homomorphisms using a database backend.
	 * @param query Query
	 * @return List<Match>
	 * @see uk.ac.ox.cs.pdq.chase.state.ChaseState#getMatches(Query)
	 */
	@Override
	public List<Match> getMatches(ConjunctiveQuery query) {
		return this.manager.getMatches(
				Lists.<Query<?>>newArrayList(query),
<<<<<<< HEAD
//				HomomorphismProperty.createTopKProperty(1),
=======
>>>>>>> b090fb32
				HomomorphismProperty.createFactProperty(Conjunction.of(this.getFacts())),
				HomomorphismProperty.createMapProperty(query.getGroundingsProjectionOnFreeVars()));
	}

	/**
	 * Calls the manager to detect homomorphisms of the input query to facts in this state.
	 * The manager detects homomorphisms using a database backend.
	 *
	 * @param query Query
	 * @param constraints the constraints
	 * @return List<Match>
	 * @see uk.ac.ox.cs.pdq.chase.state.ChaseState#getMatches(Query)
	 */
	@Override
	public List<Match> getMatches(ConjunctiveQuery query, HomomorphismProperty... constraints) {
		HomomorphismProperty[] c = new HomomorphismProperty[constraints.length+1];
		System.arraycopy(constraints, 0, c, 0, constraints.length);
		c[constraints.length] = HomomorphismProperty.createFactProperty(Conjunction.of(this.getFacts()));
		return this.manager.getMatches(Lists.<Query<?>>newArrayList(query), c);
	}


	/**
	 * Calls the manager to detect homomorphisms of the input dependencies to facts in this state.
	 * The manager detects homomorphisms using a database backend.
	 * @param dependencies Collection<D>
	 * @param constraints HomomorphismConstraint...
	 * @return Map<D,List<Match>>
	 * @see uk.ac.ox.cs.pdq.chase.state.ChaseState#getHomomorphisms(Collection<D>)
	 */
	@Override
	public List<Match> getMatches(Collection<? extends Dependency> dependencies, HomomorphismProperty... constraints) {
		HomomorphismProperty[] c = new HomomorphismProperty[constraints.length+1];
		System.arraycopy(constraints, 0, c, 0, constraints.length);
		c[constraints.length] = HomomorphismProperty.createFactProperty(Conjunction.of(this.getFacts()));
		return this.manager.getMatches(dependencies, c);
	}


}
<|MERGE_RESOLUTION|>--- conflicted
+++ resolved
@@ -1,478 +1,469 @@
-package uk.ac.ox.cs.pdq.reasoning.chase.state;
-
-import java.util.Collection;
-import java.util.LinkedHashSet;
-import java.util.List;
-import java.util.Map;
-
-import uk.ac.ox.cs.pdq.db.Dependency;
-import uk.ac.ox.cs.pdq.db.EGD;
-import uk.ac.ox.cs.pdq.db.TGD;
-import uk.ac.ox.cs.pdq.fol.Atom;
-import uk.ac.ox.cs.pdq.fol.Conjunction;
-import uk.ac.ox.cs.pdq.fol.ConjunctiveQuery;
-import uk.ac.ox.cs.pdq.fol.Constant;
-import uk.ac.ox.cs.pdq.fol.Equality;
-import uk.ac.ox.cs.pdq.fol.Formula;
-import uk.ac.ox.cs.pdq.fol.Query;
-import uk.ac.ox.cs.pdq.fol.Term;
-import uk.ac.ox.cs.pdq.fol.Variable;
-import uk.ac.ox.cs.pdq.reasoning.homomorphism.DatabaseHomomorphismManager;
-import uk.ac.ox.cs.pdq.reasoning.homomorphism.HomomorphismProperty;
-import uk.ac.ox.cs.pdq.reasoning.utility.EqualConstantsClass;
-import uk.ac.ox.cs.pdq.reasoning.utility.EqualConstantsClasses;
-import uk.ac.ox.cs.pdq.reasoning.utility.Match;
-import uk.ac.ox.cs.pdq.util.Utility;
-
-import com.beust.jcommander.internal.Lists;
-import com.beust.jcommander.internal.Maps;
-import com.google.common.base.Preconditions;
-import com.google.common.collect.HashMultimap;
-import com.google.common.collect.Multimap;
-import com.google.common.collect.Sets;
-
-// TODO: Auto-generated Javadoc
-/**
- *
- * 	Organises the facts during chasing into a list. 
- *	This type of state is used in terminating chase implementations.
- *	It also maintains the classes of equal chase constants that are derived after chasing with EGDs.
- *	This implementation does not store equality facts into the database, but when a class of equal constants is created
- *	the database facts are updated; update includes replacing every chase constant c, with a constant c' that is equal to c
- *	under the constraints and c' is a representative.
- *	The database is cleared from the obsolete facts after a chase step is applied.
- *	 
- *
- * @author Efthymia Tsamoura
- *
- */
-public class DatabaseChaseListState extends DatabaseChaseState implements ListState {
-
-	/** The _is failed. */
-	private boolean _isFailed = false;
-
-	/**  The state's facts. */
-	protected Collection<Atom> facts;
-
-	/**  Keeps the classes of equal constants. */
-	protected EqualConstantsClasses classes;
-
-	/** The canonical names. */
-	protected final boolean canonicalNames = true;
-
-	/** Maps each constant to the atom and the position inside this atom where it appears. 
-	 * We need this table when we are applying an EGD chase step. **/
-	protected final Multimap<Constant, Atom> constantsToAtoms;
-
-	/**
-	 * Instantiates a new database list state.
-	 *
-	 * @param query the query
-	 * @param manager the manager
+package uk.ac.ox.cs.pdq.reasoning.chase.state;
+
+import java.util.Collection;
+import java.util.LinkedHashSet;
+import java.util.List;
+import java.util.Map;
+
+import uk.ac.ox.cs.pdq.db.Dependency;
+import uk.ac.ox.cs.pdq.db.EGD;
+import uk.ac.ox.cs.pdq.db.TGD;
+import uk.ac.ox.cs.pdq.fol.Atom;
+import uk.ac.ox.cs.pdq.fol.Conjunction;
+import uk.ac.ox.cs.pdq.fol.ConjunctiveQuery;
+import uk.ac.ox.cs.pdq.fol.Constant;
+import uk.ac.ox.cs.pdq.fol.Equality;
+import uk.ac.ox.cs.pdq.fol.Formula;
+import uk.ac.ox.cs.pdq.fol.Query;
+import uk.ac.ox.cs.pdq.fol.Term;
+import uk.ac.ox.cs.pdq.fol.Variable;
+import uk.ac.ox.cs.pdq.reasoning.homomorphism.DatabaseHomomorphismManager;
+import uk.ac.ox.cs.pdq.reasoning.homomorphism.HomomorphismProperty;
+import uk.ac.ox.cs.pdq.reasoning.utility.EqualConstantsClass;
+import uk.ac.ox.cs.pdq.reasoning.utility.EqualConstantsClasses;
+import uk.ac.ox.cs.pdq.reasoning.utility.Match;
+import uk.ac.ox.cs.pdq.util.Utility;
+
+import com.beust.jcommander.internal.Lists;
+import com.beust.jcommander.internal.Maps;
+import com.google.common.base.Preconditions;
+import com.google.common.collect.HashMultimap;
+import com.google.common.collect.Multimap;
+import com.google.common.collect.Sets;
+
+// TODO: Auto-generated Javadoc
+/**
+ *
+ * 	Organises the facts during chasing into a list. 
+ *	This type of state is used in terminating chase implementations.
+ *	It also maintains the classes of equal chase constants that are derived after chasing with EGDs.
+ *	This implementation does not store equality facts into the database, but when a class of equal constants is created
+ *	the database facts are updated; update includes replacing every chase constant c, with a constant c' that is equal to c
+ *	under the constraints and c' is a representative.
+ *	The database is cleared from the obsolete facts after a chase step is applied.
+ *	 
+ *
+ * @author Efthymia Tsamoura
+ *
+ */
+public class DatabaseChaseListState extends DatabaseChaseState implements ListState {
+
+	/** The _is failed. */
+	private boolean _isFailed = false;
+
+	/**  The state's facts. */
+	protected Collection<Atom> facts;
+
+	/**  Keeps the classes of equal constants. */
+	protected EqualConstantsClasses classes;
+
+	/** The canonical names. */
+	protected final boolean canonicalNames = true;
+
+	/** Maps each constant to the atom and the position inside this atom where it appears. 
+	 * We need this table when we are applying an EGD chase step. **/
+	protected final Multimap<Constant, Atom> constantsToAtoms;
+
+	/**
+	 * Instantiates a new database list state.
+	 *
+	 * @param query the query
+	 * @param manager the manager
 	 */
-<<<<<<< HEAD
-	public DatabaseChaseListState(ConjunctiveQuery query, DBHomomorphismManager manager) {
-		this(manager, Sets.newHashSet(query.ground(ConjunctiveQuery.generateCanonicalMapping(query.getBody())).getAtoms()), new MapFiringGraph(), inferEqualConstantsClasses(query.ground(ConjunctiveQuery.generateCanonicalMapping(query.getBody())).getAtoms()));
-=======
-	public DatabaseChaseListState(ConjunctiveQuery query, 
-			DatabaseHomomorphismManager manager) {
-		super(manager);
-		this.facts = Sets.newHashSet(query.ground(ConjunctiveQuery.generateCanonicalMapping(query.getBody())).getAtoms());
-		this.classes = new EqualConstantsClasses();
+	public DatabaseChaseListState(ConjunctiveQuery query, 
+			DatabaseHomomorphismManager manager) {
+		super(manager);
+		this.facts = Sets.newHashSet(query.ground(ConjunctiveQuery.generateCanonicalMapping(query.getBody())).getAtoms());
+		this.classes = new EqualConstantsClasses();
 		this.constantsToAtoms = inferConstantsMap(this.facts);
->>>>>>> b090fb32
-		this.manager.addFacts(this.facts);
-	}
-
-	/**
-	 * Instantiates a new database list state.
-	 *
-	 * @param manager the manager
-	 * @param facts the facts
-	 */
-	public DatabaseChaseListState(
-			DatabaseHomomorphismManager manager,
-			Collection<Atom> facts) {
-		super(manager);
-		Preconditions.checkNotNull(facts);
-		this.facts = facts;
-		this.classes = new EqualConstantsClasses();
-		this.constantsToAtoms = inferConstantsMap(this.facts);
-		this.manager.addFacts(this.facts);
-	}
-
-	/**
-	 * Instantiates a new database list state.
-	 *
-	 * @param manager the manager
-	 * @param facts the facts
-	 * @param graph the graph
-	 * @param classes the constant classes
-	 */
-	protected DatabaseChaseListState(
-			DatabaseHomomorphismManager manager,
-			Collection<Atom> facts,
-			EqualConstantsClasses classes,
-			Multimap<Constant,Atom> constants
-			) {
-		super(manager);
-		Preconditions.checkNotNull(facts);
-		Preconditions.checkNotNull(classes);
-		Preconditions.checkNotNull(constants);
-		this.facts = facts;
-		this.classes = classes;
-		this.constantsToAtoms = constants; 
-	}
-
-	/**
-	 * 
-	 * @param facts
-	 * @return a map of each constant to the atom and the position inside this atom where it appears. 
-	 * An exception is thrown when there is an equality in the input
-	 */
-	protected static Multimap<Constant,Atom> inferConstantsMap(Collection<Atom> facts) {
-		Multimap<Constant, Atom> constantsToAtoms = HashMultimap.create();
-		for(Atom fact:facts) {
-			Preconditions.checkArgument(!(fact instanceof Equality));
-			for(Term term:fact.getTerms()) {
-				constantsToAtoms.put((Constant)term, fact);
-			}
-		}
-		return constantsToAtoms;
-	}
-
-	/**
-	 * Updates that state given the input match. 
-	 *
-	 * @param match the match
-	 * @return true, if successful
-	 */
-	@Override
-	public boolean chaseStep(Match match) {	
-		return this.chaseStep(Sets.newHashSet(match));
-	}
-
-	/* 
-	 * 
-	 * (non-Javadoc)
-	 * @see uk.ac.ox.cs.pdq.reasoning.chase.state.ChaseState#chaseStep(java.util.Collection)
-	 */
-	@Override
-	public boolean chaseStep(Collection<Match> matches) {
-		Preconditions.checkNotNull(matches);
-		if(!matches.isEmpty()) {
-			Match match = matches.iterator().next();
-			if(match.getQuery() instanceof EGD) {
-				return this.EGDchaseStep(matches);
-			}
-			else if(match.getQuery() instanceof TGD) {
-				return this.TGDchaseStep(matches);
-			}
-		}
-		return false;
-	}
-
-	/**
-	 * Applies chase steps for TGDs. 
-	 * An exception is thrown when a match does not come from a TGD
-	 * @param matches
-	 * @return
-	 */
-	public boolean TGDchaseStep(Collection<Match> matches) {
-		Preconditions.checkNotNull(matches);
-		Collection<Atom> newFacts = new LinkedHashSet<>();
-		for(Match match:matches) {
-			Dependency dependency = (Dependency) match.getQuery();
-			Preconditions.checkArgument(dependency instanceof TGD, "EGDs are not allowed inside TGDchaseStep");
-			Map<Variable, Constant> mapping = match.getMapping();
-			Dependency grounded = dependency.fire(mapping, true);
-			Formula left = grounded.getLeft();
-			Formula right = grounded.getRight();
-			//Add information about new facts to constantsToAtoms
-			for(Atom atom:right.getAtoms()) {
-				for(Term term:atom.getTerms()) {
-					this.constantsToAtoms.put((Constant)term, atom);
-				}
-			}
-			newFacts.addAll(right.getAtoms());
-		}
-		//Add the newly created facts to the database
-		this.addFacts(newFacts);
-		return !this._isFailed;
-	}
-
-	/** 
-	 * TODO we need to think what will happen with a map firing graph in the presence of EGDs.
-	 * 
-	 * Applies chase steps for EGDs. 
-	 * An exception is thrown when a match does not come from an EGD or from different EGDs.
-	 * The following steps are performed:
-	 * The classes of equal constants are updated according to the input equalities 
-	 * The constants whose representatives will change are detected.
-	 * We create new facts based on the updated representatives. 
-	 * We delete the facts with obsolete representatives  
-	 */
-	public boolean EGDchaseStep(Collection<Match> matches) {
-		Preconditions.checkNotNull(matches);
-		Collection<Atom> newFacts = new LinkedHashSet<>();
-		//For each fired EGD update the classes of equal constants
-		//and find all constants with updated representatives
-		//Maps each constant to its new representative  
-		Map<Constant,Constant> obsoleteToRepresentative = Maps.newHashMap();
-		for(Match match:matches) {
-			Dependency dependency = (Dependency) match.getQuery();
-			Preconditions.checkArgument(dependency instanceof EGD, "TGDs are not allowed inside EGDchaseStep");
-			Map<Variable, Constant> mapping = match.getMapping();
-			Dependency grounded = dependency.fire(mapping, true);
-			Formula left = grounded.getLeft();
-			Formula right = grounded.getRight();
-			for(Atom atom:right.getAtoms()) {
-				//Find all the constants that each constant in the equality is representing 
-				Equality equality = (Equality)atom;
-				obsoleteToRepresentative.putAll(this.updateEqualConstantClasses(equality));
-				if(this._isFailed) {
-					return false;
-				}
-				//Equalities should be added into the database 
-				newFacts.addAll(right.getAtoms());
-			}	
-		}
-
-		//Remove all outdated facts from the database
-		//Find all database facts that should be updated  
-		Collection<Atom> obsoleteFacts = Sets.newHashSet(); 
-		//Find the facts with the obsolete constant 
-		for(Constant obsoleteConstant:obsoleteToRepresentative.keySet()) {
-			obsoleteFacts.addAll((Collection<? extends Atom>) this.constantsToAtoms.get(obsoleteConstant));
-		}
-
-		for(Atom fact:obsoleteFacts) {
-			List<Term> newTerms = Lists.newArrayList();
-			for(Term term:fact.getTerms()) {
-				EqualConstantsClass cls = this.classes.getClass(term);
-				newTerms.add(cls != null ? cls.getRepresentative() : term);
-			}
-			Atom newFact = new Atom(fact.getPredicate(), newTerms);
-			newFacts.add(newFact);
-
-			//Add information about new facts to constantsToAtoms
-			for(Term term:newTerms) {
-				this.constantsToAtoms.put((Constant)term, newFact);
-			}
-		}
-
-		//Delete all obsolete constants from constantsToAtoms
-		for(Constant obsoleteConstant:obsoleteToRepresentative.keySet()) {
-			this.constantsToAtoms.removeAll(obsoleteConstant);
-		}
-		
-		this.facts.removeAll(obsoleteFacts);
-		this.manager.deleteFacts(obsoleteFacts);
-		this.addFacts(newFacts);
-		return !this._isFailed;
-	}
-
-	/**
-	 * Updates the classes of equal constants and returns the constants whose representative changed. 
-	 * @param atom
-	 * @return
-	 */
-	public Map<Constant,Constant> updateEqualConstantClasses(Equality atom) {
-		//Maps each constant to its new representative  
-		Map<Constant,Constant> obsoleteToRepresentative = Maps.newHashMap();
-
-		Constant c_l = (Constant) atom.getTerm(0);
-		//Find the class of the first input constant and its representative
-		EqualConstantsClass class_l = this.classes.getClass(c_l);
-		//Find all constants of this class and its representative
-		Collection<Term> constants_l = Sets.newHashSet();
-		Term representative_l = null;
-		if(class_l != null) {
-			constants_l.addAll(class_l.getConstants());
-			representative_l = class_l.getRepresentative().clone();
-		}
-
-		Constant c_r = (Constant) atom.getTerm(1);
-		//Find the class of the first input constant and its representative
-		EqualConstantsClass class_r = this.classes.getClass(c_r);
-		//Find all constants of this class and its representative
-		Collection<Term> constants_r = Sets.newHashSet();
-		Term representative_r = null;
-		if(class_r != null) {
-			constants_r.addAll(class_r.getConstants());
-			representative_r = class_r.getRepresentative().clone();
-		}
-
-		boolean successfull;
-		if(class_r != null && class_l != null && class_r.equals(class_l)) {
-			successfull = true;
-		}
-		else {
-			successfull = this.classes.add((Equality)atom);
-			if(!successfull) {
-				this._isFailed = true;
-				return Maps.newHashMap();
-			}
-			//Detect all constants whose representative will change 
-			if(representative_l == null && representative_r == null) {
-				if(this.classes.getClass(c_l).getRepresentative().equals(c_l)) {
-					obsoleteToRepresentative.put(c_r, c_l);
-				}
-				else if(this.classes.getClass(c_r).getRepresentative().equals(c_r)) {
-					obsoleteToRepresentative.put(c_l, c_r);
-				}
-			}
-			else if(representative_l == null && !this.classes.getClass(c_l).getRepresentative().equals(c_l) || 
-					!this.classes.getClass(c_l).getRepresentative().equals(representative_l)) {
-				for(Term term:constants_l) {
-					obsoleteToRepresentative.put((Constant)term, (Constant)this.classes.getClass(c_l).getRepresentative());
-				}
-				obsoleteToRepresentative.put(c_l, (Constant)this.classes.getClass(c_l).getRepresentative());
-			}
-			else if(representative_r == null && !this.classes.getClass(c_r).getRepresentative().equals(c_r) || 
-					!this.classes.getClass(c_r).getRepresentative().equals(representative_r)) {
-				for(Term term:constants_r) {
-					obsoleteToRepresentative.put((Constant)term, (Constant)this.classes.getClass(c_r).getRepresentative());
-				}
-				obsoleteToRepresentative.put(c_r, (Constant)this.classes.getClass(c_r).getRepresentative());
-			}
-		}
-		return obsoleteToRepresentative;
-	}
-
-	/**
-	 * Gets the constant classes.
-	 *
-	 * @return the constant classes
-	 */
-	public EqualConstantsClasses getConstantClasses() {
-		return this.classes;
-	}
-
-	/* (non-Javadoc)
-	 * @see uk.ac.ox.cs.pdq.reasoning.chase.state.ChaseState#isFailed()
-	 */
-	@Override
-	public boolean isFailed() {
-		return this._isFailed;
-	}
-
-	/* (non-Javadoc)
-	 * @see uk.ac.ox.cs.pdq.reasoning.chase.state.ChaseState#isSuccessful(uk.ac.ox.cs.pdq.fol.Query)
-	 */
-	@Override
-	public boolean isSuccessful(ConjunctiveQuery query) {
-		return !this.getMatches(query).isEmpty();
-	}
-
-	/* (non-Javadoc)
-	 * @see uk.ac.ox.cs.pdq.reasoning.chase.state.ChaseState#getFacts()
-	 */
-	@Override
-	public Collection<Atom> getFacts() {
-		return this.facts;
-	}
-	
-	public Multimap<Constant, Atom> getConstantsToAtoms() {
-		return this.constantsToAtoms;
-	}
-
-	/* (non-Javadoc)
-	 * @see uk.ac.ox.cs.pdq.reasoning.chase.state.ListState#addFacts(java.util.Collection)
-	 */
-	@Override
-	public void addFacts(Collection<Atom> facts) {
-		this.manager.addFacts(facts);
-		this.facts.addAll(facts);
-	}
-
-	/* (non-Javadoc)
-	 * @see uk.ac.ox.cs.pdq.reasoning.chase.state.DatabaseChaseState#clone()
-	 */
-	@Override
-	public DatabaseChaseListState clone() {
-		Multimap<Constant, Atom> constantsToAtoms = HashMultimap.create();
-		constantsToAtoms.putAll(this.constantsToAtoms);
-		return new DatabaseChaseListState(this.manager, Sets.newHashSet(this.facts), this.classes.clone(), constantsToAtoms);
-	}	
-	
-	/* (non-Javadoc)
-	 * @see uk.ac.ox.cs.pdq.reasoning.chase.state.ChaseState#merge(uk.ac.ox.cs.pdq.reasoning.chase.state.ChaseState)
-	 */
-	@Override
-	public ChaseState merge(ChaseState s) {
-		Preconditions.checkState(s instanceof DatabaseChaseListState);
-		Collection<Atom> facts =  new LinkedHashSet<>(this.facts);
-		facts.addAll(s.getFacts());
-
-		EqualConstantsClasses classes = this.classes.clone();
-		if(!classes.merge(((DatabaseChaseListState)s).classes)) {
-			return null;
-		}
-
-		Multimap<Constant, Atom> constantsToAtoms = HashMultimap.create();
-		constantsToAtoms.putAll(this.constantsToAtoms);
-		constantsToAtoms.putAll(((DatabaseChaseListState)s).constantsToAtoms);
-
-		return new DatabaseChaseListState(
-				this.getManager(),
-				facts, 
-				classes,
-				constantsToAtoms);
-	}
-
-	/**
-	 * Calls the manager to detect homomorphisms of the input query to facts in this state.
-	 * The manager detects homomorphisms using a database backend.
-	 * @param query Query
-	 * @return List<Match>
-	 * @see uk.ac.ox.cs.pdq.chase.state.ChaseState#getMatches(Query)
-	 */
-	@Override
-	public List<Match> getMatches(ConjunctiveQuery query) {
-		return this.manager.getMatches(
+		this.manager.addFacts(this.facts);
+	}
+
+	/**
+	 * Instantiates a new database list state.
+	 *
+	 * @param manager the manager
+	 * @param facts the facts
+	 */
+	public DatabaseChaseListState(
+			DatabaseHomomorphismManager manager,
+			Collection<Atom> facts) {
+		super(manager);
+		Preconditions.checkNotNull(facts);
+		this.facts = facts;
+		this.classes = new EqualConstantsClasses();
+		this.constantsToAtoms = inferConstantsMap(this.facts);
+		this.manager.addFacts(this.facts);
+	}
+
+	/**
+	 * Instantiates a new database list state.
+	 *
+	 * @param manager the manager
+	 * @param facts the facts
+	 * @param graph the graph
+	 * @param classes the constant classes
+	 */
+	protected DatabaseChaseListState(
+			DatabaseHomomorphismManager manager,
+			Collection<Atom> facts,
+			EqualConstantsClasses classes,
+			Multimap<Constant,Atom> constants
+			) {
+		super(manager);
+		Preconditions.checkNotNull(facts);
+		Preconditions.checkNotNull(classes);
+		Preconditions.checkNotNull(constants);
+		this.facts = facts;
+		this.classes = classes;
+		this.constantsToAtoms = constants; 
+	}
+
+	/**
+	 * 
+	 * @param facts
+	 * @return a map of each constant to the atom and the position inside this atom where it appears. 
+	 * An exception is thrown when there is an equality in the input
+	 */
+	protected static Multimap<Constant,Atom> inferConstantsMap(Collection<Atom> facts) {
+		Multimap<Constant, Atom> constantsToAtoms = HashMultimap.create();
+		for(Atom fact:facts) {
+			Preconditions.checkArgument(!(fact instanceof Equality));
+			for(Term term:fact.getTerms()) {
+				constantsToAtoms.put((Constant)term, fact);
+			}
+		}
+		return constantsToAtoms;
+	}
+
+	/**
+	 * Updates that state given the input match. 
+	 *
+	 * @param match the match
+	 * @return true, if successful
+	 */
+	@Override
+	public boolean chaseStep(Match match) {	
+		return this.chaseStep(Sets.newHashSet(match));
+	}
+
+	/* 
+	 * 
+	 * (non-Javadoc)
+	 * @see uk.ac.ox.cs.pdq.reasoning.chase.state.ChaseState#chaseStep(java.util.Collection)
+	 */
+	@Override
+	public boolean chaseStep(Collection<Match> matches) {
+		Preconditions.checkNotNull(matches);
+		if(!matches.isEmpty()) {
+			Match match = matches.iterator().next();
+			if(match.getQuery() instanceof EGD) {
+				return this.EGDchaseStep(matches);
+			}
+			else if(match.getQuery() instanceof TGD) {
+				return this.TGDchaseStep(matches);
+			}
+		}
+		return false;
+	}
+
+	/**
+	 * Applies chase steps for TGDs. 
+	 * An exception is thrown when a match does not come from a TGD
+	 * @param matches
+	 * @return
+	 */
+	public boolean TGDchaseStep(Collection<Match> matches) {
+		Preconditions.checkNotNull(matches);
+		Collection<Atom> newFacts = new LinkedHashSet<>();
+		for(Match match:matches) {
+			Dependency dependency = (Dependency) match.getQuery();
+			Preconditions.checkArgument(dependency instanceof TGD, "EGDs are not allowed inside TGDchaseStep");
+			Map<Variable, Constant> mapping = match.getMapping();
+			Dependency grounded = dependency.fire(mapping, true);
+			Formula left = grounded.getLeft();
+			Formula right = grounded.getRight();
+			//Add information about new facts to constantsToAtoms
+			for(Atom atom:right.getAtoms()) {
+				for(Term term:atom.getTerms()) {
+					this.constantsToAtoms.put((Constant)term, atom);
+				}
+			}
+			newFacts.addAll(right.getAtoms());
+		}
+		//Add the newly created facts to the database
+		this.addFacts(newFacts);
+		return !this._isFailed;
+	}
+
+	/** 
+	 * TODO we need to think what will happen with a map firing graph in the presence of EGDs.
+	 * 
+	 * Applies chase steps for EGDs. 
+	 * An exception is thrown when a match does not come from an EGD or from different EGDs.
+	 * The following steps are performed:
+	 * The classes of equal constants are updated according to the input equalities 
+	 * The constants whose representatives will change are detected.
+	 * We create new facts based on the updated representatives. 
+	 * We delete the facts with obsolete representatives  
+	 */
+	public boolean EGDchaseStep(Collection<Match> matches) {
+		Preconditions.checkNotNull(matches);
+		Collection<Atom> newFacts = new LinkedHashSet<>();
+		//For each fired EGD update the classes of equal constants
+		//and find all constants with updated representatives
+		//Maps each constant to its new representative  
+		Map<Constant,Constant> obsoleteToRepresentative = Maps.newHashMap();
+		for(Match match:matches) {
+			Dependency dependency = (Dependency) match.getQuery();
+			Preconditions.checkArgument(dependency instanceof EGD, "TGDs are not allowed inside EGDchaseStep");
+			Map<Variable, Constant> mapping = match.getMapping();
+			Dependency grounded = dependency.fire(mapping, true);
+			Formula left = grounded.getLeft();
+			Formula right = grounded.getRight();
+			for(Atom atom:right.getAtoms()) {
+				//Find all the constants that each constant in the equality is representing 
+				Equality equality = (Equality)atom;
+				obsoleteToRepresentative.putAll(this.updateEqualConstantClasses(equality));
+				if(this._isFailed) {
+					return false;
+				}
+				//Equalities should be added into the database 
+				newFacts.addAll(right.getAtoms());
+			}	
+		}
+
+		//Remove all outdated facts from the database
+		//Find all database facts that should be updated  
+		Collection<Atom> obsoleteFacts = Sets.newHashSet(); 
+		//Find the facts with the obsolete constant 
+		for(Constant obsoleteConstant:obsoleteToRepresentative.keySet()) {
+			obsoleteFacts.addAll((Collection<? extends Atom>) this.constantsToAtoms.get(obsoleteConstant));
+		}
+
+		for(Atom fact:obsoleteFacts) {
+			List<Term> newTerms = Lists.newArrayList();
+			for(Term term:fact.getTerms()) {
+				EqualConstantsClass cls = this.classes.getClass(term);
+				newTerms.add(cls != null ? cls.getRepresentative() : term);
+			}
+			Atom newFact = new Atom(fact.getPredicate(), newTerms);
+			newFacts.add(newFact);
+
+			//Add information about new facts to constantsToAtoms
+			for(Term term:newTerms) {
+				this.constantsToAtoms.put((Constant)term, newFact);
+			}
+		}
+
+		//Delete all obsolete constants from constantsToAtoms
+		for(Constant obsoleteConstant:obsoleteToRepresentative.keySet()) {
+			this.constantsToAtoms.removeAll(obsoleteConstant);
+		}
+		
+		this.facts.removeAll(obsoleteFacts);
+		this.manager.deleteFacts(obsoleteFacts);
+		this.addFacts(newFacts);
+		return !this._isFailed;
+	}
+
+	/**
+	 * Updates the classes of equal constants and returns the constants whose representative changed. 
+	 * @param atom
+	 * @return
+	 */
+	public Map<Constant,Constant> updateEqualConstantClasses(Equality atom) {
+		//Maps each constant to its new representative  
+		Map<Constant,Constant> obsoleteToRepresentative = Maps.newHashMap();
+
+		Constant c_l = (Constant) atom.getTerm(0);
+		//Find the class of the first input constant and its representative
+		EqualConstantsClass class_l = this.classes.getClass(c_l);
+		//Find all constants of this class and its representative
+		Collection<Term> constants_l = Sets.newHashSet();
+		Term representative_l = null;
+		if(class_l != null) {
+			constants_l.addAll(class_l.getConstants());
+			representative_l = class_l.getRepresentative().clone();
+		}
+
+		Constant c_r = (Constant) atom.getTerm(1);
+		//Find the class of the first input constant and its representative
+		EqualConstantsClass class_r = this.classes.getClass(c_r);
+		//Find all constants of this class and its representative
+		Collection<Term> constants_r = Sets.newHashSet();
+		Term representative_r = null;
+		if(class_r != null) {
+			constants_r.addAll(class_r.getConstants());
+			representative_r = class_r.getRepresentative().clone();
+		}
+
+		boolean successfull;
+		if(class_r != null && class_l != null && class_r.equals(class_l)) {
+			successfull = true;
+		}
+		else {
+			successfull = this.classes.add((Equality)atom);
+			if(!successfull) {
+				this._isFailed = true;
+				return Maps.newHashMap();
+			}
+			//Detect all constants whose representative will change 
+			if(representative_l == null && representative_r == null) {
+				if(this.classes.getClass(c_l).getRepresentative().equals(c_l)) {
+					obsoleteToRepresentative.put(c_r, c_l);
+				}
+				else if(this.classes.getClass(c_r).getRepresentative().equals(c_r)) {
+					obsoleteToRepresentative.put(c_l, c_r);
+				}
+			}
+			else if(representative_l == null && !this.classes.getClass(c_l).getRepresentative().equals(c_l) || 
+					!this.classes.getClass(c_l).getRepresentative().equals(representative_l)) {
+				for(Term term:constants_l) {
+					obsoleteToRepresentative.put((Constant)term, (Constant)this.classes.getClass(c_l).getRepresentative());
+				}
+				obsoleteToRepresentative.put(c_l, (Constant)this.classes.getClass(c_l).getRepresentative());
+			}
+			else if(representative_r == null && !this.classes.getClass(c_r).getRepresentative().equals(c_r) || 
+					!this.classes.getClass(c_r).getRepresentative().equals(representative_r)) {
+				for(Term term:constants_r) {
+					obsoleteToRepresentative.put((Constant)term, (Constant)this.classes.getClass(c_r).getRepresentative());
+				}
+				obsoleteToRepresentative.put(c_r, (Constant)this.classes.getClass(c_r).getRepresentative());
+			}
+		}
+		return obsoleteToRepresentative;
+	}
+
+	/**
+	 * Gets the constant classes.
+	 *
+	 * @return the constant classes
+	 */
+	public EqualConstantsClasses getConstantClasses() {
+		return this.classes;
+	}
+
+	/* (non-Javadoc)
+	 * @see uk.ac.ox.cs.pdq.reasoning.chase.state.ChaseState#isFailed()
+	 */
+	@Override
+	public boolean isFailed() {
+		return this._isFailed;
+	}
+
+	/* (non-Javadoc)
+	 * @see uk.ac.ox.cs.pdq.reasoning.chase.state.ChaseState#isSuccessful(uk.ac.ox.cs.pdq.fol.Query)
+	 */
+	@Override
+	public boolean isSuccessful(ConjunctiveQuery query) {
+		return !this.getMatches(query).isEmpty();
+	}
+
+	/* (non-Javadoc)
+	 * @see uk.ac.ox.cs.pdq.reasoning.chase.state.ChaseState#getFacts()
+	 */
+	@Override
+	public Collection<Atom> getFacts() {
+		return this.facts;
+	}
+	
+	public Multimap<Constant, Atom> getConstantsToAtoms() {
+		return this.constantsToAtoms;
+	}
+
+	/* (non-Javadoc)
+	 * @see uk.ac.ox.cs.pdq.reasoning.chase.state.ListState#addFacts(java.util.Collection)
+	 */
+	@Override
+	public void addFacts(Collection<Atom> facts) {
+		this.manager.addFacts(facts);
+		this.facts.addAll(facts);
+	}
+
+	/* (non-Javadoc)
+	 * @see uk.ac.ox.cs.pdq.reasoning.chase.state.DatabaseChaseState#clone()
+	 */
+	@Override
+	public DatabaseChaseListState clone() {
+		Multimap<Constant, Atom> constantsToAtoms = HashMultimap.create();
+		constantsToAtoms.putAll(this.constantsToAtoms);
+		return new DatabaseChaseListState(this.manager, Sets.newHashSet(this.facts), this.classes.clone(), constantsToAtoms);
+	}	
+	
+	/* (non-Javadoc)
+	 * @see uk.ac.ox.cs.pdq.reasoning.chase.state.ChaseState#merge(uk.ac.ox.cs.pdq.reasoning.chase.state.ChaseState)
+	 */
+	@Override
+	public ChaseState merge(ChaseState s) {
+		Preconditions.checkState(s instanceof DatabaseChaseListState);
+		Collection<Atom> facts =  new LinkedHashSet<>(this.facts);
+		facts.addAll(s.getFacts());
+
+		EqualConstantsClasses classes = this.classes.clone();
+		if(!classes.merge(((DatabaseChaseListState)s).classes)) {
+			return null;
+		}
+
+		Multimap<Constant, Atom> constantsToAtoms = HashMultimap.create();
+		constantsToAtoms.putAll(this.constantsToAtoms);
+		constantsToAtoms.putAll(((DatabaseChaseListState)s).constantsToAtoms);
+
+		return new DatabaseChaseListState(
+				this.getManager(),
+				facts, 
+				classes,
+				constantsToAtoms);
+	}
+
+	/**
+	 * Calls the manager to detect homomorphisms of the input query to facts in this state.
+	 * The manager detects homomorphisms using a database backend.
+	 * @param query Query
+	 * @return List<Match>
+	 * @see uk.ac.ox.cs.pdq.chase.state.ChaseState#getMatches(Query)
+	 */
+	@Override
+	public List<Match> getMatches(ConjunctiveQuery query) {
+		return this.manager.getMatches(
 				Lists.<Query<?>>newArrayList(query),
-<<<<<<< HEAD
-//				HomomorphismProperty.createTopKProperty(1),
-=======
->>>>>>> b090fb32
-				HomomorphismProperty.createFactProperty(Conjunction.of(this.getFacts())),
-				HomomorphismProperty.createMapProperty(query.getGroundingsProjectionOnFreeVars()));
-	}
-
-	/**
-	 * Calls the manager to detect homomorphisms of the input query to facts in this state.
-	 * The manager detects homomorphisms using a database backend.
-	 *
-	 * @param query Query
-	 * @param constraints the constraints
-	 * @return List<Match>
-	 * @see uk.ac.ox.cs.pdq.chase.state.ChaseState#getMatches(Query)
-	 */
-	@Override
-	public List<Match> getMatches(ConjunctiveQuery query, HomomorphismProperty... constraints) {
-		HomomorphismProperty[] c = new HomomorphismProperty[constraints.length+1];
-		System.arraycopy(constraints, 0, c, 0, constraints.length);
-		c[constraints.length] = HomomorphismProperty.createFactProperty(Conjunction.of(this.getFacts()));
-		return this.manager.getMatches(Lists.<Query<?>>newArrayList(query), c);
-	}
-
-
-	/**
-	 * Calls the manager to detect homomorphisms of the input dependencies to facts in this state.
-	 * The manager detects homomorphisms using a database backend.
-	 * @param dependencies Collection<D>
-	 * @param constraints HomomorphismConstraint...
-	 * @return Map<D,List<Match>>
-	 * @see uk.ac.ox.cs.pdq.chase.state.ChaseState#getHomomorphisms(Collection<D>)
-	 */
-	@Override
-	public List<Match> getMatches(Collection<? extends Dependency> dependencies, HomomorphismProperty... constraints) {
-		HomomorphismProperty[] c = new HomomorphismProperty[constraints.length+1];
-		System.arraycopy(constraints, 0, c, 0, constraints.length);
-		c[constraints.length] = HomomorphismProperty.createFactProperty(Conjunction.of(this.getFacts()));
-		return this.manager.getMatches(dependencies, c);
-	}
-
-
-}
+				HomomorphismProperty.createFactProperty(Conjunction.of(this.getFacts())),
+				HomomorphismProperty.createMapProperty(query.getGroundingsProjectionOnFreeVars()));
+	}
+
+	/**
+	 * Calls the manager to detect homomorphisms of the input query to facts in this state.
+	 * The manager detects homomorphisms using a database backend.
+	 *
+	 * @param query Query
+	 * @param constraints the constraints
+	 * @return List<Match>
+	 * @see uk.ac.ox.cs.pdq.chase.state.ChaseState#getMatches(Query)
+	 */
+	@Override
+	public List<Match> getMatches(ConjunctiveQuery query, HomomorphismProperty... constraints) {
+		HomomorphismProperty[] c = new HomomorphismProperty[constraints.length+1];
+		System.arraycopy(constraints, 0, c, 0, constraints.length);
+		c[constraints.length] = HomomorphismProperty.createFactProperty(Conjunction.of(this.getFacts()));
+		return this.manager.getMatches(Lists.<Query<?>>newArrayList(query), c);
+	}
+
+
+	/**
+	 * Calls the manager to detect homomorphisms of the input dependencies to facts in this state.
+	 * The manager detects homomorphisms using a database backend.
+	 * @param dependencies Collection<D>
+	 * @param constraints HomomorphismConstraint...
+	 * @return Map<D,List<Match>>
+	 * @see uk.ac.ox.cs.pdq.chase.state.ChaseState#getHomomorphisms(Collection<D>)
+	 */
+	@Override
+	public List<Match> getMatches(Collection<? extends Dependency> dependencies, HomomorphismProperty... constraints) {
+		HomomorphismProperty[] c = new HomomorphismProperty[constraints.length+1];
+		System.arraycopy(constraints, 0, c, 0, constraints.length);
+		c[constraints.length] = HomomorphismProperty.createFactProperty(Conjunction.of(this.getFacts()));
+		return this.manager.getMatches(dependencies, c);
+	}
+
+
+}