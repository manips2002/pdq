--- conflicted
+++ resolved
@@ -1,185 +1,103 @@
-
-package uk.ac.ox.cs.pdq.reasoning.homomorphism;
-
-import java.util.Collection;
-import java.util.LinkedList;
-import java.util.List;
-import java.util.Map;
-
-<<<<<<< HEAD
-import org.apache.commons.lang3.tuple.ImmutablePair;
-import org.apache.commons.lang3.tuple.Pair;
-
-import uk.ac.ox.cs.pdq.fol.Evaluatable;
-import uk.ac.ox.cs.pdq.reasoning.homomorphism.DBHomomorphismManager.DBRelation;
-import uk.ac.ox.cs.pdq.reasoning.homomorphism.HomomorphismConstraint.TopK;
-=======
-import uk.ac.ox.cs.pdq.db.Attribute;
-import uk.ac.ox.cs.pdq.db.Relation;
-import uk.ac.ox.cs.pdq.fol.Evaluatable;
-import uk.ac.ox.cs.pdq.fol.Predicate;
-import uk.ac.ox.cs.pdq.fol.Term;
-import uk.ac.ox.cs.pdq.reasoning.homomorphism.DBHomomorphismManager.DBRelation;
-import uk.ac.ox.cs.pdq.reasoning.homomorphism.HomomorphismConstraint.TopKConstraint;
->>>>>>> e037ae29
-
-import com.google.common.collect.BiMap;
-
-/**
- * Builds queries for detecting homomorphisms in Derby
- *
- * @author Efthymia Tsamoura
- * @author Julien leblay
- */
-public class DerbyStatementBuilder extends SQLStatementBuilder {
-
-	/**
-	 * Default constructor
-	 */
-	public DerbyStatementBuilder() {
-		super();
-	}
-	
-	protected DerbyStatementBuilder(BiMap<String, String> cleanMap) {
-		super(cleanMap);
-	}
-
-	/*
-	 * (non-Javadoc)
-	 * @see uk.ac.ox.cs.pdq.homomorphism.AbstractHomomorphismStatementBuilder#setupStatements(java.lang.String)
-	 */
-	@Override
-	public Collection<String> setupStatements(String databaseName) {
-		return new LinkedList<>();
-	}
-
-	/*
-	 * (non-Javadoc)
-	 * @see uk.ac.ox.cs.pdq.homomorphism.AbstractHomomorphismStatementBuilder#cleanupStatements(java.lang.String)
-	 */
-	@Override
-	public Collection<String> cleanupStatements(String databaseName) {
-		return new LinkedList<>();
-	}
-	
-	
-	@Override
-	protected String translateLimitConstraints(Evaluatable source, HomomorphismConstraint... constraints) {
-		for(HomomorphismConstraint c:constraints) {
-			if(c instanceof TopKConstraint) {
-				return "FETCH NEXT " + ((TopKConstraint) c).k + " ROWS ONLY  ";
-			}
-		}
-		return null;
-	}
-
+package uk.ac.ox.cs.pdq.reasoning.homomorphism;
+
+import java.util.Collection;
+import java.util.LinkedList;
+import java.util.List;
+import java.util.Map;
+
+import org.apache.commons.lang3.tuple.ImmutablePair;
+import org.apache.commons.lang3.tuple.Pair;
+
+import uk.ac.ox.cs.pdq.db.Attribute;
+import uk.ac.ox.cs.pdq.db.Relation;
+import uk.ac.ox.cs.pdq.fol.Evaluatable;
+import uk.ac.ox.cs.pdq.fol.Predicate;
+import uk.ac.ox.cs.pdq.fol.Term;
+import uk.ac.ox.cs.pdq.reasoning.homomorphism.DBHomomorphismManager.DBRelation;
+import uk.ac.ox.cs.pdq.reasoning.homomorphism.HomomorphismConstraint.TopKConstraint;
+
+import com.google.common.collect.BiMap;
+import com.google.common.collect.HashBiMap;
+
+/**
+ * Builds queries for detecting homomorphisms in Derby
+ *
+ * @author Efthymia Tsamoura
+ * @author Julien leblay
+ */
+public class DerbyStatementBuilder extends SQLStatementBuilder {
+
+	/**
+	 * Default constructor
+	 */
+	public DerbyStatementBuilder() {
+		super();
+	}
+	
+	protected DerbyStatementBuilder(BiMap<String, String> cleanMap) {
+		super(cleanMap);
+	}
+
+	/*
+	 * (non-Javadoc)
+	 * @see uk.ac.ox.cs.pdq.homomorphism.AbstractHomomorphismStatementBuilder#setupStatements(java.lang.String)
+	 */
+	@Override
+	public Collection<String> setupStatements(String databaseName) {
+		return new LinkedList<>();
+	}
+
+	/*
+	 * (non-Javadoc)
+	 * @see uk.ac.ox.cs.pdq.homomorphism.AbstractHomomorphismStatementBuilder#cleanupStatements(java.lang.String)
+	 */
+	@Override
+	public Collection<String> cleanupStatements(String databaseName) {
+		return new LinkedList<>();
+	}
+	
+	
+	@Override
+	protected String translateLimitConstraints(Evaluatable source, HomomorphismConstraint... constraints) {
+		for(HomomorphismConstraint c:constraints) {
+			if(c instanceof TopKConstraint) {
+				return "FETCH NEXT " + ((TopKConstraint) c).k + " ROWS ONLY  ";
+			}
+		}
+		return null;
+	}
+
 	/**
 	 * @return DerbyHomomorphismStatementBuilder
 	 */
-	@Override
-	public DerbyStatementBuilder clone() {
-		return new DerbyStatementBuilder(this.cleanMap);
-	}
-
-	@Override
-	public String encodeName(String name) {
-		return super.encodeName(name);
-	}
-	
-<<<<<<< HEAD
-	
-	/**
-	 * 
-	 */
-	@Override
-	protected Pair<String,String> createTableIndex(DBRelation relation, Integer... columns) {
-		StringBuilder indexName = new StringBuilder();
-		StringBuilder indexColumns = new StringBuilder();
-		String sep1 = "", sep2 = "";
-		for (Integer i: columns) {
-			indexName.append(sep1).append(relation.getAttribute(i).getName());
-			indexColumns.append(sep2).append(relation.getAttribute(i).getName());
-			sep1 = "_";
-			sep2 = ",";
-		}
-		String create ="CREATE INDEX idx_" + this.encodeName(relation.getName()) + "_" + indexName +
-				" ON " + this.encodeName(relation.getName()) + "(" + indexColumns + ")";
-		String drop ="DROP INDEX idx_" + this.encodeName(relation.getName()) + "_" + indexName;
-		return new ImmutablePair<String, String>(create,drop);
-=======
-	/**
-	 * @param relation the table to create
-	 * @return a SQL statement that creates the fact table of the given relation
-	 */
-	protected String createTableStatement(Relation relation) {
-		StringBuilder result = new StringBuilder();
-		result.append("CREATE TABLE  ").append(this.encodeName(relation.getName())).append('(');
-		for (int it = 0; it < relation.getAttributes().size(); ++it) {
-			result.append(' ').append(relation.getAttributes().get(it).getName());
-			if (relation.getAttribute(it).getType() instanceof Class && String.class.isAssignableFrom((Class) relation.getAttribute(it).getType())) {
-				result.append(" VARCHAR(500),");
-			}
-			else if (relation.getAttribute(it).getType() instanceof Class && Integer.class.isAssignableFrom((Class) relation.getAttribute(it).getType())) {
-				result.append(" int,");
-			}
-			else {
-				throw new java.lang.IllegalArgumentException();
-			}
-		}
-		result.append(" PRIMARY KEY ").append("(").append("Fact").append(")");
-		result.append(')');
-		return result.toString();
-	}
-	
-	/**
-	 * 
-	 * @param facts
-	 * 		Facts to insert in the database
-	 * @param aliases
-	 * 		Map of schema relation names to *clean* names
-	 * @return
-	 * 		 a set of insert statements that insert the input facts to the facts database.
-	 */
-	@Override
-	protected Collection<String> makeInserts(Collection<? extends Predicate> facts, Map<String, DBRelation> dbrelations) {
-		Collection<String> result = new LinkedList<>();
-		for (Predicate fact : facts) {
-			DBRelation rel = dbrelations.get(fact.getName());
-			List<Term> terms = fact.getTerms();
-			String insertInto = "INSERT INTO " + this.encodeName(rel.getName()) + " " + "VALUES ( ";
-			for (Term term : terms) {
-				if (!term.isVariable()) {
-					insertInto += "'" + term + "'" + ",";
-				}
-			}
-			insertInto += 0 + ",";
-			insertInto += fact.getId();
-			insertInto += ")";
-			result.add(insertInto);
-		}
-		return result;
-	} 
-	
-	/**
-	 * 
-	 * @param facts
-	 * 		Facts to delete from the database
-	 * @param aliases
-	 * 		Map of schema relation names to *clean* names
-	 * @return
-	 * 		a set of statements that delete the input facts from the fact database.
-	 */
-	@Override
-	protected Collection<String> makeDeletes(Collection<? extends Predicate> facts, Map<String, DBRelation> aliases) {
-		Collection<String> result = new LinkedList<>();
-		for (Predicate fact : facts) {
-			Relation alias = aliases.get(fact.getName());
-			String delete = "DELETE FROM " + this.encodeName(alias.getName()) + " " + "WHERE ";
-			Attribute attribute = alias.getAttributes().get(alias.getAttributes().size()-1);
-			delete += attribute.getName() + "=" + fact.getId();
-			result.add(delete);
-		}
-		return result;
->>>>>>> e037ae29
-	}
+	@Override
+	public DerbyStatementBuilder clone() {
+		return new DerbyStatementBuilder(this.cleanMap);
+	}
+
+	@Override
+	public String encodeName(String name) {
+		return super.encodeName(name);
+	}
+	
+	
+	/**
+	 * 
+	 */
+	@Override
+	protected Pair<String,String> createTableIndex(DBRelation relation, Integer... columns) {
+		StringBuilder indexName = new StringBuilder();
+		StringBuilder indexColumns = new StringBuilder();
+		String sep1 = "", sep2 = "";
+		for (Integer i: columns) {
+			indexName.append(sep1).append(relation.getAttribute(i).getName());
+			indexColumns.append(sep2).append(relation.getAttribute(i).getName());
+			sep1 = "_";
+			sep2 = ",";
+		}
+		String create ="CREATE INDEX idx_" + this.encodeName(relation.getName()) + "_" + indexName +
+				" ON " + this.encodeName(relation.getName()) + "(" + indexColumns + ")";
+		String drop ="DROP INDEX idx_" + this.encodeName(relation.getName()) + "_" + indexName;
+		return new ImmutablePair<String, String>(create,drop);
+	}	
 }