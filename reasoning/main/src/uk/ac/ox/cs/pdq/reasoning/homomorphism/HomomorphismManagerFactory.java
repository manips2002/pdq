package uk.ac.ox.cs.pdq.reasoning.homomorphism;

import java.sql.SQLException;

import org.apache.log4j.Logger;

import uk.ac.ox.cs.pdq.db.Schema;
import uk.ac.ox.cs.pdq.reasoning.ReasoningParameters;
import uk.ac.ox.cs.pdq.reasoning.ReasoningParameters.HomomorphismDetectorTypes;
import uk.ac.ox.cs.pdq.reasoning.sqlstatement.DerbyStatementBuilder;
import uk.ac.ox.cs.pdq.reasoning.sqlstatement.MySQLStatementBuilder;
import uk.ac.ox.cs.pdq.reasoning.sqlstatement.SQLStatementBuilder;

import com.google.common.base.Strings;

// TODO: Auto-generated Javadoc
/**
 * Returns an instance of HomomorphismDetector depending on the input parameters.
 *
 * @author Efthymia Tsamoura
 * @author George Konstantinidis
 */
public class HomomorphismManagerFactory {

	/** Logger. */
	private static Logger log = Logger.getLogger(HomomorphismManagerFactory.class);

	/**
	 * Counter used to create distinct database schemata for distinct method
	 * calls.
	 */
	private static Integer counter = 0;

	/**
	 * Gets the single instance of HomomorphismManagerFactory.
	 *
	 * @param schema the schema
	 * @param parameters the parameters
	 * @return an instance of homomorphism HomomorphismDetector instantiated according to
	 *         contextual information
	 * @throws HomomorphismException the homomorphism exception
	 */
	public synchronized HomomorphismManager getInstance(
			Schema schema, 
			ReasoningParameters parameters)
					throws HomomorphismException {
		return getInstance(schema, 
				parameters.getHomomorphismDetectorType(), 
				parameters.getDatabaseDriver(), 
				parameters.getConnectionUrl(),
				parameters.getDatabaseName(), 
				parameters.getDatabaseUser(),
				parameters.getDatabasePassword()
				);
	}
	
	/**
	 * Gets the single instance of HomomorphismManagerFactory.
	 *
	 * @param schema the schema
	 * @param type the type
	 * @param driver the driver
	 * @param url the url
	 * @param database the database
	 * @param username the username
	 * @param password the password
	 * @return an instance of homomorphism HomomorphismManager instantiated according to
	 *         contextual information
	 * @throws HomomorphismException the homomorphism exception
	 */
	public synchronized HomomorphismManager getInstance(
			Schema schema, 
			HomomorphismDetectorTypes type,
			String driver,
			String url,
			String database,
			String username,			
			String password
			) throws HomomorphismException {
		HomomorphismManager result = null;
		try {
			Class.forName(driver);
		} catch (ClassNotFoundException e) {
			throw new IllegalStateException("No suitable driver found for homomorphism checker.", e);
		}
		try {
			if (type != null && type == HomomorphismDetectorTypes.DATABASE) {
<<<<<<< HEAD
				
					SQLStatementBuilder builder = null;
					if (url != null && url.contains("mysql")) {
						builder = new MySQLStatementBuilder();
					} else {
						if (Strings.isNullOrEmpty(driver)) {
							driver = "org.apache.derby.jdbc.EmbeddedDriver";
						}
						if (Strings.isNullOrEmpty(url)) {
							url = "jdbc:derby:memory:{1};create=true";
						}
						if (Strings.isNullOrEmpty(database)) {
							database = "chase";
						}
						database +=  "_" + System.currentTimeMillis() + "_" + counter++;
						synchronized (counter) {
							username = "APP_" + (counter++);
						}
						password = "";
						builder = new DerbyStatementBuilder();
=======
				SQLStatementBuilder builder = null;
				if (url != null && url.contains("mysql")) {
					builder = new MySQLStatementBuilder();
				} else {
					if (Strings.isNullOrEmpty(driver)) {
						driver = "org.apache.derby.jdbc.EmbeddedDriver";
>>>>>>> b090fb32
					}
					if (Strings.isNullOrEmpty(url)) {
						url = "jdbc:derby:memory:{1};create=true";
					}
					if (Strings.isNullOrEmpty(database)) {
						database = "chase";
					}
					database +=  "_" + System.currentTimeMillis() + "_" + counter++;
					synchronized (counter) {
						username = "APP_" + (counter++);
					}
					password = "";
					builder = new DerbyStatementBuilder();
				}
<<<<<<< HEAD
=======
				result = new DatabaseHomomorphismManager(
						driver, url, database, username, password, builder,
						schema);
				result.initialize();
				return result;
			}
>>>>>>> b090fb32
		} catch (SQLException e) {
			throw new RuntimeException("Could not load " + database, e);
		}
		synchronized (counter) {
			username = "APP_" + (counter++);
		}
<<<<<<< HEAD
		
		//this point should be unreachable
		return null;

=======
		// Fail safe is in-memory derby
		try {
			result = new DatabaseHomomorphismManager("org.apache.derby.jdbc.EmbeddedDriver",
					"jdbc:derby:memory:{1};create=true", "chase", username, "", new DerbyStatementBuilder(),
					schema);
			result.initialize();
			return result;
		} catch (SQLException e) {
			throw new IllegalStateException("Could not load default database.");
		}
>>>>>>> b090fb32
	}
}<|MERGE_RESOLUTION|>--- conflicted
+++ resolved
@@ -85,35 +85,12 @@
 		}
 		try {
 			if (type != null && type == HomomorphismDetectorTypes.DATABASE) {
-<<<<<<< HEAD
-				
-					SQLStatementBuilder builder = null;
-					if (url != null && url.contains("mysql")) {
-						builder = new MySQLStatementBuilder();
-					} else {
-						if (Strings.isNullOrEmpty(driver)) {
-							driver = "org.apache.derby.jdbc.EmbeddedDriver";
-						}
-						if (Strings.isNullOrEmpty(url)) {
-							url = "jdbc:derby:memory:{1};create=true";
-						}
-						if (Strings.isNullOrEmpty(database)) {
-							database = "chase";
-						}
-						database +=  "_" + System.currentTimeMillis() + "_" + counter++;
-						synchronized (counter) {
-							username = "APP_" + (counter++);
-						}
-						password = "";
-						builder = new DerbyStatementBuilder();
-=======
 				SQLStatementBuilder builder = null;
 				if (url != null && url.contains("mysql")) {
 					builder = new MySQLStatementBuilder();
 				} else {
 					if (Strings.isNullOrEmpty(driver)) {
 						driver = "org.apache.derby.jdbc.EmbeddedDriver";
->>>>>>> b090fb32
 					}
 					if (Strings.isNullOrEmpty(url)) {
 						url = "jdbc:derby:memory:{1};create=true";
@@ -128,27 +105,18 @@
 					password = "";
 					builder = new DerbyStatementBuilder();
 				}
-<<<<<<< HEAD
-=======
 				result = new DatabaseHomomorphismManager(
 						driver, url, database, username, password, builder,
 						schema);
 				result.initialize();
 				return result;
 			}
->>>>>>> b090fb32
 		} catch (SQLException e) {
-			throw new RuntimeException("Could not load " + database, e);
+			log.warn("Could not load " + database + ". Falling back to default database.", e);
 		}
 		synchronized (counter) {
 			username = "APP_" + (counter++);
 		}
-<<<<<<< HEAD
-		
-		//this point should be unreachable
-		return null;
-
-=======
 		// Fail safe is in-memory derby
 		try {
 			result = new DatabaseHomomorphismManager("org.apache.derby.jdbc.EmbeddedDriver",
@@ -159,6 +127,5 @@
 		} catch (SQLException e) {
 			throw new IllegalStateException("Could not load default database.");
 		}
->>>>>>> b090fb32
 	}
 }