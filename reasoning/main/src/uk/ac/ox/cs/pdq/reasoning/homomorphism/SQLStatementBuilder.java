--- conflicted
+++ resolved
@@ -1,572 +1,606 @@
-package uk.ac.ox.cs.pdq.reasoning.homomorphism;
-
-import java.sql.Connection;
-import java.sql.ResultSet;
-import java.sql.SQLException;
-import java.sql.Statement;
-import java.util.ArrayList;
-import java.util.Collection;
-import java.util.LinkedHashMap;
-import java.util.LinkedHashSet;
-import java.util.List;
-import java.util.Map;
-import java.util.Map.Entry;
-import java.util.Set;
-
-<<<<<<< HEAD
-import org.apache.commons.lang3.tuple.ImmutablePair;
-import org.apache.commons.lang3.tuple.Pair;
-=======
->>>>>>> e037ae29
-import org.apache.log4j.Logger;
-
-import uk.ac.ox.cs.pdq.db.Attribute;
-import uk.ac.ox.cs.pdq.db.Relation;
-import uk.ac.ox.cs.pdq.db.TypedConstant;
-import uk.ac.ox.cs.pdq.fol.Conjunction;
-import uk.ac.ox.cs.pdq.fol.Constant;
-import uk.ac.ox.cs.pdq.fol.Evaluatable;
-import uk.ac.ox.cs.pdq.fol.Formula;
-import uk.ac.ox.cs.pdq.fol.Predicate;
-import uk.ac.ox.cs.pdq.fol.Skolem;
-import uk.ac.ox.cs.pdq.fol.Term;
-import uk.ac.ox.cs.pdq.fol.Variable;
-import uk.ac.ox.cs.pdq.reasoning.homomorphism.DBHomomorphismManager.DBRelation;
-import uk.ac.ox.cs.pdq.reasoning.homomorphism.HomomorphismConstraint.EGDHomomorphismConstraint;
-import uk.ac.ox.cs.pdq.reasoning.homomorphism.HomomorphismConstraint.FactConstraint;
-import uk.ac.ox.cs.pdq.reasoning.homomorphism.HomomorphismConstraint.MapConstraint;
-import uk.ac.ox.cs.pdq.util.Utility;
-
-import com.google.common.base.Joiner;
-import com.google.common.base.Preconditions;
-import com.google.common.collect.BiMap;
-import com.google.common.collect.HashBiMap;
-import com.google.common.collect.LinkedHashMultimap;
-import com.google.common.collect.Multimap;
-
-/**
- * Creates SQL statements for relation database-backed homomorphism detectors.
- * @author George Konstantinidis
- * @author Efthymia Tsamoura
- */
-public abstract class SQLStatementBuilder {
-
-	/** Logger. */
-	private static Logger log = Logger.getLogger(SQLStatementBuilder.class);
-
-	/** Aliases for facts **/
-	protected BiMap<Predicate, String> aliases = HashBiMap.create();
-
-	private String aliasPrefix = "A";
-	private int aliasCounter = 0;
-
-	public int cleanNameCounter = 0;
-	
-	/** maps all relation names to clean ones **/
-	protected BiMap<String, String> cleanMap = HashBiMap.create();
-	
-	public SQLStatementBuilder() {
-	}
-	
-	protected SQLStatementBuilder(BiMap<String, String> cleanMap) {
-		Preconditions.checkNotNull(cleanMap);
-		this.cleanMap = cleanMap;
-	}
-
-	/**
-	 * @param databaseName
-	 * @return the complete list of SQL statements required to set up the facts database
-	 */
-	public abstract Collection<String> setupStatements(String databaseName);
-
-	/**
+package uk.ac.ox.cs.pdq.reasoning.homomorphism;
+
+import java.sql.Connection;
+import java.sql.ResultSet;
+import java.sql.SQLException;
+import java.sql.Statement;
+import java.util.ArrayList;
+import java.util.Collection;
+import java.util.LinkedHashMap;
+import java.util.LinkedHashSet;
+import java.util.LinkedList;
+import java.util.List;
+import java.util.Map;
+import java.util.Map.Entry;
+import java.util.Set;
+
+import org.apache.commons.lang3.tuple.ImmutablePair;
+import org.apache.commons.lang3.tuple.Pair;
+import org.apache.log4j.Logger;
+
+import uk.ac.ox.cs.pdq.algebra.predicates.EqualityPredicate;
+import uk.ac.ox.cs.pdq.db.Attribute;
+import uk.ac.ox.cs.pdq.db.Relation;
+import uk.ac.ox.cs.pdq.db.TGD;
+import uk.ac.ox.cs.pdq.db.TypedConstant;
+import uk.ac.ox.cs.pdq.fol.Conjunction;
+import uk.ac.ox.cs.pdq.fol.Constant;
+import uk.ac.ox.cs.pdq.fol.Evaluatable;
+import uk.ac.ox.cs.pdq.fol.Formula;
+import uk.ac.ox.cs.pdq.fol.Predicate;
+import uk.ac.ox.cs.pdq.fol.Skolem;
+import uk.ac.ox.cs.pdq.fol.Term;
+import uk.ac.ox.cs.pdq.fol.Variable;
+import uk.ac.ox.cs.pdq.reasoning.homomorphism.DBHomomorphismManager.DBRelation;
+import uk.ac.ox.cs.pdq.reasoning.homomorphism.HomomorphismConstraint.EGDHomomorphismConstraint;
+import uk.ac.ox.cs.pdq.reasoning.homomorphism.HomomorphismConstraint.FactConstraint;
+import uk.ac.ox.cs.pdq.reasoning.homomorphism.HomomorphismConstraint.MapConstraint;
+import uk.ac.ox.cs.pdq.util.Utility;
+
+import com.google.common.base.Joiner;
+import com.google.common.base.Preconditions;
+import com.google.common.collect.BiMap;
+import com.google.common.collect.HashBiMap;
+import com.google.common.collect.LinkedHashMultimap;
+import com.google.common.collect.Multimap;
+
+/**
+ * Creates SQL statements for relation database-backed homomorphism detectors.
+ *
+ * @author George Konstantinidis
+ * @author Efthymia Tsamoura
+ */
+public abstract class SQLStatementBuilder {
+
+	/** Logger. */
+	private static Logger log = Logger.getLogger(SQLStatementBuilder.class);
+
+	/** Aliases for facts **/
+	protected BiMap<Predicate, String> aliases = HashBiMap.create();
+
+	private String aliasPrefix = "A";
+	private int aliasCounter = 0;
+
+	public int cleanNameCounter = 0;
+	
+	/** maps all relation names to clean ones **/
+	protected BiMap<String, String> cleanMap = HashBiMap.create();
+	
+	public SQLStatementBuilder() {
+	}
+	
+	protected SQLStatementBuilder(BiMap<String, String> cleanMap) {
+		Preconditions.checkNotNull(cleanMap);
+		this.cleanMap = cleanMap;
+	}
+
+	/**
+	 * @param databaseName
+	 * @return the complete list of SQL statements required to set up the facts database
+	 */
+	public abstract Collection<String> setupStatements(String databaseName);
+
+	/**
 	 * @param databaseName String
-	 * @return the complete list of SQL statements required to clean up the fact database
-	 */
-	public abstract Collection<String> cleanupStatements(String databaseName);
-
-	/**
-	 *
-	 * @param relation the table to drop
-	 * @return a SQL statement for dropping the input table
-	 */
-	protected String dropTableStatement(DBRelation relation) {
-		return "DROP TABLE " + this.encodeName(relation.getName());
-	}
-
-	/**
-	 * @param name
-	 * @return a new String that is a copy of the given name modified such that
-	 * it is acceptable for the underlying system
-	 */
-	public String encodeName(String dirtyRelationName) {
-		if(!this.cleanMap.containsKey(dirtyRelationName))
-			this.cleanMap.put(dirtyRelationName, "cleanR"+cleanNameCounter++);
-		return this.cleanMap.get(dirtyRelationName);
-	}
-
-	/**
-	 * 
-	 * @param facts
-	 * 		Facts to insert in the database
-	 * @param aliases
-	 * 		Map of schema relation names to *clean* names
-	 * @return
-	 * 		 a set of insert statements that insert the input facts to the facts database.
-	 */
-	protected abstract Collection<String> makeInserts(Collection<? extends Predicate> facts, Map<String, DBRelation> aliases);
-	
-	/**
-	 * 
-	 * @param facts
-	 * 		Facts to delete from the database
-	 * @param aliases
-	 * 		Map of schema relation names to *clean* names
-	 * @return
-	 * 		a set of statements that delete the input facts from the fact database.
-	 */
-	protected abstract Collection<String> makeDeletes(Collection<? extends Predicate> facts, Map<String, DBRelation> aliases);
-	
-	/**
-	 * @param relation the table to create
-	 * @return a SQL statement that creates the input table
-	 */
-	protected abstract String createTableStatement(Relation relation);
-
-	/**
-	 * 
-	 * @param relation
-	 * @param columns
-	 * @return
-	 * 		a SQL statement that creates an index for the columns of the input relation
-	 */
-	protected Pair<String,String> createTableIndex(DBRelation relation, Integer... columns) {
-		StringBuilder indexName = new StringBuilder();
-		StringBuilder indexColumns = new StringBuilder();
-		String sep1 = "", sep2 = "";
-		for (Integer i: columns) {
-			indexName.append(sep1).append(relation.getAttribute(i).getName());
-			indexColumns.append(sep2).append(relation.getAttribute(i).getName());
-			sep1 = "_";
-			sep2 = ",";
-		}
-		String create ="CREATE INDEX idx_" + this.encodeName(relation.getName()) + "_" + indexName +
-				" ON " + this.encodeName(relation.getName()) + "(" + indexColumns + ")";
-		String drop ="DROP INDEX idx_" + this.encodeName(relation.getName()) + "_" + indexName +
-				" ON " + this.encodeName(relation.getName());
-		return new ImmutablePair<String, String>(create,drop);
-	}
-	
-	public Collection<String> clearTables(List<Predicate> queryRelations, Map<String, DBRelation> relationMap) {
-		Set<String> result = new LinkedHashSet<>();
-		for(Predicate pred: queryRelations)
-			result.add(this.createClearTable(relationMap.get(pred.getName())));
-		return result;
-	}
-
-	private String createClearTable(DBRelation dbRelation) {
-		return "TRUNCATE TABLE  "+this.encodeName(dbRelation.getName());
-	}
-
-	/**
-	 * @param relation
-	 * @return a SQL statement that creates an index for the input column
-	 */
-	protected String createTableNonJoinIndexes(DBRelation relation, Attribute column) {
-		return "CREATE INDEX idx_" + this.encodeName(relation.getName()) + "_" + 
-				column.getName() + " ON " + this.encodeName(relation.getName()) + "(" + column.getName() + ")";
-	}
-
-	/**
-	 * 
-	 * @param aliases
-	 * 		Map of schema relation names to *clean* names
-	 * @param expression
-	 * 		a conjunctive formula
-	 * @return
-	 * 		statements that create indices on the join variables on the input expression
-	 */
-<<<<<<< HEAD
-	protected Pair<Collection<String>,Collection<String>> createTableIndexes(Map<String, DBRelation> relationMap, Evaluatable rule) {
-=======
-	protected Collection<String> createTableIndexes(Map<String, DBRelation> aliases, Evaluatable expression) {
->>>>>>> e037ae29
-		Conjunction<?> body = null;
-		if (expression.getBody() instanceof Predicate) {
-			body = Conjunction.of((Predicate) expression.getBody());
-		} else if (expression.getBody() instanceof Conjunction<?>) {
-			body = (Conjunction) expression.getBody();
-		} else {
-			throw new UnsupportedOperationException("Homomorphism check only supported on conjunction of atomic predicate formulas for now.");
-		}
-		Set<String> createIndices = new LinkedHashSet<>();
-		Set<String> dropIndices = new LinkedHashSet<>();
-		Multimap<Variable, Predicate> clusters = LinkedHashMultimap.create();
-		for (Formula subFormula: body) {
-			if (subFormula instanceof Predicate) {
-				for (Term t: subFormula.getTerms()) {
-					if (t instanceof Variable) {
-						clusters.put((Variable) t, (Predicate) subFormula);
-					}
-				}
-			} else {
-				throw new UnsupportedOperationException("Homomorphism check only supported on conjunction of atomic predicate formulas for now.");
-			}
-		}
-		for (Variable t: clusters.keys()) {
-			Collection<Predicate> atoms = clusters.get(t);
-			if (atoms.size() > 1) {
-				for (Predicate atom: atoms) {
-					for (int i = 0, l = atom.getTermsCount(); i < l; i++) {
-						if (atom.getTerm(i).equals(t)) {
-<<<<<<< HEAD
-							Pair<String,String> createAndDropIndices = this.createTableIndex(relationMap.get(atom.getName()), i);
-							createIndices.add(createAndDropIndices.getLeft());
-							dropIndices.add(createAndDropIndices.getRight());
-=======
-							result.add(this.createTableIndex(aliases.get(atom.getName()), i));
->>>>>>> e037ae29
-						}
-					}
-				}
-			}
-		}
-		return new ImmutablePair<Collection<String>, Collection<String>>(createIndices, dropIndices);
-	}
-
-	/**
-	 * Creates a statement that narrows down the number of homomorphisms returned for the source formula to the facts of the database. 
-	 * @param source
-	 * 		An input formula
-	 * @param constraints
-	 * 		A set of constraints that should be satisfied by the homomorphisms of the input formula to the facts of the database 
-	 * @return
-	 * 		an SQL LIMIT statement 
-	 */
-	protected abstract String translateLimitConstraints(Evaluatable source, HomomorphismConstraint... constraints);
-
-	/**
-	 * Creates and runs an SQL statement that detects homomorphisms of the input query to facts kept in a database
-	 * @param source
-	 * 		An input formula
-	 * @param constraints
-	 * 		A set of constraints that should be satisfied by the homomorphisms of the input formula to the facts of the database 
-	 * @return homomorphisms of the input query to facts kept in a database.
-	 */
-	public Set<Map<Variable, Constant>> findHomomorphismsThroughSQL(Evaluatable source, HomomorphismConstraint[] constraints, Map<String, TypedConstant<?>> constants, Connection connection) {
-
-		String query = "";
-		List<String> from = this.createContentForFromStatement(source);
-		LinkedHashMap<String,Variable> projectionStatementsAndVariables = this.createProjectionStatements(source);
-		List<String> predicates = new ArrayList<String>();
-		List<String> attributeEqualityPredicates = this.createAttributeEqualities((Conjunction<Predicate>) source.getBody(), this.aliases);
-		List<String> attributeConstantEqualityPredicates = this.createEqualitiesWithConstants((Conjunction<Predicate>) source.getBody(), this.aliases);
-		List<String> equalityForHomRestrictionsPredicates = this.createEqualitiesForHomConstraints(source, this.aliases, constraints);
-		
-		String egdConstraint = this.translateEGDHomomorphismConstraints(source, this.aliases, constraints);
-
-		/*
-		 * if the target set of facts is not null, we
-		 * add in the WHERE statement a predicate which limits the identifiers
-		 * of the facts that satisfy any homomorphism to the
-		 * identifiers of these facts
-		 */
-		List<String> factConstraints = this.translateFactConstraints(source, this.aliases, constraints);
-
-		if(egdConstraint!=null) {
-			predicates.add(egdConstraint);
-		}
-		
-		predicates.addAll(attributeEqualityPredicates);
-		predicates.addAll(attributeConstantEqualityPredicates);
-		predicates.addAll(equalityForHomRestrictionsPredicates);
-		predicates.addAll(factConstraints);
-
-		//Limit the number of returned homomorphisms
-		String limit = this.translateLimitConstraints(source, constraints); 
-
-		query = "SELECT " 	+ Joiner.on(",").join(projectionStatementsAndVariables.keySet()) + "\n" +  
-				"FROM " 	+ Joiner.on(",").join(from);
-		if(!predicates.isEmpty()) {
-			query += "\n" + "WHERE " + Joiner.on(" AND ").join(predicates);
-		}	
-
-		if(limit != null) {
-			query += "\n" + limit;
-		}
-
-		log.trace(source);
-		log.trace(query);
-		log.trace("\n\n");
-
-		/*
-		 * For each returned homomorphism (each homomorphism corresponds to each
-		 * returned tuple) we create a mapping of variables to constants.
-		 * We also maintain the bag where this homomorphism is found
-		 */
-		Set<Map<Variable, Constant>> maps = new LinkedHashSet<>();
-		try(Statement sqlStatement = connection.createStatement();
-				ResultSet resultSet = sqlStatement.executeQuery(query)) {
-			while (resultSet.next()) {
-				int f = 1;
-				Map<Variable, Constant> map = new LinkedHashMap<>();
-				for(Entry<String, Variable> entry:projectionStatementsAndVariables.entrySet()) {
-					Variable var = entry.getValue();
-					String assigned = resultSet.getString(f);
-					TypedConstant<?> constant = constants.get(assigned);
-					Constant constantTerm = constant != null ? constant : new Skolem(assigned);
-					map.put(var, constantTerm);
-					f++;
-				}
-				maps.add(map);
-			}
-		} catch (SQLException ex) {
-			log.debug(query);
-			throw new IllegalStateException(ex.getMessage(), ex);
-		}
-
-		log.trace(maps + "\n\n");
-		return maps;
-	}
-
-	/**
-	 * 
-	 * @param source
-	 * @return
-	 * 		a list of the table names that will be queried
-	 */
-	protected List<String> createContentForFromStatement(Evaluatable source) {
-		this.aliasCounter = 0;
-		List<String> relations = new ArrayList<String>();
-		this.aliases = HashBiMap.create();;
-		for (Predicate fact:source.getBody().getPredicates()) {
-			String aliasName = this.aliasPrefix + this.aliasCounter;
-			relations.add(createTableAliasingExpression(aliasName, (Relation) fact.getSignature()));
-			this.aliases.put(fact, aliasName);
-			this.aliasCounter++;
-		}
-		return relations;
-	}
-
-	/**
-	 * 
-	 * @param source
-	 * @return
-	 * 		the attributes that will be projected. 
-	 * 		If the input is an egd or tgd we project the attributes that map to universally quantified variables.
-	 * 		If the input is a query we project the attributes that map to its free variables. 
-	 */
-	protected LinkedHashMap<String,Variable> createProjectionStatements(Evaluatable source) {
-		LinkedHashMap<String,Variable> projected = new LinkedHashMap<>();
-		List<Variable> attributes = new ArrayList<>();
-		for (Predicate fact:source.getBody().getPredicates()) {
-			String alias = this.aliases.get(fact);
-			List<Term> terms = fact.getTerms();
-			for (int it = 0; it < terms.size(); ++it) {
-				Term term = terms.get(it);
-				if (term instanceof Variable && !attributes.contains(((Variable) term).getName())) {
-					projected.put(createProjectionStatementForArgument(it, (Relation) fact.getSignature(), alias), (Variable)term);
-					attributes.add(((Variable) term));
-				}
-			}
-		}
-		return projected;
-	}
-
-	/**
-	 * 
-	 * @param source
-	 * @return
-	 * 		explicit equalities (String objects of the form A.x1 = B.x2) of the implicit equalities in the input conjunction (the latter is denoted by repetition of the same term)
-	 */
-	protected List<String> createAttributeEqualities(Conjunction<Predicate> source, BiMap<Predicate, String> aliases2) {
-		List<String> attributePredicates = new ArrayList<String>();
-		Collection<Term> terms = Utility.getTerms(source.getPredicates());
-		terms = Utility.removeDuplicates(terms);
-		for (Term term:terms) {
-			Integer leftPosition = null;
-			Relation leftRelation = null;
-			String leftAlias = null;
-			for (Predicate fact:source.getPredicates()) {
-				List<Integer> positions = fact.getTermPositions(term); //all the positions for the same term should be equated
-				for (Integer pos:positions) {
-					if(leftPosition == null) {
-						leftPosition = pos;
-						leftRelation = (Relation) fact.getSignature();
-						leftAlias = aliases2.get(fact);
-					}
-					else {					
-						Integer rightPosition = pos;
-						Relation rightRelation = (Relation) fact.getSignature();
-						String rightAlias = aliases2.get(fact);
-						
-						StringBuilder result = new StringBuilder();
-						result.append(leftAlias==null ? this.encodeName(leftRelation.getName()):leftAlias).append(".").append(leftRelation.getAttribute(leftPosition).getName()).append('=');
-						result.append(rightAlias==null ? this.encodeName(rightRelation.getName()):rightAlias).append(".").append(rightRelation.getAttribute(rightPosition).getName());
-						attributePredicates.add(result.toString());
-					}
-				}
-			}
-		}
-		return attributePredicates;
-	}
-
-
-	/**
-	 * 
-	 * @param source
-	 * @return
-	 * 		constant equality predicates 
-	 */
-	protected List<String> createEqualitiesWithConstants(Conjunction<Predicate> source, BiMap<Predicate, String> aliases2) {
-		List<String> constantPredicates = new ArrayList<>();
-		for (Predicate fact:source.getPredicates()) {
-			String alias = aliases2.get(fact);
-			List<Term> terms = fact.getTerms();
-			for (int it = 0; it < terms.size(); ++it) {
-				Term term = terms.get(it);
-				if (!term.isVariable() && !term.isSkolem()) {
-					StringBuilder eq = new StringBuilder();
-					eq.append(alias==null ? this.encodeName(fact.getSignature().getName()):alias).append(".").append(((Relation) fact.getSignature()).getAttribute(it).getName()).append('=');
-					eq.append("'").append(((TypedConstant) term).toString()).append("'");
-					constantPredicates.add(eq.toString());
-				}
-			}
-		}
-		return constantPredicates;
-	}
-
-	/**
-	 * 
-	 * @param source
-	 * @param constraints
-	 * @return
-	 * 		predicates that correspond to fact constraints 
-	 */
-	protected List<String> translateFactConstraints(Evaluatable source, BiMap<Predicate, String> aliases2, HomomorphismConstraint... constraints) {
-		List<String> setPredicates = new ArrayList<>();
-		for(HomomorphismConstraint c:constraints) {
-			if(c instanceof FactConstraint) {
-				List<Object> facts = new ArrayList<>();
-				for (Predicate atom:((FactConstraint) c).atoms) {
-					facts.add(atom.getId());
-				}
-				for(Predicate fact:source.getBody().getPredicates()) {
-					String alias = aliases2.get(fact);
-					setPredicates.add(createSQLMembershipExpression(fact.getTermsCount()-1, facts, (Relation) fact.getSignature(), alias));
-				}
-			}
-		}
-		return setPredicates;
-	}
-
-	/**
-	 * 
-	 * @param source
-	 * @param constraints
-	 * @return
-	 * 		predicates that correspond to canonical constraints
-	 */
-	protected List<String> createEqualitiesForHomConstraints(Evaluatable source, BiMap<Predicate, String> aliases2, HomomorphismConstraint... constraints) {
-		List<String> constantPredicates = new ArrayList<>();
-		for(HomomorphismConstraint c:constraints) {
-			if(c instanceof MapConstraint) {
-				Map<Variable, Constant> m = ((MapConstraint) c).mapping;
-				for(Entry<Variable, Constant> pair:m.entrySet()) {
-					for (Predicate fact:source.getBody().getPredicates()) {
-						int it = fact.getTerms().indexOf(pair.getKey());
-						if(it != -1) {
-							StringBuilder eq = new StringBuilder();
-							eq.append(aliases2.get(fact)==null ? this.encodeName(fact.getSignature().getName()):aliases2.get(fact)).append(".").append(((Relation) fact.getSignature()).getAttribute(it).getName()).append('=');
-							eq.append("'").append(pair.getValue()).append("'");
-							constantPredicates.add(eq.toString());
-						}
-					}
-				}
-			}
-		}
-		return constantPredicates;
-	}
-
-	
-	/**
-	 * 
-	 * @param source
-	 * @param constraints
-	 * @return
-	 * 		predicates that correspond to fact constraints 
-	 */
-	protected String translateEGDHomomorphismConstraints(Evaluatable source, BiMap<Predicate, String> aliases, HomomorphismConstraint... constraints) {
-		for(HomomorphismConstraint c:constraints) {
-			if(c instanceof EGDHomomorphismConstraint) {
-				List<Predicate> conjuncts = source.getBody().getPredicates();
-				String lalias = aliases.get(conjuncts.get(0));
-				String ralias = aliases.get(conjuncts.get(1));
-				lalias = lalias==null ? this.encodeName(conjuncts.get(0).getSignature().getName()):lalias;
-				ralias = ralias==null ? this.encodeName(conjuncts.get(1).getSignature().getName()):ralias;
-				StringBuilder eq = new StringBuilder();
-				eq.append(lalias).append(".").
-				append("FACT").append("<>");
-				
-				eq.append(ralias).append(".").
-				append("FACT");
-				return eq.toString();
-			}
-		}
-		return null;
-	}
-	
-	private String createSQLMembershipExpression(int position, List<Object> values, Relation relation, String alias) {
-		
-		StringBuilder result = new StringBuilder();
-		String set = "";
-		int v = 0;
-		for(v = 0; v < values.size()-1; ++v) {
-			if(values.get(v) instanceof Number) {
-				set += values.get(v) + ",";
-			}
-			else {
-				set += "\"" + values.get(v) + "\"" + ",";
-			}
-		}
-		
-		if(values.get(v) instanceof Number) {
-			set += values.get(v);
-		}
-		else {
-			set += "\"" + values.get(v) + "\"";
-		}
-		
-		result.append(alias==null ? this.encodeName(relation.getName()):alias).append(".").append(relation.getAttribute(position).getName()).
-		append(" IN ").append("(").append(set).append(")");
-		return result.toString();
-	
-	} 
-
-	/**
-	 * @return SQLStatementBuilder
-	 */
-	@Override
-	public abstract SQLStatementBuilder clone();
-
-	protected String createProjectionStatementForArgument(int position, Relation relation, String alias) {
-		Preconditions.checkNotNull(relation);
-		Preconditions.checkArgument(position >= 0 && position < relation.getArity());
-		StringBuilder result = new StringBuilder();
-		result.append(alias==null ? this.encodeName(relation.getName()):alias).
-		append(".").append(relation.getAttribute(position).getName());
-		return result.toString();
-	}
-	
-	protected String createTableAliasingExpression(String alias, Relation relation) {
-		Preconditions.checkNotNull(relation);
-		StringBuilder result = new StringBuilder();
-		result.append(this.encodeName(relation.getName())).append(" AS ");
-		result.append(alias==null ? relation.getName():alias);
-		return result.toString();
-	}
-<<<<<<< HEAD
-
-=======
->>>>>>> e037ae29
-}
+	 * @return the complete list of SQL statements required to clean up the fact database
+	 */
+	public abstract Collection<String> cleanupStatements(String databaseName);
+
+	/**
+	 *
+	 * @param relation the table to drop
+	 * @return a SQL statement for dropping the input table
+	 */
+	protected String dropTableStatement(DBRelation relation) {
+		return "DROP TABLE " + this.encodeName(relation.getName());
+	}
+
+	/**
+	 * @param name
+	 * @return a new String that is a copy of the given name modified such that
+	 * it is acceptable for the underlying system
+	 */
+	public String encodeName(String dirtyRelationName) {
+		if(!this.cleanMap.containsKey(dirtyRelationName))
+			this.cleanMap.put(dirtyRelationName, "cleanR"+cleanNameCounter++);
+		return this.cleanMap.get(dirtyRelationName);
+	}
+
+	/**
+	 * @param facts
+	 * @return insert statements that add the input fact to the fact database.
+	 */
+	protected Collection<String> makeInserts(Collection<? extends Predicate> facts, Map<String, DBRelation> dbrelations) {
+		Collection<String> result = new LinkedList<>();
+		for (Predicate fact : facts) {
+			DBRelation rel = dbrelations.get(fact.getName());
+			List<Term> terms = fact.getTerms();
+			String insertInto = "INSERT INTO " + this.encodeName(rel.getName()) + " " + "VALUES ( ";
+			for (Term term : terms) {
+				if (!term.isVariable()) {
+					insertInto += "'" + term + "'" + ",";
+				}
+			}
+			insertInto += 0 + ",";
+			insertInto += fact.getId();
+			insertInto += ")";
+			result.add(insertInto);
+		}
+		log.trace(result);
+		return result;
+	}
+	
+	/**
+	 * 
+	 * @param facts
+	 * 		Facts to delete from the database
+	 * @param aliases
+	 * 		Map of schema relation names to *clean* names
+	 * @return
+	 * 		a set of statements that delete the input facts from the fact database.
+	 */
+	protected Collection<String> makeDeletes(Collection<? extends Predicate> facts, Map<String, DBRelation> aliases) {
+		Collection<String> result = new LinkedList<>();
+		for (Predicate fact : facts) {
+			Relation alias = aliases.get(fact.getName());
+			String delete = "DELETE FROM " + this.encodeName(alias.getName()) + " " + "WHERE ";
+			Attribute attribute = alias.getAttributes().get(alias.getAttributes().size()-1);
+			delete += attribute.getName() + "=" + fact.getId();
+			result.add(delete);
+		}
+		return result;
+	}
+
+	/**
+	 * @param relation the table to create
+	 * @return a SQL statement that creates the fact table of the given relation
+	 */
+	protected String createTableStatement(DBRelation relation) {
+		StringBuilder result = new StringBuilder();
+		result.append("CREATE TABLE  ").append(this.encodeName(relation.getName())).append('(');
+		for (int it = 0; it < relation.getAttributes().size(); ++it) {
+			result.append(' ').append(relation.getAttributes().get(it).getName());
+			if (relation.getAttribute(it).getType() instanceof Class && String.class.isAssignableFrom((Class) relation.getAttribute(it).getType())) {
+				result.append(" VARCHAR(500),");
+			}
+			else if (relation.getAttribute(it).getType() instanceof Class && Integer.class.isAssignableFrom((Class) relation.getAttribute(it).getType())) {
+				result.append(" int,");
+			}
+			else {
+				throw new java.lang.IllegalArgumentException();
+			}
+		}
+		result.append(" PRIMARY KEY ").append("(").append("Fact").append(")");
+		result.append(')');
+		log.trace(relation);
+		log.trace(result);
+		return result.toString();
+	}
+
+	/**
+	 * @param relation
+	 * @param columns
+	 * @return a SQL statement that creates an index for the columns of the input relation
+	 */
+	protected Pair<String,String> createTableIndex(DBRelation relation, Integer... columns) {
+		StringBuilder indexName = new StringBuilder();
+		StringBuilder indexColumns = new StringBuilder();
+		String sep1 = "", sep2 = "";
+		for (Integer i: columns) {
+			indexName.append(sep1).append(relation.getAttribute(i).getName());
+			indexColumns.append(sep2).append(relation.getAttribute(i).getName());
+			sep1 = "_";
+			sep2 = ",";
+		}
+		String create ="CREATE INDEX idx_" + this.encodeName(relation.getName()) + "_" + indexName +
+				" ON " + this.encodeName(relation.getName()) + "(" + indexColumns + ")";
+		String drop ="DROP INDEX idx_" + this.encodeName(relation.getName()) + "_" + indexName +
+				" ON " + this.encodeName(relation.getName());
+		return new ImmutablePair<String, String>(create,drop);
+	}
+	
+	public Collection<String> clearTables(List<Predicate> queryRelations, Map<String, DBRelation> relationMap) {
+		Set<String> result = new LinkedHashSet<>();
+		for(Predicate pred: queryRelations)
+			result.add(this.createClearTable(relationMap.get(pred.getName())));
+		return result;
+	}
+
+	private String createClearTable(DBRelation dbRelation) {
+		return "TRUNCATE TABLE  "+this.encodeName(dbRelation.getName());
+	}
+
+	/**
+	 * @param relation
+	 * @return a SQL statement that creates an index for the bag and fact attributes of the database tables
+	 */
+	protected String createTableNonJoinIndexes(DBRelation relation, Attribute column) {
+		return "CREATE INDEX idx_" + this.encodeName(relation.getName()) + "_" + 
+				column.getName() + " ON " + this.encodeName(relation.getName()) + "(" + column.getName() + ")";
+	}
+
+	/**
+	 * 
+	 * @param relationMap
+	 * @param rule
+	 * @return
+	 */
+	protected Pair<Collection<String>,Collection<String>> createTableIndexes(Map<String, DBRelation> relationMap, Evaluatable rule) {
+		Conjunction<?> body = null;
+		if (rule.getBody() instanceof Predicate) {
+			body = Conjunction.of((Predicate) rule.getBody());
+		} else if (rule.getBody() instanceof Conjunction<?>) {
+			body = (Conjunction) rule.getBody();
+		} else {
+			throw new UnsupportedOperationException("Homomorphism check only supported on conjunction of atomic predicate formulas for now.");
+		}
+		Set<String> createIndices = new LinkedHashSet<>();
+		Set<String> dropIndices = new LinkedHashSet<>();
+		Multimap<Variable, Predicate> clusters = LinkedHashMultimap.create();
+		for (Formula subFormula: body) {
+			if (subFormula instanceof Predicate) {
+				for (Term t: subFormula.getTerms()) {
+					if (t instanceof Variable) {
+						clusters.put((Variable) t, (Predicate) subFormula);
+					}
+				}
+			} else {
+				throw new UnsupportedOperationException("Homomorphism check only supported on conjunction of atomic predicate formulas for now.");
+			}
+		}
+		for (Variable t: clusters.keys()) {
+			Collection<Predicate> atoms = clusters.get(t);
+			if (atoms.size() > 1) {
+				for (Predicate atom: atoms) {
+					for (int i = 0, l = atom.getTermsCount(); i < l; i++) {
+						if (atom.getTerm(i).equals(t)) {
+							Pair<String,String> createAndDropIndices = this.createTableIndex(relationMap.get(atom.getName()), i);
+							createIndices.add(createAndDropIndices.getLeft());
+							dropIndices.add(createAndDropIndices.getRight());
+						}
+					}
+				}
+			}
+		}
+		return new ImmutablePair<Collection<String>, Collection<String>>(createIndices, dropIndices);
+	}
+
+	/**
+	 * Creates a statement that narrows down the number of homomorphisms returned for the source formula to the facts of the database. 
+	 * @param source
+	 * 		An input formula
+	 * @param constraints
+	 * 		A set of constraints that should be satisfied by the homomorphisms of the input formula to the facts of the database 
+	 * @return
+	 * 		an SQL LIMIT statement 
+	 */
+	protected abstract String translateLimitConstraints(Evaluatable source, HomomorphismConstraint... constraints);
+
+	/**
+	 * Creates and runs an SQL statement that detects homomorphisms of the input query to facts kept in a database
+	 * @param source
+	 * @param constraints
+	 * 		A set of constraints that should be satisfied by the homomorphisms of the input formula to the facts of the database 
+	 * @return homomorphisms of the input query to facts kept in a database.
+	 */
+	public Set<Map<Variable, Constant>> findHomomorphismsThroughSQL(Evaluatable source, HomomorphismConstraint[] constraints, Map<String, TypedConstant<?>> constants, Connection connection) {
+
+		String query = "";
+		List<String> from = this.createContentForFromStatement(source);
+		LinkedHashMap<String,Variable> projectionStatementsAndVariables = this.createProjectionStatements(source);
+		List<String> predicates = new ArrayList<String>();
+		List<String> attributeEqualityPredicates = this.createAttributeEqualities((Conjunction<Predicate>) source.getBody(), this.aliases);
+		List<String> attributeConstantEqualityPredicates = this.createEqualitiesWithConstants((Conjunction<Predicate>) source.getBody(), this.aliases);
+		List<String> equalityForHomRestrictionsPredicates = this.createEqualitiesForHomConstraints(source, this.aliases, constraints);
+		
+		String egdConstraint = this.translateEGDHomomorphismConstraints(source, this.aliases, constraints);
+
+		/*
+		 * if the target set of facts is not null, we
+		 * add in the WHERE statement a predicate which limits the identifiers
+		 * of the facts that satisfy any homomorphism to the
+		 * identifiers of these facts
+		 */
+		List<String> factConstraints = this.translateFactConstraints(source, this.aliases, constraints);
+
+		if(egdConstraint!=null) {
+			predicates.add(egdConstraint);
+		}
+		
+		predicates.addAll(attributeEqualityPredicates);
+		predicates.addAll(attributeConstantEqualityPredicates);
+		predicates.addAll(equalityForHomRestrictionsPredicates);
+		predicates.addAll(factConstraints);
+
+		//Limit the number of returned homomorphisms
+		String limit = this.translateLimitConstraints(source, constraints); 
+
+		query = "SELECT " 	+ Joiner.on(",").join(projectionStatementsAndVariables.keySet()) + "\n" +  
+				"FROM " 	+ Joiner.on(",").join(from);
+		if(!predicates.isEmpty()) {
+			query += "\n" + "WHERE " + Joiner.on(" AND ").join(predicates);
+		}	
+
+		if(limit != null) {
+			query += "\n" + limit;
+		}
+
+		log.trace(source);
+		log.trace(query);
+		log.trace("\n\n");
+
+		/*
+		 * For each returned homomorphism (each homomorphism corresponds to each
+		 * returned tuple) we create a mapping of variables to constants.
+		 * We also maintain the bag where this homomorphism is found
+		 */
+		Set<Map<Variable, Constant>> maps = new LinkedHashSet<>();
+		try(Statement sqlStatement = connection.createStatement();
+				ResultSet resultSet = sqlStatement.executeQuery(query)) {
+			while (resultSet.next()) {
+
+				int f = 1;
+				Map<Variable, Constant> map = new LinkedHashMap<>();
+				for(Entry<String, Variable> entry:projectionStatementsAndVariables.entrySet()) {
+					Variable var = entry.getValue();
+					String assigned = resultSet.getString(f);
+					TypedConstant<?> constant = constants.get(assigned);
+					Constant constantTerm = constant != null ? constant : new Skolem(assigned);
+					map.put(var, constantTerm);
+					f++;
+				}
+				maps.add(map);
+			}
+		} catch (SQLException ex) {
+			log.debug(query);
+			throw new IllegalStateException(ex.getMessage(), ex);
+		}
+
+		return maps;
+	}
+
+	
+	/**
+	 * 
+	 * @param source
+	 * @return
+	 * 		a list of the table names that will be queried
+	 */
+	protected List<String> createContentForFromStatement(Evaluatable source) {
+		this.aliasCounter = 0;
+		List<String> relations = new ArrayList<String>();
+		this.aliases = HashBiMap.create();;
+		for (Predicate fact:source.getBody().getPredicates()) {
+			String aliasName = this.aliasPrefix + this.aliasCounter;
+			relations.add(createTableAliasingExpression(aliasName, (Relation) fact.getSignature()));
+			this.aliases.put(fact, aliasName);
+			this.aliasCounter++;
+		}
+		return relations;
+	}
+
+	/**
+	 * 
+	 * @param source
+	 * @return
+	 * 		the attributes that will be projected. 
+	 * 		If the input is an egd or tgd we project the attributes that map to universally quantified variables.
+	 * 		If the input is a query we project the attributes that map to its free variables. 
+	 */
+	protected LinkedHashMap<String,Variable> createProjectionStatements(Evaluatable source) {
+		LinkedHashMap<String,Variable> projected = new LinkedHashMap<>();
+		List<Variable> attributes = new ArrayList<>();
+		for (Predicate fact:source.getBody().getPredicates()) {
+			String alias = this.aliases.get(fact);
+			List<Term> terms = fact.getTerms();
+			for (int it = 0; it < terms.size(); ++it) {
+				Term term = terms.get(it);
+				if (term instanceof Variable && !attributes.contains(((Variable) term).getName())) {
+					projected.put(createProjectionStatementForArgument(it, (Relation) fact.getSignature(), alias), (Variable)term);
+					attributes.add(((Variable) term));
+				}
+			}
+		}
+		return projected;
+	}
+
+	/**
+	 * 
+	 * @param source
+	 * @return
+	 * 		explicit equalities (String objects of the form A.x1 = B.x2) of the implicit equalities in the input conjunction (the latter is denoted by repetition of the same term)
+	 */
+	protected List<String> createAttributeEqualities(Conjunction<Predicate> source, BiMap<Predicate, String> aliases2) {
+		List<String> attributePredicates = new ArrayList<String>();
+		Collection<Term> terms = Utility.getTerms(source.getPredicates());
+		terms = Utility.removeDuplicates(terms);
+		for (Term term:terms) {
+			Integer leftPosition = null;
+			Relation leftRelation = null;
+			String leftAlias = null;
+			for (Predicate fact:source.getPredicates()) {
+				List<Integer> positions = fact.getTermPositions(term); //all the positions for the same term should be equated
+				for (Integer pos:positions) {
+					if(leftPosition == null) {
+						leftPosition = pos;
+						leftRelation = (Relation) fact.getSignature();
+						leftAlias = aliases2.get(fact);
+					}
+					else {					
+						Integer rightPosition = pos;
+						Relation rightRelation = (Relation) fact.getSignature();
+						String rightAlias = aliases2.get(fact);
+						
+						StringBuilder result = new StringBuilder();
+						result.append(leftAlias==null ? this.encodeName(leftRelation.getName()):leftAlias).append(".").append(leftRelation.getAttribute(leftPosition).getName()).append('=');
+						result.append(rightAlias==null ? this.encodeName(rightRelation.getName()):rightAlias).append(".").append(rightRelation.getAttribute(rightPosition).getName());
+						attributePredicates.add(result.toString());
+					}
+				}
+			}
+		}
+		return attributePredicates;
+	}
+
+
+	/**
+	 * 
+	 * @param source
+	 * @return
+	 * 		constant equality predicates 
+	 */
+	protected List<String> createEqualitiesWithConstants(Conjunction<Predicate> source, BiMap<Predicate, String> aliases2) {
+		List<String> constantPredicates = new ArrayList<>();
+		for (Predicate fact:source.getPredicates()) {
+			String alias = aliases2.get(fact);
+			List<Term> terms = fact.getTerms();
+			for (int it = 0; it < terms.size(); ++it) {
+				Term term = terms.get(it);
+				if (!term.isVariable() && !term.isSkolem()) {
+					StringBuilder eq = new StringBuilder();
+					eq.append(alias==null ? this.encodeName(fact.getSignature().getName()):alias).append(".").append(((Relation) fact.getSignature()).getAttribute(it).getName()).append('=');
+					eq.append("'").append(((TypedConstant) term).toString()).append("'");
+					constantPredicates.add(eq.toString());
+				}
+			}
+		}
+		return constantPredicates;
+	}
+
+	/**
+	 * 
+	 * @param source
+	 * @param constraints
+	 * @return
+	 * 		predicates that correspond to fact constraints 
+	 */
+	protected List<String> translateFactConstraints(Evaluatable source, BiMap<Predicate, String> aliases2, HomomorphismConstraint... constraints) {
+		List<String> setPredicates = new ArrayList<>();
+		for(HomomorphismConstraint c:constraints) {
+			if(c instanceof FactConstraint) {
+				List<Object> facts = new ArrayList<>();
+				for (Predicate atom:((FactConstraint) c).atoms) {
+					facts.add(atom.getId());
+				}
+				for(Predicate fact:source.getBody().getPredicates()) {
+					String alias = aliases2.get(fact);
+					setPredicates.add(createSQLMembershipExpression(fact.getTermsCount()-1, facts, (Relation) fact.getSignature(), alias));
+				}
+			}
+		}
+		return setPredicates;
+	}
+
+	/**
+	 * 
+	 * @param source
+	 * @param constraints
+	 * @return
+	 * 		predicates that correspond to canonical constraints
+	 */
+	protected List<String> createEqualitiesForHomConstraints(Evaluatable source, BiMap<Predicate, String> aliases2, HomomorphismConstraint... constraints) {
+		List<String> constantPredicates = new ArrayList<>();
+		for(HomomorphismConstraint c:constraints) {
+			if(c instanceof MapConstraint) {
+				Map<Variable, Constant> m = ((MapConstraint) c).mapping;
+				for(Entry<Variable, Constant> pair:m.entrySet()) {
+					for (Predicate fact:source.getBody().getPredicates()) {
+						int it = fact.getTerms().indexOf(pair.getKey());
+						if(it != -1) {
+							StringBuilder eq = new StringBuilder();
+							eq.append(aliases2.get(fact)==null ? this.encodeName(fact.getSignature().getName()):aliases2.get(fact)).append(".").append(((Relation) fact.getSignature()).getAttribute(it).getName()).append('=');
+							eq.append("'").append(pair.getValue()).append("'");
+							constantPredicates.add(eq.toString());
+						}
+					}
+				}
+			}
+		}
+		return constantPredicates;
+	}
+
+	
+	/**
+	 * 
+	 * @param source
+	 * @param constraints
+	 * @return
+	 * 		predicates that correspond to fact constraints 
+	 */
+	protected String translateEGDHomomorphismConstraints(Evaluatable source, BiMap<Predicate, String> aliases, HomomorphismConstraint... constraints) {
+		for(HomomorphismConstraint c:constraints) {
+			if(c instanceof EGDHomomorphismConstraint) {
+				List<Predicate> conjuncts = source.getBody().getPredicates();
+				String lalias = aliases.get(conjuncts.get(0));
+				String ralias = aliases.get(conjuncts.get(1));
+				lalias = lalias==null ? this.encodeName(conjuncts.get(0).getSignature().getName()):lalias;
+				ralias = ralias==null ? this.encodeName(conjuncts.get(1).getSignature().getName()):ralias;
+				StringBuilder eq = new StringBuilder();
+				eq.append(lalias).append(".").
+				append("FACT").append("<>");
+				
+				eq.append(ralias).append(".").
+				append("FACT");
+				return eq.toString();
+			}
+		}
+		return null;
+	}
+
+	private String createSQLMembershipExpression(int position, List<Object> values, Relation relation, String alias) {
+		
+		StringBuilder result = new StringBuilder();
+		String set = "";
+		int v = 0;
+		for(v = 0; v < values.size()-1; ++v) {
+			if(values.get(v) instanceof Number) {
+				set += values.get(v) + ",";
+			}
+			else {
+				set += "\"" + values.get(v) + "\"" + ",";
+			}
+		}
+		
+		if(values.get(v) instanceof Number) {
+			set += values.get(v);
+		}
+		else {
+			set += "\"" + values.get(v) + "\"";
+		}
+		
+		result.append(alias==null ? this.encodeName(relation.getName()):alias).append(".").append(relation.getAttribute(position).getName()).
+		append(" IN ").append("(").append(set).append(")");
+		return result.toString();
+	
+	}
+
+	/**
+	 * @return SQLStatementBuilder
+	 */
+	@Override
+	public abstract SQLStatementBuilder clone();
+
+	protected String createProjectionStatementForArgument(int position, Relation relation, String alias) {
+		Preconditions.checkNotNull(relation);
+		Preconditions.checkArgument(position >= 0 && position < relation.getArity());
+		StringBuilder result = new StringBuilder();
+		result.append(alias==null ? this.encodeName(relation.getName()):alias).
+		append(".").append(relation.getAttribute(position).getName());
+		return result.toString();
+	}
+	
+
+	/**
+	 * 
+	 *
+	 *
+	 */
+	protected String createTableAliasingExpression(String alias, Relation relation) {
+		Preconditions.checkNotNull(relation);
+		StringBuilder result = new StringBuilder();
+		result.append(this.encodeName(relation.getName())).append(" AS ");
+		result.append(alias==null ? relation.getName():alias);
+		return result.toString();
+	}
+
+}