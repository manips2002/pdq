package uk.ac.ox.cs.pdq.reasoning.utility;

import java.util.Collection;
import java.util.Iterator;

import org.apache.log4j.Logger;

import uk.ac.ox.cs.pdq.db.Dependency;
import uk.ac.ox.cs.pdq.db.EGD;
import uk.ac.ox.cs.pdq.fol.Atom;
import uk.ac.ox.cs.pdq.fol.Predicate;
import uk.ac.ox.cs.pdq.fol.Query;

import com.google.common.collect.Sets;

// TODO: Auto-generated Javadoc
/**
 * The Class ReasonerUtility.
 *
 * @author Efthymia Tsamoura
 */
public class ReasonerUtility {

	/** The log. */
	protected static Logger log = Logger.getLogger(ReasonerUtility.class);
<<<<<<< HEAD

	/**
	 * Checks if is key.
	 *
	 * @param table the table
	 * @param candidateKeys the candidate keys
	 * @param constraints the constraints
	 * @param egdChaser the egd chaser
	 * @param detector the detector
	 * @return 		true if the input set of attributes is a key of the input table
	 */
	public boolean isKey(Table table, List<Attribute> candidateKeys, Collection<? extends Constraint<?,?>> constraints, ParallelEGDChaser egdChaser, DBHomomorphismManager detector) {
		//Create the set of EGDs that correspond to the given table and keys
		EGD egd = EGD.getEGDs(new Predicate(table.getName(),table.getHeader().size()), (List<Attribute>) table.getHeader(), candidateKeys);
		
		ConjunctiveQuery lquery = new ConjunctiveQuery(new Atom(new Predicate("Q", egd.getFree().size()), egd.getFree()), egd.getLeft());
		
		ConjunctiveQuery rquery = new ConjunctiveQuery(new Atom(new Predicate("Q", egd.getRight().getTerms().size()), egd.getRight().getTerms()), 
				Conjunction.of(egd.getRight().getAtoms()));
		
		//Creates a chase state that consists of the canonical database of the input query.
		ListState state = new DatabaseChaseListState(lquery, detector);
		return egdChaser.entails(state, lquery.getGroundingsProjectionOnFreeVars(), rquery, constraints);
	}
	
	
	/**
	 * Checks if is open trigger.
	 *
	 * @param match the match
	 * @param s the s
	 * @return 		true if the constraint kept in the input match has been already fired with the input homomorphism
	 */
	public boolean isOpenTrigger(Match match, ChaseState s) {
		Map<Variable, Constant> mapping = match.getMapping();
		Constraint constraint = (Constraint) match.getQuery();
		Constraint grounded = constraint.fire(mapping, true);
		return !s.getFiringGraph().isFired(constraint, grounded.getLeft().getAtoms());
	}
=======
>>>>>>> b090fb32
	
	/**
	 * 
	 * @param query
	 * @param dependencies
	 * @return
	 * 		the dependencies that are relevant to the input query.
	 * 		When chasing, one needs to maintain only the relevant relations and only fire the relevant dependencies.
	 * 
	 *  	The algorithm works as follows:
	 *  	Let RelevantRelations := relations in Q //initialize
			While (RelevantRelations changes) do
			{
				Let TGDs' := all tau in Sigma such that some relation R in RelevantRElations is in the head)
				//TGDs that can change some relevant relation
				Let Rels' := all relations in the body of a TGD in TGDs'
				RelevantRelations += Rels' 
			}
			Let RelevantTGDs:= all TGDs such that some relation in the head are in Rels
	 */
	public Collection<? extends Dependency<?,?>> findRelevant(Query<?> query, Collection<? extends Dependency<?,?>> dependencies) {
		Collection<Dependency<?,?>> relevantDependencies = Sets.newLinkedHashSet();
		Collection<Predicate> relevantPredicates = Sets.newLinkedHashSet();
		for(Atom atom:query.getBody().getAtoms()) {
			relevantPredicates.add(atom.getPredicate());
		}
		Collection<? extends Dependency<?,?>> dependenciesCopy = Sets.newLinkedHashSet(dependencies);
		boolean change = false;
		do {
			Iterator<? extends Dependency<?,?>> iterator = dependenciesCopy.iterator();
			while(iterator.hasNext()) {
				Dependency<?,?> dependency = iterator.next();
				for(Atom headAtom:dependency.getHead().getAtoms()) {
					if(relevantPredicates.contains(headAtom.getPredicate())) {
						for(Atom atom:dependency.getBody().getAtoms()) {
							relevantPredicates.add(atom.getPredicate());
						}
						//Remove from the dependency all the irrelevant atoms
						Dependency<?, ?> dep = dependency.clone();
						Iterator<Atom> it = null;
						it = dep.getHead().getAtoms().iterator();
						while(it.hasNext()) {
							if(!relevantPredicates.contains(it.next().getPredicate())) {
								it.remove();
							}
						}
						
						it = dep.getBody().getAtoms().iterator();
						while(it.hasNext()) {
							if(!relevantPredicates.contains(it.next().getPredicate())) {
								it.remove();
							}
						}
						relevantDependencies.add(dep);
						iterator.remove();
						change = true;
						break;
					}
				}
			}
			change = false;
		}while(change);
		return null;
	}
	
	/**
	 * 
	 * @param dependencies
	 * @return
	 * 		true if the input set of dependencies containts EGDs
	 */
	public static boolean checkEGDs(Collection<? extends Dependency> dependencies) {
		for(Dependency dependency:dependencies) {
			if(dependency instanceof EGD) {
				return true;
			}
		}
		return false;
	}
	
}
<|MERGE_RESOLUTION|>--- conflicted
+++ resolved
@@ -1,148 +1,106 @@
-package uk.ac.ox.cs.pdq.reasoning.utility;
-
-import java.util.Collection;
-import java.util.Iterator;
-
-import org.apache.log4j.Logger;
-
-import uk.ac.ox.cs.pdq.db.Dependency;
-import uk.ac.ox.cs.pdq.db.EGD;
-import uk.ac.ox.cs.pdq.fol.Atom;
-import uk.ac.ox.cs.pdq.fol.Predicate;
-import uk.ac.ox.cs.pdq.fol.Query;
-
-import com.google.common.collect.Sets;
-
-// TODO: Auto-generated Javadoc
-/**
- * The Class ReasonerUtility.
- *
- * @author Efthymia Tsamoura
- */
-public class ReasonerUtility {
-
-	/** The log. */
+package uk.ac.ox.cs.pdq.reasoning.utility;
+
+import java.util.Collection;
+import java.util.Iterator;
+
+import org.apache.log4j.Logger;
+
+import uk.ac.ox.cs.pdq.db.Dependency;
+import uk.ac.ox.cs.pdq.db.EGD;
+import uk.ac.ox.cs.pdq.fol.Atom;
+import uk.ac.ox.cs.pdq.fol.Predicate;
+import uk.ac.ox.cs.pdq.fol.Query;
+
+import com.google.common.collect.Sets;
+
+// TODO: Auto-generated Javadoc
+/**
+ * The Class ReasonerUtility.
+ *
+ * @author Efthymia Tsamoura
+ */
+public class ReasonerUtility {
+
+	/** The log. */
 	protected static Logger log = Logger.getLogger(ReasonerUtility.class);
-<<<<<<< HEAD
-
-	/**
-	 * Checks if is key.
-	 *
-	 * @param table the table
-	 * @param candidateKeys the candidate keys
-	 * @param constraints the constraints
-	 * @param egdChaser the egd chaser
-	 * @param detector the detector
-	 * @return 		true if the input set of attributes is a key of the input table
-	 */
-	public boolean isKey(Table table, List<Attribute> candidateKeys, Collection<? extends Constraint<?,?>> constraints, ParallelEGDChaser egdChaser, DBHomomorphismManager detector) {
-		//Create the set of EGDs that correspond to the given table and keys
-		EGD egd = EGD.getEGDs(new Predicate(table.getName(),table.getHeader().size()), (List<Attribute>) table.getHeader(), candidateKeys);
-		
-		ConjunctiveQuery lquery = new ConjunctiveQuery(new Atom(new Predicate("Q", egd.getFree().size()), egd.getFree()), egd.getLeft());
-		
-		ConjunctiveQuery rquery = new ConjunctiveQuery(new Atom(new Predicate("Q", egd.getRight().getTerms().size()), egd.getRight().getTerms()), 
-				Conjunction.of(egd.getRight().getAtoms()));
-		
-		//Creates a chase state that consists of the canonical database of the input query.
-		ListState state = new DatabaseChaseListState(lquery, detector);
-		return egdChaser.entails(state, lquery.getGroundingsProjectionOnFreeVars(), rquery, constraints);
-	}
-	
-	
-	/**
-	 * Checks if is open trigger.
-	 *
-	 * @param match the match
-	 * @param s the s
-	 * @return 		true if the constraint kept in the input match has been already fired with the input homomorphism
-	 */
-	public boolean isOpenTrigger(Match match, ChaseState s) {
-		Map<Variable, Constant> mapping = match.getMapping();
-		Constraint constraint = (Constraint) match.getQuery();
-		Constraint grounded = constraint.fire(mapping, true);
-		return !s.getFiringGraph().isFired(constraint, grounded.getLeft().getAtoms());
-	}
-=======
->>>>>>> b090fb32
-	
-	/**
-	 * 
-	 * @param query
-	 * @param dependencies
-	 * @return
-	 * 		the dependencies that are relevant to the input query.
-	 * 		When chasing, one needs to maintain only the relevant relations and only fire the relevant dependencies.
-	 * 
-	 *  	The algorithm works as follows:
-	 *  	Let RelevantRelations := relations in Q //initialize
-			While (RelevantRelations changes) do
-			{
-				Let TGDs' := all tau in Sigma such that some relation R in RelevantRElations is in the head)
-				//TGDs that can change some relevant relation
-				Let Rels' := all relations in the body of a TGD in TGDs'
-				RelevantRelations += Rels' 
-			}
-			Let RelevantTGDs:= all TGDs such that some relation in the head are in Rels
-	 */
-	public Collection<? extends Dependency<?,?>> findRelevant(Query<?> query, Collection<? extends Dependency<?,?>> dependencies) {
-		Collection<Dependency<?,?>> relevantDependencies = Sets.newLinkedHashSet();
-		Collection<Predicate> relevantPredicates = Sets.newLinkedHashSet();
-		for(Atom atom:query.getBody().getAtoms()) {
-			relevantPredicates.add(atom.getPredicate());
-		}
-		Collection<? extends Dependency<?,?>> dependenciesCopy = Sets.newLinkedHashSet(dependencies);
-		boolean change = false;
-		do {
-			Iterator<? extends Dependency<?,?>> iterator = dependenciesCopy.iterator();
-			while(iterator.hasNext()) {
-				Dependency<?,?> dependency = iterator.next();
-				for(Atom headAtom:dependency.getHead().getAtoms()) {
-					if(relevantPredicates.contains(headAtom.getPredicate())) {
-						for(Atom atom:dependency.getBody().getAtoms()) {
-							relevantPredicates.add(atom.getPredicate());
-						}
-						//Remove from the dependency all the irrelevant atoms
-						Dependency<?, ?> dep = dependency.clone();
-						Iterator<Atom> it = null;
-						it = dep.getHead().getAtoms().iterator();
-						while(it.hasNext()) {
-							if(!relevantPredicates.contains(it.next().getPredicate())) {
-								it.remove();
-							}
-						}
-						
-						it = dep.getBody().getAtoms().iterator();
-						while(it.hasNext()) {
-							if(!relevantPredicates.contains(it.next().getPredicate())) {
-								it.remove();
-							}
-						}
-						relevantDependencies.add(dep);
-						iterator.remove();
-						change = true;
-						break;
-					}
-				}
-			}
-			change = false;
-		}while(change);
-		return null;
-	}
-	
-	/**
-	 * 
-	 * @param dependencies
-	 * @return
-	 * 		true if the input set of dependencies containts EGDs
-	 */
-	public static boolean checkEGDs(Collection<? extends Dependency> dependencies) {
-		for(Dependency dependency:dependencies) {
-			if(dependency instanceof EGD) {
-				return true;
-			}
-		}
-		return false;
-	}
-	
-}
+	
+	/**
+	 * 
+	 * @param query
+	 * @param dependencies
+	 * @return
+	 * 		the dependencies that are relevant to the input query.
+	 * 		When chasing, one needs to maintain only the relevant relations and only fire the relevant dependencies.
+	 * 
+	 *  	The algorithm works as follows:
+	 *  	Let RelevantRelations := relations in Q //initialize
+			While (RelevantRelations changes) do
+			{
+				Let TGDs' := all tau in Sigma such that some relation R in RelevantRElations is in the head)
+				//TGDs that can change some relevant relation
+				Let Rels' := all relations in the body of a TGD in TGDs'
+				RelevantRelations += Rels' 
+			}
+			Let RelevantTGDs:= all TGDs such that some relation in the head are in Rels
+	 */
+	public Collection<? extends Dependency<?,?>> findRelevant(Query<?> query, Collection<? extends Dependency<?,?>> dependencies) {
+		Collection<Dependency<?,?>> relevantDependencies = Sets.newLinkedHashSet();
+		Collection<Predicate> relevantPredicates = Sets.newLinkedHashSet();
+		for(Atom atom:query.getBody().getAtoms()) {
+			relevantPredicates.add(atom.getPredicate());
+		}
+		Collection<? extends Dependency<?,?>> dependenciesCopy = Sets.newLinkedHashSet(dependencies);
+		boolean change = false;
+		do {
+			Iterator<? extends Dependency<?,?>> iterator = dependenciesCopy.iterator();
+			while(iterator.hasNext()) {
+				Dependency<?,?> dependency = iterator.next();
+				for(Atom headAtom:dependency.getHead().getAtoms()) {
+					if(relevantPredicates.contains(headAtom.getPredicate())) {
+						for(Atom atom:dependency.getBody().getAtoms()) {
+							relevantPredicates.add(atom.getPredicate());
+						}
+						//Remove from the dependency all the irrelevant atoms
+						Dependency<?, ?> dep = dependency.clone();
+						Iterator<Atom> it = null;
+						it = dep.getHead().getAtoms().iterator();
+						while(it.hasNext()) {
+							if(!relevantPredicates.contains(it.next().getPredicate())) {
+								it.remove();
+							}
+						}
+						
+						it = dep.getBody().getAtoms().iterator();
+						while(it.hasNext()) {
+							if(!relevantPredicates.contains(it.next().getPredicate())) {
+								it.remove();
+							}
+						}
+						relevantDependencies.add(dep);
+						iterator.remove();
+						change = true;
+						break;
+					}
+				}
+			}
+			change = false;
+		}while(change);
+		return null;
+	}
+	
+	/**
+	 * 
+	 * @param dependencies
+	 * @return
+	 * 		true if the input set of dependencies containts EGDs
+	 */
+	public static boolean checkEGDs(Collection<? extends Dependency> dependencies) {
+		for(Dependency dependency:dependencies) {
+			if(dependency instanceof EGD) {
+				return true;
+			}
+		}
+		return false;
+	}
+	
+}