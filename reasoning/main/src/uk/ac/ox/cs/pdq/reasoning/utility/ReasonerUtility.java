package uk.ac.ox.cs.pdq.reasoning.utility;

import java.util.Collection;
import java.util.Iterator;

import org.apache.log4j.Logger;

import uk.ac.ox.cs.pdq.fol.Atom;
<<<<<<< HEAD
import uk.ac.ox.cs.pdq.fol.ConjunctiveQuery;
=======
import uk.ac.ox.cs.pdq.fol.Dependency;
import uk.ac.ox.cs.pdq.fol.EGD;
>>>>>>> ed9108e1
import uk.ac.ox.cs.pdq.fol.Predicate;

import com.google.common.collect.Sets;

// TODO: Auto-generated Javadoc
/**
 * The Class ReasonerUtility.
 *
 * @author Efthymia Tsamoura
 */
public class ReasonerUtility {

	/** The log. */
	protected static Logger log = Logger.getLogger(ReasonerUtility.class);
	
	/**
	 * 
	 * @param query
	 * @param dependencies
	 * @return
	 * 		the dependencies that are relevant to the input query.
	 * 		When chasing, one needs to maintain only the relevant relations and only fire the relevant dependencies.
	 * 
	 *  	The algorithm works as follows:
	 *  	Let RelevantRelations := relations in Q //initialize
			While (RelevantRelations changes) do
			{
				Let TGDs' := all tau in Sigma such that some relation R in RelevantRElations is in the head)
				//TGDs that can change some relevant relation
				Let Rels' := all relations in the body of a TGD in TGDs'
				RelevantRelations += Rels' 
			}
			Let RelevantTGDs:= all TGDs such that some relation in the head are in Rels
	 */
	public Collection<? extends Dependency> findRelevant(ConjunctiveQuery query, Collection<? extends Dependency> dependencies) {
		Collection<Dependency> relevantDependencies = Sets.newLinkedHashSet();
		Collection<Predicate> relevantPredicates = Sets.newLinkedHashSet();
		for(Atom atom:query.getAtoms()) {
			relevantPredicates.add(atom.getPredicate());
		}
		Collection<? extends Dependency> dependenciesCopy = Sets.newLinkedHashSet(dependencies);
		boolean change = false;
		do {
			Iterator<? extends Dependency> iterator = dependenciesCopy.iterator();
			while(iterator.hasNext()) {
				Dependency dependency = iterator.next();
				for(Atom headAtom:dependency.getHead().getAtoms()) {
					if(relevantPredicates.contains(headAtom.getPredicate())) {
						for(Atom atom:dependency.getBody().getAtoms()) {
							relevantPredicates.add(atom.getPredicate());
						}
						//Remove from the dependency all the irrelevant atoms
						Dependency dep = new Dependency(dependency.getBody(), dependency.getHead());
						Iterator<Atom> it = null;
						it = dep.getHead().getAtoms().iterator();
						while(it.hasNext()) {
							if(!relevantPredicates.contains(it.next().getPredicate())) {
								it.remove();
							}
						}
						
						it = dep.getBody().getAtoms().iterator();
						while(it.hasNext()) {
							if(!relevantPredicates.contains(it.next().getPredicate())) {
								it.remove();
							}
						}
						relevantDependencies.add(dep);
						iterator.remove();
						change = true;
						break;
					}
				}
			}
			change = false;
		}while(change);
		return null;
	}
	
	/**
	 * 
	 * @param dependencies
	 * @return
	 * 		true if the input set of dependencies containts EGDs
	 */
	public static boolean checkEGDs(Collection<? extends Dependency> dependencies) {
		for(Dependency dependency:dependencies) {
			if(dependency instanceof EGD) {
				return true;
			}
		}
		return false;
	}
	
}
<|MERGE_RESOLUTION|>--- conflicted
+++ resolved
@@ -1,109 +1,106 @@
-package uk.ac.ox.cs.pdq.reasoning.utility;
-
-import java.util.Collection;
-import java.util.Iterator;
-
-import org.apache.log4j.Logger;
-
+package uk.ac.ox.cs.pdq.reasoning.utility;
+
+import java.util.Collection;
+import java.util.Iterator;
+
+import org.apache.log4j.Logger;
+
 import uk.ac.ox.cs.pdq.fol.Atom;
-<<<<<<< HEAD
-import uk.ac.ox.cs.pdq.fol.ConjunctiveQuery;
-=======
-import uk.ac.ox.cs.pdq.fol.Dependency;
-import uk.ac.ox.cs.pdq.fol.EGD;
->>>>>>> ed9108e1
-import uk.ac.ox.cs.pdq.fol.Predicate;
-
-import com.google.common.collect.Sets;
-
-// TODO: Auto-generated Javadoc
-/**
- * The Class ReasonerUtility.
- *
- * @author Efthymia Tsamoura
- */
-public class ReasonerUtility {
-
-	/** The log. */
+import uk.ac.ox.cs.pdq.fol.ConjunctiveQuery;
+import uk.ac.ox.cs.pdq.fol.Dependency;
+import uk.ac.ox.cs.pdq.fol.EGD;
+import uk.ac.ox.cs.pdq.fol.Predicate;
+
+import com.google.common.collect.Sets;
+
+// TODO: Auto-generated Javadoc
+/**
+ * The Class ReasonerUtility.
+ *
+ * @author Efthymia Tsamoura
+ */
+public class ReasonerUtility {
+
+	/** The log. */
 	protected static Logger log = Logger.getLogger(ReasonerUtility.class);
-	
-	/**
-	 * 
-	 * @param query
-	 * @param dependencies
-	 * @return
-	 * 		the dependencies that are relevant to the input query.
-	 * 		When chasing, one needs to maintain only the relevant relations and only fire the relevant dependencies.
-	 * 
-	 *  	The algorithm works as follows:
-	 *  	Let RelevantRelations := relations in Q //initialize
-			While (RelevantRelations changes) do
-			{
-				Let TGDs' := all tau in Sigma such that some relation R in RelevantRElations is in the head)
-				//TGDs that can change some relevant relation
-				Let Rels' := all relations in the body of a TGD in TGDs'
-				RelevantRelations += Rels' 
-			}
-			Let RelevantTGDs:= all TGDs such that some relation in the head are in Rels
-	 */
-	public Collection<? extends Dependency> findRelevant(ConjunctiveQuery query, Collection<? extends Dependency> dependencies) {
-		Collection<Dependency> relevantDependencies = Sets.newLinkedHashSet();
-		Collection<Predicate> relevantPredicates = Sets.newLinkedHashSet();
-		for(Atom atom:query.getAtoms()) {
-			relevantPredicates.add(atom.getPredicate());
-		}
-		Collection<? extends Dependency> dependenciesCopy = Sets.newLinkedHashSet(dependencies);
-		boolean change = false;
-		do {
-			Iterator<? extends Dependency> iterator = dependenciesCopy.iterator();
-			while(iterator.hasNext()) {
-				Dependency dependency = iterator.next();
-				for(Atom headAtom:dependency.getHead().getAtoms()) {
-					if(relevantPredicates.contains(headAtom.getPredicate())) {
-						for(Atom atom:dependency.getBody().getAtoms()) {
-							relevantPredicates.add(atom.getPredicate());
-						}
-						//Remove from the dependency all the irrelevant atoms
-						Dependency dep = new Dependency(dependency.getBody(), dependency.getHead());
-						Iterator<Atom> it = null;
-						it = dep.getHead().getAtoms().iterator();
-						while(it.hasNext()) {
-							if(!relevantPredicates.contains(it.next().getPredicate())) {
-								it.remove();
-							}
-						}
-						
-						it = dep.getBody().getAtoms().iterator();
-						while(it.hasNext()) {
-							if(!relevantPredicates.contains(it.next().getPredicate())) {
-								it.remove();
-							}
-						}
-						relevantDependencies.add(dep);
-						iterator.remove();
-						change = true;
-						break;
-					}
-				}
-			}
-			change = false;
-		}while(change);
-		return null;
-	}
-	
-	/**
-	 * 
-	 * @param dependencies
-	 * @return
-	 * 		true if the input set of dependencies containts EGDs
-	 */
-	public static boolean checkEGDs(Collection<? extends Dependency> dependencies) {
-		for(Dependency dependency:dependencies) {
-			if(dependency instanceof EGD) {
-				return true;
-			}
-		}
-		return false;
-	}
-	
-}
+	
+	/**
+	 * 
+	 * @param query
+	 * @param dependencies
+	 * @return
+	 * 		the dependencies that are relevant to the input query.
+	 * 		When chasing, one needs to maintain only the relevant relations and only fire the relevant dependencies.
+	 * 
+	 *  	The algorithm works as follows:
+	 *  	Let RelevantRelations := relations in Q //initialize
+			While (RelevantRelations changes) do
+			{
+				Let TGDs' := all tau in Sigma such that some relation R in RelevantRElations is in the head)
+				//TGDs that can change some relevant relation
+				Let Rels' := all relations in the body of a TGD in TGDs'
+				RelevantRelations += Rels' 
+			}
+			Let RelevantTGDs:= all TGDs such that some relation in the head are in Rels
+	 */
+	public Collection<? extends Dependency> findRelevant(ConjunctiveQuery query, Collection<? extends Dependency> dependencies) {
+		Collection<Dependency> relevantDependencies = Sets.newLinkedHashSet();
+		Collection<Predicate> relevantPredicates = Sets.newLinkedHashSet();
+		for(Atom atom:query.getAtoms()) {
+			relevantPredicates.add(atom.getPredicate());
+		}
+		Collection<? extends Dependency> dependenciesCopy = Sets.newLinkedHashSet(dependencies);
+		boolean change = false;
+		do {
+			Iterator<? extends Dependency> iterator = dependenciesCopy.iterator();
+			while(iterator.hasNext()) {
+				Dependency dependency = iterator.next();
+				for(Atom headAtom:dependency.getHead().getAtoms()) {
+					if(relevantPredicates.contains(headAtom.getPredicate())) {
+						for(Atom atom:dependency.getBody().getAtoms()) {
+							relevantPredicates.add(atom.getPredicate());
+						}
+						//Remove from the dependency all the irrelevant atoms
+						Dependency dep = new Dependency(dependency.getBody(), dependency.getHead());
+						Iterator<Atom> it = null;
+						it = dep.getHead().getAtoms().iterator();
+						while(it.hasNext()) {
+							if(!relevantPredicates.contains(it.next().getPredicate())) {
+								it.remove();
+							}
+						}
+						
+						it = dep.getBody().getAtoms().iterator();
+						while(it.hasNext()) {
+							if(!relevantPredicates.contains(it.next().getPredicate())) {
+								it.remove();
+							}
+						}
+						relevantDependencies.add(dep);
+						iterator.remove();
+						change = true;
+						break;
+					}
+				}
+			}
+			change = false;
+		}while(change);
+		return null;
+	}
+	
+	/**
+	 * 
+	 * @param dependencies
+	 * @return
+	 * 		true if the input set of dependencies containts EGDs
+	 */
+	public static boolean checkEGDs(Collection<? extends Dependency> dependencies) {
+		for(Dependency dependency:dependencies) {
+			if(dependency instanceof EGD) {
+				return true;
+			}
+		}
+		return false;
+	}
+	
+}