--- conflicted
+++ resolved
@@ -1,397 +1,383 @@
-package uk.ac.ox.cs.pdq.test.runtime;
-
-import java.io.File;
-import java.io.FileInputStream;
-import java.io.FileNotFoundException;
-import java.io.FilenameFilter;
-import java.io.IOException;
-import java.sql.Connection;
-import java.sql.SQLException;
-import java.util.ArrayList;
-import java.util.Arrays;
-import java.util.List;
-
-import org.apache.log4j.Logger;
-
-import uk.ac.ox.cs.pdq.cost.CostParameters;
-import uk.ac.ox.cs.pdq.db.DatabaseConnection;
-import uk.ac.ox.cs.pdq.db.DatabaseInstance;
-import uk.ac.ox.cs.pdq.db.DatabaseParameters;
-import uk.ac.ox.cs.pdq.db.Schema;
-import uk.ac.ox.cs.pdq.reasoning.ReasoningParameters;
-import uk.ac.ox.cs.pdq.reasoning.chase.state.DatabaseChaseInstance;
-import uk.ac.ox.cs.pdq.db.sql.MySQLStatementBuilder;
-import uk.ac.ox.cs.pdq.fol.Atom;
-import uk.ac.ox.cs.pdq.fol.ConjunctiveQuery;
-import uk.ac.ox.cs.pdq.io.pretty.DataReader;
-import uk.ac.ox.cs.pdq.io.xml.DAGPlanReader;
-import uk.ac.ox.cs.pdq.io.xml.LeftDeepPlanReader;
-import uk.ac.ox.cs.pdq.io.xml.QueryReader;
-import uk.ac.ox.cs.pdq.io.xml.SchemaReader;
-import uk.ac.ox.cs.pdq.logging.ProgressLogger;
-import uk.ac.ox.cs.pdq.logging.SimpleProgressLogger;
-import uk.ac.ox.cs.pdq.plan.Plan;
-import uk.ac.ox.cs.pdq.planner.ExplorationSetUp;
-import uk.ac.ox.cs.pdq.planner.PlannerParameters;
-import uk.ac.ox.cs.pdq.planner.accessibleschema.AccessibleSchema;
-import uk.ac.ox.cs.pdq.planner.logging.IntervalEventDrivenLogger;
-import uk.ac.ox.cs.pdq.runtime.EvaluationException;
-import uk.ac.ox.cs.pdq.runtime.Runtime;
-import uk.ac.ox.cs.pdq.runtime.RuntimeParameters;
-import uk.ac.ox.cs.pdq.runtime.RuntimeParameters.ExecutorTypes;
-import uk.ac.ox.cs.pdq.runtime.exec.AccessException;
-import uk.ac.ox.cs.pdq.runtime.exec.MiddlewareException;
-import uk.ac.ox.cs.pdq.test.Bootstrap.Command;
-import uk.ac.ox.cs.pdq.test.RegressionParameters;
-import uk.ac.ox.cs.pdq.test.RegressionTest;
-import uk.ac.ox.cs.pdq.test.RegressionTestException;
-import uk.ac.ox.cs.pdq.test.acceptance.AcceptanceCriterion;
-import uk.ac.ox.cs.pdq.test.acceptance.AcceptanceCriterion.AcceptanceLevels;
-import uk.ac.ox.cs.pdq.test.acceptance.AcceptanceCriterion.AcceptanceResult;
-import uk.ac.ox.cs.pdq.test.acceptance.ExpectedCardinalityAcceptanceCheck;
-import uk.ac.ox.cs.pdq.test.acceptance.SetEquivalentResultSetsAcceptanceCheck;
-import uk.ac.ox.cs.pdq.test.util.DataValidationImplementation;
-import uk.ac.ox.cs.pdq.util.Result;
-
-import com.beust.jcommander.Parameter;
-import com.beust.jcommander.Parameters;
-
-// TODO: Auto-generated Javadoc
-/**
- * Runs regression tests for the runtime, evaluated plans may come in
- * pre-serialized plan files or directly from the planner.
- * 
- * @author Julien Leblay
- */
-public class RuntimeTest extends RegressionTest {
-
-	/** Runner's logger. */
-	private static Logger log = Logger.getLogger(RuntimeTest.class);
-
-	/**  File name where planning related parameters must be stored in a test case directory. */
-	private static final String PLAN_PARAMETERS_FILE = "case.properties";
-
-	/**  File name where the schema must be stored in a test case directory. */
-	private static final String SCHEMA_FILE = "schema.xml";
-
-	/**  File name where the query must be stored in a test case directory. */
-	private static final String QUERY_FILE = "query.xml";
-
-	/**  File name where the expected plan must be stored in a test case directory. */
-	private static final String PLAN_FILE = "expected-plan.xml";
-
-	/**  File name where the input data must be stored in a test case directory. */
-	private static final String DATA_FILE_EXTENSION = ".txt";
-
-	/** The full. */
-	private final boolean full;
-
-	/** The validation. */
-	private final boolean validation;
-
-	/**
-	 * The Class RuntimeTestCommand.
+package uk.ac.ox.cs.pdq.test.runtime;
+
+import java.io.File;
+import java.io.FileInputStream;
+import java.io.FileNotFoundException;
+import java.io.FilenameFilter;
+import java.io.IOException;
+import java.sql.Connection;
+import java.sql.SQLException;
+import java.util.ArrayList;
+import java.util.Arrays;
+import java.util.List;
+
+import org.apache.log4j.Logger;
+
+import uk.ac.ox.cs.pdq.cost.CostParameters;
+import uk.ac.ox.cs.pdq.db.DatabaseConnection;
+import uk.ac.ox.cs.pdq.db.DatabaseInstance;
+import uk.ac.ox.cs.pdq.db.DatabaseParameters;
+import uk.ac.ox.cs.pdq.db.Schema;
+import uk.ac.ox.cs.pdq.reasoning.ReasoningParameters;
+import uk.ac.ox.cs.pdq.reasoning.chase.state.DatabaseChaseInstance;
+import uk.ac.ox.cs.pdq.db.sql.MySQLStatementBuilder;
+import uk.ac.ox.cs.pdq.fol.Atom;
+import uk.ac.ox.cs.pdq.fol.ConjunctiveQuery;
+import uk.ac.ox.cs.pdq.io.pretty.DataReader;
+import uk.ac.ox.cs.pdq.io.xml.DAGPlanReader;
+import uk.ac.ox.cs.pdq.io.xml.LeftDeepPlanReader;
+import uk.ac.ox.cs.pdq.io.xml.QueryReader;
+import uk.ac.ox.cs.pdq.io.xml.SchemaReader;
+import uk.ac.ox.cs.pdq.logging.ProgressLogger;
+import uk.ac.ox.cs.pdq.logging.SimpleProgressLogger;
+import uk.ac.ox.cs.pdq.plan.Plan;
+import uk.ac.ox.cs.pdq.planner.ExplorationSetUp;
+import uk.ac.ox.cs.pdq.planner.PlannerParameters;
+import uk.ac.ox.cs.pdq.planner.accessibleschema.AccessibleSchema;
+import uk.ac.ox.cs.pdq.planner.logging.IntervalEventDrivenLogger;
+import uk.ac.ox.cs.pdq.runtime.EvaluationException;
+import uk.ac.ox.cs.pdq.runtime.Runtime;
+import uk.ac.ox.cs.pdq.runtime.RuntimeParameters;
+import uk.ac.ox.cs.pdq.runtime.RuntimeParameters.ExecutorTypes;
+import uk.ac.ox.cs.pdq.runtime.exec.AccessException;
+import uk.ac.ox.cs.pdq.runtime.exec.MiddlewareException;
+import uk.ac.ox.cs.pdq.test.Bootstrap.Command;
+import uk.ac.ox.cs.pdq.test.RegressionParameters;
+import uk.ac.ox.cs.pdq.test.RegressionTest;
+import uk.ac.ox.cs.pdq.test.RegressionTestException;
+import uk.ac.ox.cs.pdq.test.acceptance.AcceptanceCriterion;
+import uk.ac.ox.cs.pdq.test.acceptance.AcceptanceCriterion.AcceptanceLevels;
+import uk.ac.ox.cs.pdq.test.acceptance.AcceptanceCriterion.AcceptanceResult;
+import uk.ac.ox.cs.pdq.test.acceptance.ExpectedCardinalityAcceptanceCheck;
+import uk.ac.ox.cs.pdq.test.acceptance.SetEquivalentResultSetsAcceptanceCheck;
+import uk.ac.ox.cs.pdq.test.util.DataValidationImplementation;
+import uk.ac.ox.cs.pdq.util.Result;
+
+import com.beust.jcommander.Parameter;
+import com.beust.jcommander.Parameters;
+
+// TODO: Auto-generated Javadoc
+/**
+ * Runs regression tests for the runtime, evaluated plans may come in
+ * pre-serialized plan files or directly from the planner.
+ * 
+ * @author Julien Leblay
+ */
+public class RuntimeTest extends RegressionTest {
+
+	/** Runner's logger. */
+	private static Logger log = Logger.getLogger(RuntimeTest.class);
+
+	/**  File name where planning related parameters must be stored in a test case directory. */
+	private static final String PLAN_PARAMETERS_FILE = "case.properties";
+
+	/**  File name where the schema must be stored in a test case directory. */
+	private static final String SCHEMA_FILE = "schema.xml";
+
+	/**  File name where the query must be stored in a test case directory. */
+	private static final String QUERY_FILE = "query.xml";
+
+	/**  File name where the expected plan must be stored in a test case directory. */
+	private static final String PLAN_FILE = "expected-plan.xml";
+
+	/**  File name where the input data must be stored in a test case directory. */
+	private static final String DATA_FILE_EXTENSION = ".txt";
+
+	/** The full. */
+	private final boolean full;
+
+	/** The validation. */
+	private final boolean validation;
+
+	/**
+	 * The Class RuntimeTestCommand.
+	 */
+	@Parameters(separators = ",", commandDescription = "Runs regression tests on the runtime libraries.")
+	public static class RuntimeTestCommand extends Command {
+
+		/** The full. */
+		@Parameter(names = { "-f", "--full-run" }, required = false,
+				description = "If true, the planner is used to create a plan, otherwise the plan is read from file. Default is false")
+		private boolean full = false;
+
+		/** The validation. */
+		@Parameter(names = { "-d", "--data-validation" },
+				required = false, description = "If true, we check whether the data satisfy the schema dependencies or not. Default is false")
+		private boolean validation = false;
+
+		/**
+		 * Instantiates a new runtime test command.
+		 */
+		public RuntimeTestCommand() {
+			super("runtime");
+		}
+
+		/* (non-Javadoc)
+		 * @see uk.ac.ox.cs.pdq.test.Bootstrap.Command#execute()
+		 */
+		@Override
+		public void execute() throws RegressionTestException, IOException, ReflectiveOperationException {
+			new RuntimeTest(this.full, this.validation).recursiveRun(new File(getInput()));
+		}
+	}
+
+	/**
+	 * Sets up a regression test for the given test case directory.
+	 *
+	 * @param fr the fr
+	 * @param dv the dv
+	 * @throws ReflectiveOperationException the reflective operation exception
+	 * @throws IOException Signals that an I/O exception has occurred.
+	 * @throws RegressionTestException the regression test exception
+	 */
+	public RuntimeTest(boolean fr, boolean dv) throws ReflectiveOperationException, IOException, RegressionTestException {
+		this.full = fr;
+		this.validation = dv;
+	}
+
+	/**
+	 * Runs all the test case in the given directory.
+	 *
+	 * @param directory the directory
+	 * @return boolean
+	 * @throws RegressionTestException the regression test exception
+	 * @throws IOException Signals that an I/O exception has occurred.
+	 * @throws ReflectiveOperationException the reflective operation exception
+	 */
+	@Override
+	protected boolean run(File directory) throws RegressionTestException, IOException, ReflectiveOperationException {
+		return this.loadCase(directory, this.full);
+	}
+	
+	/**
+	 * Validate data.
+	 *
+	 * @param directory File
+	 * @param schema Schema
+	 * @param query Query
+	 * @throws EvaluationException the evaluation exception
+	 * @throws SQLException 
 	 */
-	@Parameters(separators = ",", commandDescription = "Runs regression tests on the runtime libraries.")
-	public static class RuntimeTestCommand extends Command {
-
-		/** The full. */
-		@Parameter(names = { "-f", "--full-run" }, required = false,
-				description = "If true, the planner is used to create a plan, otherwise the plan is read from file. Default is false")
-		private boolean full = false;
-
-		/** The validation. */
-		@Parameter(names = { "-d", "--data-validation" },
-				required = false, description = "If true, we check whether the data satisfy the schema dependencies or not. Default is false")
-		private boolean validation = false;
-
-		/**
-		 * Instantiates a new runtime test command.
-		 */
-		public RuntimeTestCommand() {
-			super("runtime");
-		}
-
-		/* (non-Javadoc)
-		 * @see uk.ac.ox.cs.pdq.test.Bootstrap.Command#execute()
-		 */
-		@Override
-		public void execute() throws RegressionTestException, IOException, ReflectiveOperationException {
-			new RuntimeTest(this.full, this.validation).recursiveRun(new File(getInput()));
-		}
-	}
-
-	/**
-	 * Sets up a regression test for the given test case directory.
-	 *
-	 * @param fr the fr
-	 * @param dv the dv
-	 * @throws ReflectiveOperationException the reflective operation exception
-	 * @throws IOException Signals that an I/O exception has occurred.
-	 * @throws RegressionTestException the regression test exception
+	private static void validateData(File directory, Schema schema, ConjunctiveQuery query) throws EvaluationException, SQLException {
+		PlannerParameters plParams = new PlannerParameters(new File(directory.getAbsolutePath() + '/' + PLAN_PARAMETERS_FILE));
+		ReasoningParameters reasoningParams = new ReasoningParameters(new File(directory.getAbsolutePath() + '/' + PLAN_PARAMETERS_FILE));
+		DatabaseParameters dbParams = new DatabaseParameters(new File(directory.getAbsolutePath() + '/' + PLAN_PARAMETERS_FILE));
+		
+		AccessibleSchema accessibleSchema = new AccessibleSchema(schema);
+		ConjunctiveQuery accessibleQuery = accessibleSchema.accessible(query);				
+		try  
+		{
+			DatabaseChaseInstance dbinst = new DatabaseChaseInstance(query,new DatabaseConnection(dbParams, schema));
+//			chaseState.addQuery(accessibleQuery);
+			DataValidationImplementation dataValidator = new DataValidationImplementation(schema, dbinst);
+			dataValidator.validate();
+//			chaseState.clearQuery();
+		} catch (Exception e) {
+			throw new EvaluationException(e.getMessage(), e);
+		}
+	}
+
+	/**
+	 * Obtain plan.
+	 *
+	 * @param directory File
+	 * @param schema Schema
+	 * @param query Query
+	 * @param full boolean
+	 * @return Plan
 	 */
-	public RuntimeTest(boolean fr, boolean dv) throws ReflectiveOperationException, IOException, RegressionTestException {
-		this.full = fr;
-		this.validation = dv;
-	}
-
-	/**
-	 * Runs all the test case in the given directory.
-	 *
-	 * @param directory the directory
-	 * @return boolean
-	 * @throws RegressionTestException the regression test exception
-	 * @throws IOException Signals that an I/O exception has occurred.
-	 * @throws ReflectiveOperationException the reflective operation exception
+	private Plan obtainPlan(File directory, Schema schema, ConjunctiveQuery query, boolean full) {
+		if (full) {
+			PlannerParameters plParams = new PlannerParameters(new File(directory.getAbsolutePath() + '/' + PLAN_PARAMETERS_FILE));
+			CostParameters costParams = new CostParameters(new File(directory.getAbsolutePath() + '/' + PLAN_PARAMETERS_FILE));
+			ReasoningParameters reasoningParams = new ReasoningParameters(new File(directory.getAbsolutePath() + '/' + PLAN_PARAMETERS_FILE));
+			DatabaseParameters dbParams = new DatabaseParameters(new File(directory.getAbsolutePath() + '/' + PLAN_PARAMETERS_FILE));
+			try (ProgressLogger pLog = new SimpleProgressLogger(this.out)) {
+				ExplorationSetUp planner = new ExplorationSetUp(plParams, costParams, reasoningParams, dbParams, schema);
+				planner.registerEventHandler(new IntervalEventDrivenLogger(pLog, plParams.getLogIntervals(), plParams.getShortLogIntervals()));
+				return planner.search(query);
+			} catch (Exception e) {
+				log.debug(e);
+				return null;
+			}
+		}
+		try (FileInputStream pis = new FileInputStream(directory.getAbsolutePath() + '/' + PLAN_FILE)) {
+			try {
+				return new LeftDeepPlanReader(schema).read(pis); 
+			} catch (Exception re) {
+				try (FileInputStream bis = new FileInputStream(directory.getAbsolutePath() + '/' + PLAN_FILE)) {
+					return new DAGPlanReader(schema).read(bis); 
+				}
+			}
+		} catch (IOException e) {
+			log.debug(e);
+			return null;
+		}
+	}
+	
+	/**
+	 * Runs a single test case base on the.
+	 *
+	 * @param directory the directory
+	 * @param full boolean
+	 * @return boolean
+	 * @throws ReflectiveOperationException the reflective operation exception
+	 * @throws AccessException the access exception
+	 */
+	private boolean loadCase(File directory, boolean full) throws ReflectiveOperationException {
+		boolean result = true;
+		try(FileInputStream sis = new FileInputStream(directory.getAbsolutePath() + '/' + SCHEMA_FILE);
+			FileInputStream qis = new FileInputStream(directory.getAbsolutePath() + '/' + QUERY_FILE);) {
+
+			this.out.println("Starting case '" + directory.getAbsolutePath() + "'");
+
+			// Loading schema & query
+			Schema schema = new SchemaReader().read(sis);
+			ConjunctiveQuery query = new QueryReader(schema).read(qis);
+			if (schema == null || query == null) {
+				this.out.println("\tSKIP: Could not read schema/query in " + directory.getAbsolutePath());
+				return true;
+			}
+			if (this.validation) {
+				validateData(directory, schema, query);
+			}
+
+			Plan plan = this.obtainPlan(directory, schema, query, full);
+			if (plan == null || plan.isEmpty()) {
+				this.out.println("\tSKIP: Plan is empty in " + directory.getAbsolutePath());
+				return true;
+			}
+
+			// Loading data
+			List<Atom> facts = null;
+			String[] dataFiles = directory.list(new FilenameFilter() {
+				@Override
+				public boolean accept(File dir, String name) {
+					return name.endsWith(DATA_FILE_EXTENSION);
+				}
+			});
+			if (dataFiles != null && dataFiles.length > 0) {
+				for (String d : dataFiles) {
+					File dataFile = new File(directory.getAbsolutePath() + '/' + d);
+					if (dataFile.exists()) {
+						try (FileInputStream dis = new FileInputStream(dataFile)) {
+							facts = new DataReader(schema).read(dis);
+						}
+					}
+
+					this.out.println("\tData file '" + dataFile.getAbsolutePath() + "'");
+					result &= this.run(directory, schema, query, plan, facts);
+				}
+			} else {
+				this.out.println("\tUsing underlying database ");
+				result &= this.run(directory, schema, query, plan, facts);
+			}
+
+		} catch (FileNotFoundException e) {
+			log.debug(e);
+			this.out.println("SKIP: '" + directory.getAbsolutePath() + "' (not a case directory)");
+		} catch (Exception e) {
+			e.printStackTrace(this.out);
+			this.out.println("\tEXCEPTION: " + e.getClass().getSimpleName() + " " + e.getMessage());
+			return false;
+		}
+		return result;
+	}
+	
+	/**
+	 * Compare result.
+	 *
+	 * @param params RuntimeParameters
+	 * @param s Schema
+	 * @param q Query
+	 * @param p Plan
+	 * @param f List<PredicateFormula>
+	 * @param queryResult Result
+	 * @return boolean
 	 */
-	@Override
-	protected boolean run(File directory) throws RegressionTestException, IOException, ReflectiveOperationException {
-		return this.loadCase(directory, this.full);
-	}
-	
-	/**
-	 * Validate data.
-	 *
-	 * @param directory File
-	 * @param schema Schema
-	 * @param query Query
-	 * @throws EvaluationException the evaluation exception
-	 * @throws SQLException 
-	 */
-	private static void validateData(File directory, Schema schema, ConjunctiveQuery query) throws EvaluationException, SQLException {
-		PlannerParameters plParams = new PlannerParameters(new File(directory.getAbsolutePath() + '/' + PLAN_PARAMETERS_FILE));
-		ReasoningParameters reasoningParams = new ReasoningParameters(new File(directory.getAbsolutePath() + '/' + PLAN_PARAMETERS_FILE));
-		DatabaseParameters dbParams = new DatabaseParameters(new File(directory.getAbsolutePath() + '/' + PLAN_PARAMETERS_FILE));
-		
-		AccessibleSchema accessibleSchema = new AccessibleSchema(schema);
-<<<<<<< HEAD
-		ConjunctiveQuery accessibleQuery = accessibleSchema.accessible(query);
-		try (HomomorphismManager manager = new HomomorphismManagerFactory().getInstance(accessibleSchema, 
-				reasoningParams.getHomomorphismDetectorType(), 
-				reasoningParams.getDatabaseDriver(), 
-				reasoningParams.getConnectionUrl(),
-				reasoningParams.getDatabaseName(), 
-				reasoningParams.getDatabaseUser(),
-				reasoningParams.getDatabasePassword())) {
-//			manager.addQuery(accessibleQuery);
-			DataValidationImplementation dataValidator = new DataValidationImplementation(schema, (DatabaseHomomorphismManager) manager);
-=======
-		Query<?> accessibleQuery = accessibleSchema.accessible(query);				
-		try  
-		{
-			DatabaseChaseInstance dbinst = new DatabaseChaseInstance(query,new DatabaseConnection(dbParams, schema));
-//			chaseState.addQuery(accessibleQuery);
-
-			DataValidationImplementation dataValidator = new DataValidationImplementation(schema, dbinst);
->>>>>>> ed9108e1
-			dataValidator.validate();
-//			chaseState.clearQuery();
-		} catch (Exception e) {
-			throw new EvaluationException(e.getMessage(), e);
-		}
-	}
-
-	/**
-	 * Obtain plan.
-	 *
-	 * @param directory File
-	 * @param schema Schema
-	 * @param query Query
-	 * @param full boolean
-	 * @return Plan
-	 */
-	private Plan obtainPlan(File directory, Schema schema, ConjunctiveQuery query, boolean full) {
-		if (full) {
-			PlannerParameters plParams = new PlannerParameters(new File(directory.getAbsolutePath() + '/' + PLAN_PARAMETERS_FILE));
-			CostParameters costParams = new CostParameters(new File(directory.getAbsolutePath() + '/' + PLAN_PARAMETERS_FILE));
-			ReasoningParameters reasoningParams = new ReasoningParameters(new File(directory.getAbsolutePath() + '/' + PLAN_PARAMETERS_FILE));
-			DatabaseParameters dbParams = new DatabaseParameters(new File(directory.getAbsolutePath() + '/' + PLAN_PARAMETERS_FILE));
-			try (ProgressLogger pLog = new SimpleProgressLogger(this.out)) {
-				ExplorationSetUp planner = new ExplorationSetUp(plParams, costParams, reasoningParams, dbParams, schema);
-				planner.registerEventHandler(new IntervalEventDrivenLogger(pLog, plParams.getLogIntervals(), plParams.getShortLogIntervals()));
-				return planner.search(query);
-			} catch (Exception e) {
-				log.debug(e);
-				return null;
-			}
-		}
-		try (FileInputStream pis = new FileInputStream(directory.getAbsolutePath() + '/' + PLAN_FILE)) {
-			try {
-				return new LeftDeepPlanReader(schema).read(pis); 
-			} catch (Exception re) {
-				try (FileInputStream bis = new FileInputStream(directory.getAbsolutePath() + '/' + PLAN_FILE)) {
-					return new DAGPlanReader(schema).read(bis); 
-				}
-			}
-		} catch (IOException e) {
-			log.debug(e);
-			return null;
-		}
-	}
-	
-	/**
-	 * Runs a single test case base on the.
-	 *
-	 * @param directory the directory
-	 * @param full boolean
-	 * @return boolean
-	 * @throws ReflectiveOperationException the reflective operation exception
-	 * @throws AccessException the access exception
-	 */
-	private boolean loadCase(File directory, boolean full) throws ReflectiveOperationException {
-		boolean result = true;
-		try(FileInputStream sis = new FileInputStream(directory.getAbsolutePath() + '/' + SCHEMA_FILE);
-			FileInputStream qis = new FileInputStream(directory.getAbsolutePath() + '/' + QUERY_FILE);) {
-
-			this.out.println("Starting case '" + directory.getAbsolutePath() + "'");
-
-			// Loading schema & query
-			Schema schema = new SchemaReader().read(sis);
-			ConjunctiveQuery query = new QueryReader(schema).read(qis);
-			if (schema == null || query == null) {
-				this.out.println("\tSKIP: Could not read schema/query in " + directory.getAbsolutePath());
-				return true;
-			}
-			if (this.validation) {
-				validateData(directory, schema, query);
-			}
-
-			Plan plan = this.obtainPlan(directory, schema, query, full);
-			if (plan == null || plan.isEmpty()) {
-				this.out.println("\tSKIP: Plan is empty in " + directory.getAbsolutePath());
-				return true;
-			}
-
-			// Loading data
-			List<Atom> facts = null;
-			String[] dataFiles = directory.list(new FilenameFilter() {
-				@Override
-				public boolean accept(File dir, String name) {
-					return name.endsWith(DATA_FILE_EXTENSION);
-				}
-			});
-			if (dataFiles != null && dataFiles.length > 0) {
-				for (String d : dataFiles) {
-					File dataFile = new File(directory.getAbsolutePath() + '/' + d);
-					if (dataFile.exists()) {
-						try (FileInputStream dis = new FileInputStream(dataFile)) {
-							facts = new DataReader(schema).read(dis);
-						}
-					}
-
-					this.out.println("\tData file '" + dataFile.getAbsolutePath() + "'");
-					result &= this.run(directory, schema, query, plan, facts);
-				}
-			} else {
-				this.out.println("\tUsing underlying database ");
-				result &= this.run(directory, schema, query, plan, facts);
-			}
-
-		} catch (FileNotFoundException e) {
-			log.debug(e);
-			this.out.println("SKIP: '" + directory.getAbsolutePath() + "' (not a case directory)");
-		} catch (Exception e) {
-			e.printStackTrace(this.out);
-			this.out.println("\tEXCEPTION: " + e.getClass().getSimpleName() + " " + e.getMessage());
-			return false;
-		}
-		return result;
-	}
-	
-	/**
-	 * Compare result.
-	 *
-	 * @param params RuntimeParameters
-	 * @param s Schema
-	 * @param q Query
-	 * @param p Plan
-	 * @param f List<PredicateFormula>
-	 * @param queryResult Result
-	 * @return boolean
-	 */
-	private boolean compareResult(RuntimeParameters params, Schema s, ConjunctiveQuery q, Plan p, List<Atom> f, Result queryResult) {
-		boolean accepted = true;
-		ExecutorTypes[] types = new ExecutorTypes[] {
-				ExecutorTypes.PIPELINED, 
-				ExecutorTypes.SQL_TREE, 
-				ExecutorTypes.SQL_WITH
-		};
-		ExecutorTypes forcedType = params.getExecutorType(); 
-		if (forcedType != null) {
-			types = new ExecutorTypes[1];
-			types[0] = forcedType;
-		}
-		
-		AcceptanceCriterion<Result, Result> acceptance = new SetEquivalentResultSetsAcceptanceCheck();
-		Runtime runtime = null;
-		for (ExecutorTypes type: types) {
-			params.setExecutorType(type);
-			runtime = new Runtime(params, s, f);
-			try {
-				this.out.print("\tExecutor type " + type + " - ");
-				AcceptanceResult result = acceptance.check(queryResult, runtime.evaluatePlan(p, q)); 
-				accepted &= result.getLevel() == AcceptanceLevels.PASS;
-				result.report(this.out);
-			} catch (MiddlewareException e) {
-				log.debug(e);
-				this.out.println("\tSKIP: not applicable");
-			} catch (EvaluationException e) {
-				log.debug(e);
-				this.out.println("\tSKIP: Evaluation exception. " + e.getMessage());
-			} catch (Exception e) {
-				this.out.println("\tFAIL: exception thrown " + e.getMessage());
-				e.printStackTrace(this.out);
-				accepted &= false;
-			}
-		}
-		if (forcedType != null) {
-			params.setExecutorType(forcedType);
-		} else {
-			params.unsetExecutorType();
-		}
-		return accepted;
-	}
-
-	/**
-	 * Runs a single case.
-	 *
-	 * @param directory the directory
-	 * @param s the s
-	 * @param q the q
-	 * @param p the p
-	 * @param f the f
-	 * @return boolean
-	 * @throws EvaluationException the evaluation exception
-	 * @throws AccessException the access exception
-	 */
-	private boolean run(File directory, Schema s, ConjunctiveQuery q, Plan p, List<Atom> f)
-			throws EvaluationException, AccessException {
-		RuntimeParameters params = new RuntimeParameters(new File(directory.getAbsolutePath() + '/' + PLAN_PARAMETERS_FILE));
-		Runtime runtime = new Runtime(params, s, f);
-		
-		try {
-			Result queryResult = runtime.evaluateQuery(q);
-			return this.compareResult(params, s, q, p, f, queryResult);
-		} catch (EvaluationException e) {
-			log.debug(e);
-			RegressionParameters regParams = new RegressionParameters(new File(directory.getAbsolutePath() + '/' + PLAN_PARAMETERS_FILE));
-			if (!regParams.getSkipRuntime()) {
-				AcceptanceResult result = new ExpectedCardinalityAcceptanceCheck()
-					.check(regParams.getExpectedCardinality(), runtime.evaluatePlan(p, q));
-				result.report(this.out);
-			} else {
-				this.out.println("\tSKIP: runtime test explicitly skipped.");
-			}
-			return true;
-		}
-	}
-
-	/**
-	 * Gets the full run.
-	 *
-	 * @return the value of the "full-run" argument
-	 */
-	public boolean getFullRun() {
-		return this.full;
-	}
-}
+	private boolean compareResult(RuntimeParameters params, Schema s, ConjunctiveQuery q, Plan p, List<Atom> f, Result queryResult) {
+		boolean accepted = true;
+		ExecutorTypes[] types = new ExecutorTypes[] {
+				ExecutorTypes.PIPELINED, 
+				ExecutorTypes.SQL_TREE, 
+				ExecutorTypes.SQL_WITH
+		};
+		ExecutorTypes forcedType = params.getExecutorType(); 
+		if (forcedType != null) {
+			types = new ExecutorTypes[1];
+			types[0] = forcedType;
+		}
+		
+		AcceptanceCriterion<Result, Result> acceptance = new SetEquivalentResultSetsAcceptanceCheck();
+		Runtime runtime = null;
+		for (ExecutorTypes type: types) {
+			params.setExecutorType(type);
+			runtime = new Runtime(params, s, f);
+			try {
+				this.out.print("\tExecutor type " + type + " - ");
+				AcceptanceResult result = acceptance.check(queryResult, runtime.evaluatePlan(p, q)); 
+				accepted &= result.getLevel() == AcceptanceLevels.PASS;
+				result.report(this.out);
+			} catch (MiddlewareException e) {
+				log.debug(e);
+				this.out.println("\tSKIP: not applicable");
+			} catch (EvaluationException e) {
+				log.debug(e);
+				this.out.println("\tSKIP: Evaluation exception. " + e.getMessage());
+			} catch (Exception e) {
+				this.out.println("\tFAIL: exception thrown " + e.getMessage());
+				e.printStackTrace(this.out);
+				accepted &= false;
+			}
+		}
+		if (forcedType != null) {
+			params.setExecutorType(forcedType);
+		} else {
+			params.unsetExecutorType();
+		}
+		return accepted;
+	}
+
+	/**
+	 * Runs a single case.
+	 *
+	 * @param directory the directory
+	 * @param s the s
+	 * @param q the q
+	 * @param p the p
+	 * @param f the f
+	 * @return boolean
+	 * @throws EvaluationException the evaluation exception
+	 * @throws AccessException the access exception
+	 */
+	private boolean run(File directory, Schema s, ConjunctiveQuery q, Plan p, List<Atom> f)
+			throws EvaluationException, AccessException {
+		RuntimeParameters params = new RuntimeParameters(new File(directory.getAbsolutePath() + '/' + PLAN_PARAMETERS_FILE));
+		Runtime runtime = new Runtime(params, s, f);
+		
+		try {
+			Result queryResult = runtime.evaluateQuery(q);
+			return this.compareResult(params, s, q, p, f, queryResult);
+		} catch (EvaluationException e) {
+			log.debug(e);
+			RegressionParameters regParams = new RegressionParameters(new File(directory.getAbsolutePath() + '/' + PLAN_PARAMETERS_FILE));
+			if (!regParams.getSkipRuntime()) {
+				AcceptanceResult result = new ExpectedCardinalityAcceptanceCheck()
+					.check(regParams.getExpectedCardinality(), runtime.evaluatePlan(p, q));
+				result.report(this.out);
+			} else {
+				this.out.println("\tSKIP: runtime test explicitly skipped.");
+			}
+			return true;
+		}
+	}
+
+	/**
+	 * Gets the full run.
+	 *
+	 * @return the value of the "full-run" argument
+	 */
+	public boolean getFullRun() {
+		return this.full;
+	}
+}