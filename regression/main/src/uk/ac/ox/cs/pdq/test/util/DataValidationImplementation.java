--- conflicted
+++ resolved
@@ -1,145 +1,136 @@
-package uk.ac.ox.cs.pdq.test.util;
-
-import java.util.Collection;
-import java.util.HashSet;
-import java.util.List;
-
-import com.google.common.base.Preconditions;
-
-import jersey.repackaged.com.google.common.collect.Lists;
-import uk.ac.ox.cs.pdq.db.DatabaseInstance;
-import uk.ac.ox.cs.pdq.db.Match;
-import uk.ac.ox.cs.pdq.db.Relation;
-import uk.ac.ox.cs.pdq.db.Schema;
-<<<<<<< HEAD
-import uk.ac.ox.cs.pdq.db.TGD;
-import uk.ac.ox.cs.pdq.db.homomorphism.DatabaseHomomorphismManager;
-import uk.ac.ox.cs.pdq.db.homomorphism.TriggerProperty;
-=======
->>>>>>> ed9108e1
-import uk.ac.ox.cs.pdq.db.wrappers.RelationAccessWrapper;
-import uk.ac.ox.cs.pdq.fol.Atom;
-import uk.ac.ox.cs.pdq.fol.Conjunction;
-import uk.ac.ox.cs.pdq.fol.Dependency;
-import uk.ac.ox.cs.pdq.fol.TGD;
-import uk.ac.ox.cs.pdq.planner.PlannerException;
-import uk.ac.ox.cs.pdq.reasoning.chase.state.ChaseInstance;
-import uk.ac.ox.cs.pdq.reasoning.chase.state.DatabaseChaseInstance;
-import uk.ac.ox.cs.pdq.reasoning.chase.state.TriggerProperty;
-import uk.ac.ox.cs.pdq.runtime.exec.AccessException;
-import uk.ac.ox.cs.pdq.util.Table;
-import uk.ac.ox.cs.pdq.util.Tuple;
-import uk.ac.ox.cs.pdq.util.Utility;
-
-// TODO: Auto-generated Javadoc
-/**
- * Class that checks if the data is consistent w.r.t. the schema dependencies
- * The homomorphisms are found using SQL queries. The database facts (relation tuples) have to be stored in a database.
- * This database is created by a DBHomomorphismManager object.
- * 
- * @author georgek
- * @author Efthymia Tsamoura
- */
-
-public final class DataValidationImplementation extends DataValidation{
-
-	/** The chaseState. */
-	private final ChaseInstance manager;
-	
-	/** The ics. */
-	private final List<Dependency> ics;
-
+package uk.ac.ox.cs.pdq.test.util;
+
+import java.util.Collection;
+import java.util.HashSet;
+import java.util.List;
+
+import jersey.repackaged.com.google.common.collect.Lists;
+import uk.ac.ox.cs.pdq.db.Match;
+import uk.ac.ox.cs.pdq.db.Relation;
+import uk.ac.ox.cs.pdq.db.Schema;
+import uk.ac.ox.cs.pdq.db.wrappers.RelationAccessWrapper;
+import uk.ac.ox.cs.pdq.fol.Atom;
+import uk.ac.ox.cs.pdq.fol.Dependency;
+import uk.ac.ox.cs.pdq.fol.TGD;
+import uk.ac.ox.cs.pdq.planner.PlannerException;
+import uk.ac.ox.cs.pdq.reasoning.chase.state.ChaseInstance;
+import uk.ac.ox.cs.pdq.reasoning.chase.state.TriggerProperty;
+import uk.ac.ox.cs.pdq.runtime.exec.AccessException;
+import uk.ac.ox.cs.pdq.util.Table;
+import uk.ac.ox.cs.pdq.util.Tuple;
+import uk.ac.ox.cs.pdq.util.Utility;
+
+import com.google.common.base.Preconditions;
+
+// TODO: Auto-generated Javadoc
+/**
+ * Class that checks if the data is consistent w.r.t. the schema dependencies
+ * The homomorphisms are found using SQL queries. The database facts (relation tuples) have to be stored in a database.
+ * This database is created by a DBHomomorphismManager object.
+ * 
+ * @author georgek
+ * @author Efthymia Tsamoura
+ */
+
+public final class DataValidationImplementation extends DataValidation{
+
+	/** The chaseState. */
+	private final ChaseInstance manager;
+	
+	/** The ics. */
+	private final List<Dependency> ics;
+
 	/**
 	 * Constructor for DataValidationImplementation.
 	 * @param schema Schema
 	 * @param chaseState DBHomomorphismManager
 	 */
-	public DataValidationImplementation(Schema schema, ChaseInstance manager) {
-		super(schema);
-		this.manager = manager;
-		this.ics = schema.getDependencies();
-		Preconditions.checkArgument(this.manager != null);
-		Preconditions.checkArgument(this.ics != null);
-	}
-
-	/**
-	 * Validate.
-	 *
-	 * @return Boolean
-	 * @throws AccessException the access exception
-	 * @throws PlannerException the planner exception
+	public DataValidationImplementation(Schema schema, ChaseInstance manager) {
+		super(schema);
+		this.manager = manager;
+		this.ics = schema.getDependencies();
+		Preconditions.checkArgument(this.manager != null);
+		Preconditions.checkArgument(this.ics != null);
+	}
+
+	/**
+	 * Validate.
+	 *
+	 * @return Boolean
+	 * @throws AccessException the access exception
+	 * @throws PlannerException the planner exception
 	 */
-	@Override
-	public Boolean validate() throws AccessException, PlannerException {
-		this.save();
-		for(Dependency ic: this.ics) {
-			this.validate(ic);
-		}
-		return true;
-	}
-
-
-	/**
-	 * Saves each database fact in the database.
-	 * This is done by calling the updateDB function of the member AbstractHomomorphismStatementBuilder object
-	 *
-	 * @throws AccessException the access exception
-	 * @throws PlannerException the planner exception
+	@Override
+	public Boolean validate() throws AccessException, PlannerException {
+		this.save();
+		for(Dependency ic: this.ics) {
+			this.validate(ic);
+		}
+		return true;
+	}
+
+
+	/**
+	 * Saves each database fact in the database.
+	 * This is done by calling the updateDB function of the member AbstractHomomorphismStatementBuilder object
+	 *
+	 * @throws AccessException the access exception
+	 * @throws PlannerException the planner exception
+	 */
+	private void save() throws AccessException, PlannerException {
+		for(Relation relation: this.schema.getRelations()) {
+			Table table = ((RelationAccessWrapper) relation).access();
+			this.saveRelation(relation, table);
+		}
+	}
+
+	/**
+	 * Save relation.
+	 *
+	 * @param relation Relation
+	 * @param table Table
+	 * @throws PlannerException the planner exception
 	 */
-	private void save() throws AccessException, PlannerException {
-		for(Relation relation: this.schema.getRelations()) {
-			Table table = ((RelationAccessWrapper) relation).access();
-			this.saveRelation(relation, table);
-		}
-	}
-
-	/**
-	 * Save relation.
-	 *
-	 * @param relation Relation
-	 * @param table Table
-	 * @throws PlannerException the planner exception
+	private void saveRelation(Relation relation, Table table) throws PlannerException {
+		Collection<Atom> atoms = new HashSet<>();
+		for(Tuple tuple: table.getData()) {
+			atoms.add(Utility.makeFact(relation, tuple));
+		}
+		this.manager.addFacts(atoms);
+	}
+
+	/**
+	 * Validate.
+	 *
+	 * @param constraint Constraint
+	 * @throws PlannerException the planner exception
+	 * @throws AccessException the access exception
+	 */
+	private void validate(Dependency constraint) throws PlannerException, AccessException {
+		// Checks if the there exists at least one set of facts that satisfies the left-hand side of the input dependency
+		List<Match> matchings = this.manager.getTriggers(Lists.newArrayList(constraint),TriggerProperty.ACTIVE,null);
+		if (!matchings.isEmpty()) {
+			/*
+			 * For each set of facts F1 that satisfy the left-hand side of the input dependency check whether or not 
+			 * there exists another set of facts F2 that satisfies the right-hand side of the input dependency w.r.t F1 
+			 */
+			for (Match m: matchings) {
+				List<Match> subMatchings = this.manager.getTriggers(Lists.newArrayList(this.invert(constraint)),TriggerProperty.ACTIVE,null);//, HomomorphismProperty.createMapProperty(m.getMapping()));
+				if (subMatchings.isEmpty()) {
+					throw new java.lang.IllegalArgumentException("Data does not satisfy constraint " + constraint.toString() );
+				}
+			}
+		}
+	}
+	
+	/**
+	 * Invert.
+	 *
+	 * @param ic Constraint
+	 * @return Constraint
 	 */
-	private void saveRelation(Relation relation, Table table) throws PlannerException {
-		Collection<Atom> atoms = new HashSet<>();
-		for(Tuple tuple: table.getData()) {
-			atoms.add(Utility.makeFact(relation, tuple));
-		}
-		this.manager.addFacts(atoms);
-	}
-
-	/**
-	 * Validate.
-	 *
-	 * @param constraint Constraint
-	 * @throws PlannerException the planner exception
-	 * @throws AccessException the access exception
-	 */
-	private void validate(Dependency constraint) throws PlannerException, AccessException {
-		// Checks if the there exists at least one set of facts that satisfies the left-hand side of the input dependency
-		List<Match> matchings = this.manager.getTriggers(Lists.newArrayList(constraint),TriggerProperty.ACTIVE,null);
-		if (!matchings.isEmpty()) {
-			/*
-			 * For each set of facts F1 that satisfy the left-hand side of the input dependency check whether or not 
-			 * there exists another set of facts F2 that satisfies the right-hand side of the input dependency w.r.t F1 
-			 */
-			for (Match m: matchings) {
-				List<Match> subMatchings = this.manager.getTriggers(Lists.newArrayList(this.invert(constraint)),TriggerProperty.ACTIVE,null);//, HomomorphismProperty.createMapProperty(m.getMapping()));
-				if (subMatchings.isEmpty()) {
-					throw new java.lang.IllegalArgumentException("Data does not satisfy constraint " + constraint.toString() );
-				}
-			}
-		}
-	}
-	
-	/**
-	 * Invert.
-	 *
-	 * @param ic Constraint
-	 * @return Constraint
-	 */
-	private static Dependency invert(Dependency ic) {
-		return new TGD(ic.getHead(), ic.getHead());
-	}
-
-}
+	private static Dependency invert(Dependency ic) {
+		return new TGD(ic.getHead(), ic.getHead());
+	}
+
+}